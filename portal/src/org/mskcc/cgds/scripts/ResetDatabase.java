--- conflicted
+++ resolved
@@ -53,13 +53,9 @@
         DaoProteinArrayData.getInstance().deleteAllRecords();
         DaoProteinArrayInfo.getInstance().deleteAllRecords();
         DaoProteinArrayTarget.getInstance().deleteAllRecords();
-<<<<<<< HEAD
         DaoDrug.getInstance().deleteAllRecords();
+        DaoUniProtIdMapping.deleteAllRecords();
         DaoDrugInteraction.getInstance().deleteAllRecords();
-
-=======
-        DaoUniProtIdMapping.deleteAllRecords();
->>>>>>> 1a8d6bdd
         DaoSangerCensus daoSangerCensus = DaoSangerCensus.getInstance();
         daoSangerCensus.deleteAllRecords();
         DaoTextCache daoTextCache = new DaoTextCache();
