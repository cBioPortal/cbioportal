/**
 * Constructor for the MutationDiagram class.
 *
 * @param geneSymbol    hugo gene symbol
 * @param options       visual options object
 * @param data          collection of Mutation models (MutationCollection)
 * @constructor
 */
function MutationDiagram(geneSymbol, options, data)
{
	var self = this;

	// event listeners
	self.listeners = {};

	// merge options with default options to use defaults for missing values
	self.options = jQuery.extend(true, {}, self.defaultOpts, options);

	self.rawData = data; // data returned by server
	self.geneSymbol = geneSymbol; // hugo gene symbol
	self.currentData = data; // current data set (updated after each filtering)

	self.highlighted = {}; // map of highlighted data points (initially empty)
	self.inTransition = false; // indicates if the diagram is in a graphical transition

	// init other class members as null, will be assigned later
	self.svg = null;    // svg element (d3)
	self.bounds = null; // bounds of the plot area
	self.data = null;   // processed data
	self.gData = null; // svg group for lollipop data points
	self.gLine = null;   // svg group for lollipop lines
	self.gLabel = null;  // svg group for lollipop labels
	self.xScale = null;  // scale function for x-axis
	self.yScale = null;  // scale function for y-axis
	self.topLabel = null;   // label on top-left corner of the diagram
	self.xAxisLabel = null; // label for x-axis
	self.yAxisLabel = null; // label for y-axis

}

// TODO use percent values instead of pixel values for some components?
// TODO allow "auto" or a function as an option where applicable

/**
 * Default visual options.
 */
MutationDiagram.prototype.defaultOpts = {
	el: "#mutation_diagram_d3", // id of the container
	elWidth: 740,               // width of the container
	elHeight: 180,              // height of the container
	marginLeft: 40,             // left margin for the plot area
	marginRight: 30,            // right margin for the plot area
	marginTop: 30,              // top margin for the plot area
	marginBottom: 60,           // bottom margin for the plot area
	labelTop: "",                 // informative label on top of the diagram (false means "do not draw")
	labelTopFont: "sans-serif",   // font type of the top label
	labelTopFontColor: "#2E3436", // font color of the top label
	labelTopFontSize: "12px",     // font size of the top label
	labelTopFontWeight: "bold",   // font weight of the top label
	labelTopMargin: 2,            // left margin for the top label
	labelX: false,              // informative label of the x-axis (false means "do not draw")
	labelXFont: "sans-serif",   // font type of the x-axis label
	labelXFontColor: "#2E3436", // font color of the x-axis label
	labelXFontSize: "12px",     // font size of x-axis label
	labelXFontWeight: "normal", // font weight of x-axis label
	labelY: "# Mutations",      // informative label of the y-axis (false means "do not draw")
	labelYFont: "sans-serif",   // font type of the y-axis label
	labelYFontColor: "#2E3436", // font color of the y-axis label
	labelYFontSize: "12px",     // font size of y-axis label
	labelYFontWeight: "normal", // font weight of y-axis label
	minLengthX: 0,              // min value of the largest x value to show
	minLengthY: 5,              // min value of the largest y value to show
	maxLengthX: Infinity,       // max value of the largest x value to show (infinity: no upper value)
	maxLengthY: Infinity,       // max value of the largest y value to show (infinity: no upper value)
	seqFillColor: "#BABDB6",    // color of the sequence rectangle
	seqHeight: 14,              // height of the sequence rectangle
	seqPadding: 5,              // padding between sequence and plot area
	regionHeight: 24,           // height of a region (drawn on the sequence)
	regionFont: "sans-serif",   // font of the region text
	regionFontColor: "#FFFFFF", // font color of the region text
	regionFontSize: "12px",     // font size of the region text
	regionTextAnchor: "middle", // text anchor (alignment) for the region label
	showRegionText: true,       // show/hide region text
	lollipopLabelCount: 1,          // max number of lollipop labels to display
	lollipopLabelThreshold: 2,      // y-value threshold: points below this value won't be labeled
	lollipopFont: "sans-serif",     // font of the lollipop label
	lollipopFontColor: "#2E3436",   // font color of the lollipop label
	lollipopFontSize: "10px",       // font size of the lollipop label
	lollipopTextAnchor: "auto",     // text anchor (alignment) for the lollipop label
	lollipopTextPadding: 8,         // padding between the label and the data point
	lollipopTextAngle: 0,           // rotation angle for the lollipop label
//	lollipopFillColor: "#B40000",
	lollipopFillColor: {            // color of the lollipop data point
		missense_mutation: "#008000",
		nonsense_mutation: "#FF0000",
		nonstop_mutation: "#FF0000",
		frame_shift_del: "#FF0000",
		frame_shift_ins: "#FF0000",
		in_frame_ins: "#000000",
		in_frame_del: "#000000",
		splice_site: "#FF0000",
		other: "#808080",       // all other mutation types
		default: "#800080"      // default is used when there is a tie
	},
	lollipopBorderColor: "#BABDB6", // border color of the lollipop data points
	lollipopBorderWidth: 0.5,       // border width of the lollipop data points
	lollipopSize: 30,               // size of the lollipop data points
	lollipopHighlightSize: 100,     // size of the highlighted lollipop data points
	lollipopStrokeWidth: 1,         // width of the lollipop lines
	lollipopStrokeColor: "#BABDB6", // color of the lollipop line
	xAxisPadding: 10,           // padding between x-axis and the sequence
	xAxisTickIntervals: [       // valid major tick intervals for x-axis
		100, 200, 400, 500, 1000, 2000, 5000, 10000, 20000, 50000
	],
	xAxisTicks: 8,              // maximum number of major ticks for x-axis
								// (a major tick may not be labeled if it is too close to the max)
	xAxisTickSize: 6,           // size of the major ticks of x-axis
	xAxisStroke: "#AAAAAA",     // color of the x-axis lines
	xAxisFont: "sans-serif",    // font type of the x-axis labels
	xAxisFontSize: "10px",      // font size of the x-axis labels
	xAxisFontColor: "#2E3436",  // font color of the x-axis labels
	yAxisPadding: 5,            // padding between y-axis and the plot area
	yAxisLabelPadding: 15,      // padding between y-axis and its label
	yAxisTicks: 10,             // maximum number of major ticks for y-axis
	yAxisTickIntervals: [       // valid major tick intervals for y-axis
		1, 2, 5, 10, 20, 50, 100, 200, 500
	],
	yAxisTickSize: 6,           // size of the major ticks of y-axis
	yAxisStroke: "#AAAAAA",     // color of the y-axis lines
	yAxisFont: "sans-serif",    // font type of the y-axis labels
	yAxisFontSize: "10px",      // font size of the y-axis labels
	yAxisFontColor: "#2E3436",  // font color of the y-axis labels
	/**
	 * Default lollipop tooltip function.
	 *
	 * @param element   target svg element (lollipop data point)
	 * @param pileup    a pileup model instance
     * @param showStats whether to show cancer type distribution in the tooltip
	 */
	lollipopTipFn: function (element, pileup, showStats) {
		var tooltipView = new LollipopTipView({model: pileup});
        tooltipView.setShowStats(showStats);
		var content = tooltipView.compileTemplate();

		var options = {content: {text: content},
			hide: {fixed: true, delay: 100, event: 'mouseout'},
			show: {event: 'mouseover'},
			style: {classes: 'ui-tooltip-light ui-tooltip-rounded ui-tooltip-shadow cc-ui-tooltip'},
			position: {my:'bottom left', at:'top center'}};

		$(element).qtip(options);
	},
	/**
	 * Default region tooltip function.
	 *
	 * @param element   target svg element (region rectangle)
	 * @param region    a JSON object representing the region
	 */
	regionTipFn: function (element, region) {
		var model = {identifier: region.metadata.identifier,
			type: region.type,
			description: region.metadata.description,
			start: region.metadata.start,
			end: region.metadata.end};

		var tooltipView = new RegionTipView({model: model});
		var content = tooltipView.compileTemplate();

		var options = {content: {text: content},
			hide: {fixed: true, delay: 100, event: 'mouseout'},
			show: {event: 'mouseover'},
			style: {classes: 'ui-tooltip-light ui-tooltip-rounded ui-tooltip-shadow ui-tooltip-lightyellow'},
			position: {my:'bottom left', at:'top center'}};

		$(element).qtip(options);
	}
};

/**
 * Initializes the diagram with the given sequence data.
 * If no sequence data is provided, then tries to retrieve
 * the data from the default servlet.
 *
 * @param sequenceData  sequence data as a JSON object
 */
MutationDiagram.prototype.initDiagram = function(sequenceData)
{
	var self = this;

	var container = d3.select(self.options.el);

	// calculate bounds of the actual plot area (excluding axis, sequence, labels, etc.)
	var bounds = {};
	bounds.width = self.options.elWidth -
			(self.options.marginLeft + self.options.marginRight);
	bounds.height = self.options.elHeight -
			(self.options.marginBottom + self.options.marginTop);
	bounds.x = self.options.marginLeft;
	bounds.y = self.options.elHeight - self.options.marginBottom;

	// save a reference for future access
	self.bounds = bounds;

	// helper function for actual initialization
	var init = function(sequenceData) {

		// create a data object
		var data = {};
		data.pileups = self.processData(self.rawData);
		data.sequence = sequenceData;

		// save a reference for future access
		self.data = data;

		// init svg container
		var svg = self.createSvg(container,
				self.options.elWidth,
				self.options.elHeight);

		// save a reference for future access
		self.svg = svg;

		// draw the whole diagram
		self.drawDiagram(svg,
				bounds,
				self.options,
				data);
	};

	// if no sequence data is provided, try to get it from the servlet
	if (!sequenceData)
	{
		$.getJSON("getPfamSequence.json",
			{geneSymbol: self.geneSymbol},
			function(data) {
				init(data);
			});
	}
	// if data is already there just init the diagram
	else
	{
		init(sequenceData);
	}
};

/**
 * Converts the mutation data returned from the server into
 * a list of Pileup instances.
 *
 * @param mutationData  list (MutationCollection) of mutations
 * @return {Array}      a list of pileup mutations
 */
MutationDiagram.prototype.processData = function (mutationData)
{
	var self = this;

    // remove redundant mutations by sid
    var redMap = {};
    var removeItems = [];
    for (var i=0; i < mutationData.length; i++)
    {
        var aMutation = mutationData.at(i);
        var exists = redMap[aMutation.mutationSid];
        if(exists == null) {
            redMap[aMutation.mutationSid] = true;
        } else {
            removeItems.push(aMutation);
        }
    }
    mutationData.remove(removeItems);

    // helper function to generate a label by joining all unique
	// protein change information in the given array of mutations
	var generateLabel = function(mutations)
	{
		var mutationSet = {};

		// create a set of protein change labels
		// (this is to eliminate duplicates)
		for (var i = 0; i < mutations.length; i++)
		{
			if (mutations[i].proteinChange != null &&
			    mutations[i].proteinChange.length > 0)
			{
				mutationSet[mutations[i].proteinChange] = mutations[i].proteinChange;
			}
		}

		// convert to array & sort
		var mutationArray = [];

		for (var key in mutationSet)
		{
			mutationArray.push(key);
		}

		mutationArray.sort();

		// find longest common starting substring
		// (this is to truncate redundant starting substring)

		var startStr = "";

		if (mutationArray.length > 1)
		{
			startStr = cbio.util.lcss(mutationArray[0],
				mutationArray[mutationArray.length - 1]);

//			 console.log(mutationArray[0] + " n " +
//			             mutationArray[mutationArray.length - 1] + " = " +
//			             startStr);
		}

		// generate the string
		var label = startStr;

		for (var i = 0; i < mutationArray.length; i++)
		{
			label += mutationArray[i].substring(startStr.length) + "/";
		}

		// remove the last slash
		return label.substring(0, label.length - 1);
	};

	// create a map of mutations (key is the mutation location)
	var mutations = {};

	for (var i=0; i < mutationData.length; i++)
	{
		var mutation = mutationData.at(i);

		var proteinChange = mutation.proteinChange;

		var location = proteinChange.match(/[0-9]+/);
		var type = mutation.mutationType.trim().toLowerCase();

		if (location != null && type != "fusion")
		{
			if (mutations[location] == null)
			{
				mutations[location] = [];
			}

			mutations[location].push(mutation);
		}
	}

	// convert map into an array of piled mutation objects
	var pileupList = [];

	for (var key in mutations)
	{
		var pileup = {};

		pileup.mutations = mutations[key];
		pileup.count = mutations[key].length;
		pileup.location = parseInt(key);
		pileup.label = generateLabel(mutations[key]);
        // The following calculates dist of mutations by tumor type
        pileup.stats = _.chain(mutations[key])
            .groupBy(function(mut) { return mut.cancerType; })
            .sortBy(function(stat) { return -stat.length; })
            .reduce(function(seed, o) {
                seed.push({ cancerType: o[0].cancerType, count: o.length });
                return seed;
            }, []).value();

		pileupList.push(new Pileup(pileup));
	}

	// sort (descending) the list wrt mutation count
	pileupList.sort(function(a, b) {
		var diff = b.count - a.count;

		// if equal, then compare wrt position (for consistency)
		if (diff == 0)
		{
			diff = b.location - a.location;
		}

		return diff;
	});

	return pileupList;
};

/**
 * Draws the mutation diagram.
 *
 * @param svg       svg container for the diagram
 * @param bounds    bounds of the plot area {width, height, x, y}
 *                  x, y is the actual position of the origin
 * @param options   options object
 * @param data      data to visualize
 */
MutationDiagram.prototype.drawDiagram = function (svg, bounds, options, data)
{
	var self = this;
	var sequenceLength = parseInt(data.sequence["length"]);

	var xMax = Math.min(options.maxLengthX,
			Math.max(sequenceLength, options.minLengthX));
	var yMax = Math.min(options.maxLengthY,
			Math.max(self.calcMaxCount(data.pileups), options.minLengthY));
	var regions = data.sequence.regions;
	var pileups = data.pileups;
	var seqTooltip = data.sequence.metadata.identifier + ", " +
	               data.sequence.metadata.description + " (" + sequenceLength + "aa)";

	var xScale = d3.scale.linear()
		.domain([0, xMax])
		.range([bounds.x, bounds.x + bounds.width]);

	self.xScale = xScale;

	var yScale = d3.scale.linear()
		.domain([0, yMax])
		.range([bounds.y, bounds.y - bounds.height]);

	self.yScale = yScale;

	// draw x-axis
	self.drawXAxis(svg, xScale, xMax, options, bounds);

	if (options.labelX != false)
	{
		//TODO self.xAxisLabel = self.drawXAxisLabel(svg, options, bounds);
	}

	// draw y-axis
	self.drawYAxis(svg, yScale, yMax, options, bounds);

	if (options.labelY != false)
	{
		self.yAxisLabel = self.drawYAxisLabel(svg, options, bounds);
	}

	if (options.topLabel != false)
	{
		self.topLabel = self.drawTopLabel(svg, options, bounds);
	}

	// draw a fully transparent rectangle for proper background click handling
	var rect = svg.append('rect')
		.attr('fill', '#FFFFFF')
		.attr('opacity', 0)
		.attr('x', bounds.x)
		.attr('y', bounds.y - bounds.height)
		.attr('width', bounds.width)
		.attr('height', bounds.height)
		.attr('class', 'mut-dia-background');

	// draw the plot area content
	self.drawPlot(svg,
		pileups,
		options,
		bounds,
		xScale,
		yScale);

	// draw sequence
	var sequence = self.drawSequence(svg, options, bounds);
	// add a regular tooltip (not qtip)
	sequence.attr("title", seqTooltip);

	// draw regions
	for (var i = 0, size = regions.length; i < size; i++)
	{
		self.drawRegion(svg, regions[i], options, bounds, xScale);
	}
};

/**
 * Draw lollipop lines, data points and labels on the plot area
 * for the provided mutations (pileups).
 *
 * @param svg       svg container for the diagram
 * @param pileups   array of mutations (pileups)
 * @param options   options object
 * @param bounds    bounds of the plot area {width, height, x, y}
 *                  x, y is the actual position of the origin
 * @param xScale    scale function for the x-axis
 * @param yScale    scale function for the y-axis
 */
MutationDiagram.prototype.drawPlot = function(svg, pileups, options, bounds, xScale, yScale)
{
	var self = this;

	// group for lollipop labels (draw labels first)
	var gText = self.gLabel;
	if (gText === null)
	{
		gText = svg.append("g").attr("class", "mut-dia-lollipop-labels");
		self.gLabel = gText;
	}

	// group for lollipop lines (lines should be drawn before the data point)
	var gLine = self.gLine;
	if (gLine === null)
	{
		gLine = svg.append("g").attr("class", "mut-dia-lollipop-lines");
		self.gLine = gLine;
	}

	// group for lollipop data points (points should be drawn later)
	var gData = self.gData;
	if (gData === null)
	{
		gData = svg.append("g").attr("class", "mut-dia-lollipop-points");
		self.gData = gData;
	}

	// draw lollipop lines and data points
	for (var i = 0; i < pileups.length; i++)
	{
		self.drawLollipop(gData,
				gLine,
				pileups[i],
				options,
				bounds,
				xScale,
				yScale);
	}

	// draw lollipop labels
	self.drawLollipopLabels(gText, pileups, options, xScale, yScale);
};

/**
 * Creates the main svg (graphical) component.
 *
 * @param container main container (div, etc.)
 * @param width     width of the svg area
 * @param height    height of the svg area
 * @return {object} svg component
 */
MutationDiagram.prototype.createSvg = function (container, width, height)
{
	var svg = container.append("svg");

	svg.attr('width', width);
	svg.attr('height', height);

	return svg;
};

// helper function to calculate major tick interval for the axis
/**
 * Calculates major tick interval for the given possible interval values,
 * maximum value on the axis, and the desired maximum tick count.
 *
 * @param intervals     possible interval values
 * @param maxValue      highest value on the axis
 * @param maxTickCount  desired maximum tick count
 * @return {number}     interval value
 */
MutationDiagram.prototype.calcTickInterval = function(intervals, maxValue, maxTickCount)
{
	var interval = -1;

	for (var i=0; i < intervals.length; i++)
	{
		interval = intervals[i];
		var count = maxValue / interval;

		//if (Math.round(count) <= maxLabelCount)
		if (count < maxTickCount - 1)
		{
			break;
		}
	}

	return interval;
};

/**
 * Calculates all tick values for the given max and interval values.
 *
 * @param maxValue  maximum value for the axis
 * @param interval  interval (increment) value
 * @return {Array}  an array of all tick values
 */
MutationDiagram.prototype.getTickValues = function(maxValue, interval)
{
	// determine tick values
	var tickValues = [];
	var value = 0;

	while (value < maxValue)
	{
		tickValues.push(value);
		// use half interval value for generating minor ticks
		// TODO change back to full value when there is a fix for d3 minor ticks
		value += interval / 2;
	}

	// add the max value in any case
	tickValues.push(maxValue);

	return tickValues;
};

/**
 * Draws the x-axis on the bottom side of the plot area.
 *
 * @param svg       svg to append the axis
 * @param xScale    scale function for the y-axis
 * @param xMax      max y value for the axis
 * @param options   general options object
 * @param bounds    bounds of the plot area {width, height, x, y}
 *                  x, y is the actual position of the origin
 * @return {object} svg group containing all the axis components
 */
MutationDiagram.prototype.drawXAxis = function(svg, xScale, xMax, options, bounds)
{
	var self = this;

	var interval = self.calcTickInterval(options.xAxisTickIntervals,
		xMax,
		options.xAxisTicks);

	var tickValues = self.getTickValues(xMax, interval);

	// formatter to hide labels
	var formatter = function(value) {
//		var displayInterval = calcDisplayInterval(interval,
//			xMax,
//			options.xAxisMaxTickLabel);

		// always display max value
		if (value == xMax)
		{
			return value + " aa";
		}
		// do not display minor values
		// (this is custom implementation of minor ticks,
		// minor ticks don't work properly for custom values)
		else if (value % interval != 0)
		{
			return "";
		}
		// display major tick value if its not too close to the max value
		else if (xMax - value > interval / 3)
		{
			return value;
		}
		// hide remaining labels
		else
		{
			return "";
		}
	};

	var tickSize = options.xAxisTickSize;

	var xAxis = d3.svg.axis()
		.scale(xScale)
		.orient("bottom")
		.tickValues(tickValues)
		.tickFormat(formatter)
		//.tickSubdivide(true) TODO minor ticks have a problem with custom values
		.tickSize(tickSize, tickSize/2, 0);

	// calculate y-coordinate of the axis
	var position = bounds.y + options.regionHeight + options.xAxisPadding;

	// append axis
	var axis = svg.append("g")
		.attr("class", "mut-dia-x-axis")
		.attr("transform", "translate(0," + position + ")")
		.call(xAxis);

	// format axis
	self.formatAxis(".mut-dia-x-axis",
		options.xAxisStroke,
		options.xAxisFont,
		options.xAxisFontSize,
		options.xAxisFontColor);

	return axis;
};

/**
 * Draws the y-axis on the left side of the plot area.
 *
 * @param svg       svg to append the axis
 * @param yScale    scale function for the y-axis
 * @param yMax      max y value for the axis
 * @param options   general options object
 * @param bounds    bounds of the plot area {width, height, x, y}
 *                  x, y is the actual position of the origin
 * @return {object} svg group containing all the axis components
 */
MutationDiagram.prototype.drawYAxis = function(svg, yScale, yMax, options, bounds)
{
	var self = this;

	var interval = self.calcTickInterval(options.yAxisTickIntervals,
		yMax,
		options.yAxisTicks);

	// passing 2 * interval to avoid non-integer values
	// (this is also related to minor tick issue)
	var tickValues = self.getTickValues(yMax, 2 * interval);

	// formatter to hide all except first and last
	var formatter = function(value) {
		if (value == yMax || value == 0)
		{
			return value;
		}
		else
		{
			return '';
		}
	};

	var tickSize = options.yAxisTickSize;

	var yAxis = d3.svg.axis()
		.scale(yScale)
		.orient("left")
		.tickValues(tickValues)
		.tickFormat(formatter)
		//.tickSubdivide(true) TODO minor ticks have a problem with custom values
		.tickSize(tickSize, tickSize/2, 0);

	// calculate y-coordinate of the axis
	var position = bounds.x - options.yAxisPadding;

	// append axis
	var axis = svg.append("g")
		.attr("class", "mut-dia-y-axis")
		.attr("transform", "translate(" + position + ",0)")
		.call(yAxis);

	// format axis
	self.formatAxis(".mut-dia-y-axis",
		options.yAxisStroke,
		options.yAxisFont,
		options.yAxisFontSize,
		options.yAxisFontColor);

	return axis;
};

/**
 * Draws the label of the y-axis.
 *
 * @param svg       svg to append the label element
 * @param options   general options object
 * @param bounds    bounds of the plot area {width, height, x, y}
 *                  x, y is the actual position of the origin
 * @return {object} text label (svg element)
 */
MutationDiagram.prototype.drawTopLabel = function(svg, options, bounds)
{
	// set x, y of the label as the middle of the top left margins
	var x = options.labelTopMargin;
	var y = options.marginTop / 2;

	// append label
	var label = svg.append("text")
		.attr("fill", options.labelTopFontColor)
		.attr("text-anchor", "start")
		.attr("x", x)
		.attr("y", y)
		.attr("class", "mut-dia-top-label")
		.style("font-family", options.labelTopFont)
		.style("font-size", options.labelTopFontSize)
		.style("font-weight", options.labelTopFontWeight)
		.text(options.labelTop);

	return label;
};

/**
 * Draws the label of the y-axis.
 *
 * @param svg       svg to append the label element
 * @param options   general options object
 * @param bounds    bounds of the plot area {width, height, x, y}
 *                  x, y is the actual position of the origin
 * @return {object} text label (svg element)
 */
MutationDiagram.prototype.drawYAxisLabel = function(svg, options, bounds)
{
	// set x, y of the label as the middle of the y-axis

	var x = bounds.x -
		options.yAxisPadding -
		options.yAxisTickSize -
		options.yAxisLabelPadding;

	var y =  bounds.y - (bounds.height / 2);

	// append label
	var label = svg.append("text")
		.attr("fill", options.labelYFontColor)
		.attr("text-anchor", "middle")
		.attr("x", x)
		.attr("y", y)
		.attr("class", "mut-dia-y-axis-label")
		.attr("transform", "rotate(270, " + x + "," + y +")")
		.style("font-family", options.labelYFont)
		.style("font-size", options.labelYFontSize)
		.style("font-weight", options.labelYFontWeight)
		.text(options.labelY);

	return label;
};

/**
 * Formats the style of the plot axis defined by the given selector.
 *
 * @param axisSelector  selector for the axis components
 * @param stroke        line color of the axis
 * @param font          font type of the axis value labels
 * @param fontSize      font size of the axis value labels
 * @param fontColor     font color of the axis value labels
 */
MutationDiagram.prototype.formatAxis = function(axisSelector, stroke, font, fontSize, fontColor)
{
	var selector = d3.selectAll(axisSelector + ' line');

	selector.style("fill", "none")
		.style("stroke", stroke)
		.style("shape-rendering", "crispEdges");

	selector = d3.selectAll(axisSelector + ' path');

	selector.style("fill", "none")
		.style("stroke", stroke)
		.style("shape-rendering", "crispEdges");

	selector = d3.selectAll(axisSelector + ' text');

	selector.attr("fill", fontColor)
		.style("font-family", font)
		.style("font-size", fontSize);
};

/**
 * Draws the lollipop data point and its line (from sequence to the lollipop top)
 * on the plot area.
 *
 * @param points    group (svg element) to append the lollipop data point
 * @param lines     line group (svg element) to append the lollipop lines
 * @param pileup    list (array) of mutations (pileup) at a specific location
 * @param options   general options object
 * @param bounds    bounds of the plot area {width, height, x, y}
 *                  x, y is the actual position of the origin
 * @param xScale    scale function for the x-axis
 * @param yScale    scale function for the y-axis
 * @return {object} lollipop data point & line as svg elements
 */
MutationDiagram.prototype.drawLollipop = function (points, lines, pileup, options, bounds, xScale, yScale)
{
	var self = this;

	// default data point type is circle
	var type = "circle";

	var count = pileup.count;
	var start = pileup.location;

	var x = xScale(start);
	var y = yScale(count);

	// check if y-value (count) is out of the range
	if (count > options.maxLengthY)
	{
		// set a different shape for out-of-the-range values
		type = "triangle-up";
		// set y to the max value
		y = yScale(options.maxLengthY);
	}

	var dataPoint = points.append('path')
		.attr('d', d3.svg.symbol().size(options.lollipopSize).type(type))
		.attr("transform", "translate(" + x + "," + y + ")")
		.attr('fill', self.getLollipopFillColor(options, pileup))
		.attr('stroke', options.lollipopBorderColor)
		.attr('stroke-width', options.lollipopBorderWidth)
		.attr('class', 'mut-dia-data-point');

	// bind pileup data with the lollipop data point
	dataPoint.datum(pileup);

	var addTooltip = options.lollipopTipFn;
<<<<<<< HEAD
	addTooltip(dataPoint, pileup);
=======
	addTooltip(dataPoint, pileup, options.showStats);
>>>>>>> 30bb8939

	var line = lines.append('line')
		.attr('x1', x)
		.attr('y1', y)
		.attr('x2', x)
		.attr('y2', self.calcSequenceBounds(bounds, options).y)
		.attr('stroke', options.lollipopStrokeColor)
		.attr('stroke-width', options.lollipopStrokeWidth)
		.attr('class', 'mut-dia-data-line');
<<<<<<< HEAD

	return {"dataPoint": dataPoint, "line": line};
};

/**
 * Returns the shape (type) function to determine the shape of a
 * data point in the diagram. This implementation is required in order
 * to access "options" class member within the returned function.
 *
 * @return {Function}   shape function (for d3 symbol type)
 */
MutationDiagram.prototype.getLollipopShapeFn = function()
{
	var self = this;

	// actual function to use with d3.symbol.type(...)
	var shapeFunction = function(datum)
	{
		var type = "circle";

		if (datum.count > self.options.maxLengthY)
		{
			type = "triangle-up";
		}

		return type;
	};

	return shapeFunction;
};

/**
=======

	return {"dataPoint": dataPoint, "line": line};
};

/**
 * Returns the shape (type) function to determine the shape of a
 * data point in the diagram. This implementation is required in order
 * to access "options" class member within the returned function.
 *
 * @return {Function}   shape function (for d3 symbol type)
 */
MutationDiagram.prototype.getLollipopShapeFn = function()
{
	var self = this;

	// actual function to use with d3.symbol.type(...)
	var shapeFunction = function(datum)
	{
		var type = "circle";

		if (datum.count > self.options.maxLengthY)
		{
			type = "triangle-up";
		}

		return type;
	};

	return shapeFunction;
};

/**
>>>>>>> 30bb8939
 * Returns the fill color of the lollipop data point for the given pileup
 * of mutations.
 *
 * @param options   general options object
 * @param pileup    list (array) of mutations (pileup) at a specific location
 * @return {String} fill color
 */
MutationDiagram.prototype.getLollipopFillColor = function(options, pileup)
{
	var self = this;
	var color = options.lollipopFillColor;
	var value;

	if (_.isFunction(color))
	{
		value = color();
	}
	// check if the color is fixed
	else if (typeof color === "string")
	{
		value = color;
	}
	// assuming color is a map (an object)
	else
	{
		var types = PileupUtil.getMutationTypeArray(pileup);

		// check tie condition
		if (types.length > 1 &&
		    types[0].count == types[1].count)
		{
			var groups = PileupUtil.getMutationTypeGroups(pileup);

			// if all of the same group (for example: all truncating mutations)
			if (groups.length == 1)
			{
				// color with the group color
				// (assuming all types have the same color)
				// TODO define group colors explicitly to be safer
				value = color[types[0].type];
			}
			// if not of the same group
			else
			{
				// use default color
				value = color.default;
			}
		}
		else if (color[types[0].type] == undefined)
		{
			value = color.other;
		}
		else
		{
			value = color[types[0].type];
		}
	}

	return value;
};

/**
 * Put labels over the lollipop data points. The number of labels to be displayed is defined
 * by options.lollipopLabelCount.
 *
 * @param labels        text group (svg element) for labels
 * @param pileups       array of mutations (pileups)
 * @param options       general options object
 * @param xScale        scale function for the x-axis
 * @param yScale        scale function for the y-axis
 */
MutationDiagram.prototype.drawLollipopLabels = function (labels, pileups, options, xScale, yScale)
{
	// helper function to adjust text position to prevent overlapping with the y-axis
	var getTextAnchor = function(text, textAnchor)
	{
		var anchor = textAnchor;

		// adjust if necessary and (if it is set to auto only)
		if (anchor.toLowerCase() == "auto")
		{
			// calculate distance of the label to the y-axis (assuming the anchor will be "middle")
			var distance = text.attr("x") - (text.node().getComputedTextLength() / 2);

			// adjust label to prevent overlapping with the y-axis
			if (distance < options.marginLeft)
			{
				anchor = "start";
			}
			else
			{
				anchor = "middle";
			}
		}

		return anchor;
	};

	var count = options.lollipopLabelCount;
	var maxAllowedTie = 2; // TODO refactor as an option?

	// do not show any label if there are too many ties
	// exception: if there is only one mutation then display the label in any case
	if (pileups.length > 1)
	{
		var max = pileups[0].count;

		// at the end of this loop, numberOfTies will be the number of points with
		// max y-value (number of tied points)
		for (var numberOfTies = 0; numberOfTies < pileups.length; numberOfTies++)
		{
			if (pileups[numberOfTies].count < max)
			{
				break;
			}
		}

		// do not display any label if there are too many ties
		if (count < numberOfTies &&
		    numberOfTies > maxAllowedTie)
		{
			count = 0;
		}

	}

	// show (lollipopLabelCount) label(s)
	for (var i = 0;
	     i < count && i < pileups.length;
	     i++)
	{
		// check for threshold value
		if (pileups.length > 1 &&
		    pileups[i].count < options.lollipopLabelThreshold)
		{
			// do not processes remaining values below threshold
			// (assuming mutations array is sorted)
			break;
		}

		var x = xScale(pileups[i].location);
		var y = yScale(Math.min(pileups[i].count, options.maxLengthY)) -
		        (options.lollipopTextPadding);

		// init text
		var text = labels.append('text')
			.attr("fill", options.lollipopFontColor)
			.attr("x", x)
			.attr("y", y)
			.attr("class", "mut-dia-lollipop-text")
			.attr("transform", "rotate(" + options.lollipopTextAngle + ", " + x + "," + y +")")
			.style("font-size", options.lollipopFontSize)
			.style("font-family", options.lollipopFont)
			.text(pileups[i].label);

		// adjust anchor
		var textAnchor = getTextAnchor(text, options.lollipopTextAnchor);
		text.attr("text-anchor", textAnchor);
	}
};

/**
 * Draws the given region on the sequence.
 *
 * @param svg       target svg to append region rectangle
 * @param region    region data
 * @param options   general options object
 * @param bounds    bounds of the plot area {width, height, x, y}
 *                  x, y is the actual position of the origin
 * @param xScale    scale function for the x-axis
 * @return {object} region rectangle & its text (as an svg group element)
 */
MutationDiagram.prototype.drawRegion = function(svg, region, options, bounds, xScale)
{
	var self = this;

	var start = region.metadata.start;
	var end = region.metadata.end;
	var label = region.text;
	var color = region.colour;

	var width = Math.abs(xScale(start) - xScale(end));
	var height = options.regionHeight;
	var y = bounds.y + options.seqPadding;
	var x = xScale(start);

	// group region and its label
	var group = svg.append("g")
		.attr("class", "mut-dia-region")
		.attr("transform", "translate(" + x + "," + y +")");

	var rect = group.append('rect')
		.attr('fill', color)
		.attr('x', 0)
		.attr('y', 0)
		.attr('width', width)
		.attr('height', height);

	var addTooltip = options.regionTipFn;

	// add tooltip to the rect
	addTooltip(rect, region);

	if (options.showRegionText)
	{
		var text = self.drawRegionText(label, group, options, width);

		// add tooltip if the text fits
		if (text)
		{
			// add tooltip to the text
			addTooltip(text, region);
		}
	}

	return group;
};

/**
 * Draws the text for the given svg group (which represents the region).
 * Returns null if neither the text nor its truncated version fits
 * into the region rectangle.
 *
 * @param label     text contents
 * @param group     target svg group to append the text
 * @param options   general options object
 * @param width     width of the region rectangle
 * @return {object} region text (svg element)
 */
MutationDiagram.prototype.drawRegionText = function(label, group, options, width)
{
	var xText = width/2;
	var height = options.regionHeight;

	if (options.regionTextAnchor === "start")
	{
		xText = 0;
	}
	else if (options.regionTextAnchor === "end")
	{
		xText = width;
	}

	// truncate or hide label if it is too long to fit
	var fits = true;

	// init text
	var text = group.append('text')
		.style("font-size", options.regionFontSize)
		.style("font-family", options.regionFont)
		.text(label)
		.attr("text-anchor", options.regionTextAnchor)
		.attr("fill", options.regionFontColor)
		.attr("x", xText)
		.attr("y", 2*height/3)
		.attr("class", "mut-dia-region-text");

	// check if the text fits into the region rectangle
	// adjust it if necessary
	if (text.node().getComputedTextLength() > width)
	{
		// truncate text if not fits
		label = label.substring(0,3) + "..";
		text.text(label);

		// check if truncated version fits
		if (text.node().getComputedTextLength() > width)
		{
			// remove if the truncated version doesn't fit either
			text.remove();
			text = null;
		}
	}

	return text;
};

/**
 * Draws the sequence just below the plot area.
 *
 * @param svg       target svg to append sequence rectangle
 * @param options   general options object
 * @param bounds    bounds of the plot area {width, height, x, y}
 *                  x, y is the actual position of the origin
 * @return {object} sequence rectangle (svg element)
 */
MutationDiagram.prototype.drawSequence = function(svg, options, bounds)
{
	var seqBounds = this.calcSequenceBounds(bounds, options);

	return svg.append('rect')
		.attr('fill', options.seqFillColor)
		.attr('x', seqBounds.x)
		.attr('y', seqBounds.y)
		.attr('width', seqBounds.width)
		.attr('height', seqBounds.height)
		.attr('class', 'mut-dia-sequence');
};

/**
 * Returns the number of mutations at the hottest spot.
 *
 * @param mutations array of piled up mutation data
 * @return {Number} number of mutations at the hottest spot
 */
MutationDiagram.prototype.calcMaxCount = function(mutations)
{
	var maxCount = -1;
//
//	for (var i = 0; i < mutations.length; i++)
//	{
//		if (mutations[i].count >= maxCount)
//		{
//			maxCount = mutations[i].count;
//		}
//	}
//
//	return maxCount;

	// assuming the list is sorted (descending)
	if (mutations.length > 0)
	{
		maxCount = mutations[0].count;
	}

	return maxCount;
};

/**
 * Calculates the bounds of the sequence.
 *
 * @param bounds    bounds of the plot area
 * @param options   diagram options
 */
MutationDiagram.prototype.calcSequenceBounds = function (bounds, options)
{
	var x = bounds.x;
	var y = bounds.y +
	        Math.abs(options.regionHeight - options.seqHeight) / 2 +
	        options.seqPadding;
	var width = bounds.width;
	var height = options.seqHeight;

	return {x: x,
		y: y,
		width: width,
		height: height};
};

/**
 * Updates the plot area of the diagram for the given set of mutation data.
 * This function assumes that the provided mutation data is a subset
 * of the original data. Therefore this function only modifies the plot area
 * elements (lollipops, labels, etc.). If the provided data set is not a subset
 * of the original data, then the behavior of this function is unpredicted.
 *
 * If the number of mutations provided in mutationData is less than the number
 * mutation in the original data set, this function returns true to indicate
 * the provided data set is a subset of the original data. If the number of
 * mutations is the same, then returns false.
 *
 * @param mutationData  a collection of mutations
 * @return {boolean}    true if the diagram is filtered, false otherwise
 */
MutationDiagram.prototype.updatePlot = function(mutationData)
{
	var self = this;
	// TODO for a safer update, verify the provided data
	var pileups = this.processData(mutationData);

	// select all plot area elements
	var labels = self.gLabel.selectAll("text");
	var lines = self.gLine.selectAll("line");
	var dataPoints = self.gData.selectAll(".mut-dia-data-point");

	// remove all plot elements (no animation)
	labels.remove();
	lines.remove();
	dataPoints.remove();

	// alternative animated version:
	// fade out and then remove all
//	labels.transition()
//		.style("opacity", 0)
//		.duration(1000)
//		.each("end", function() {
//			$(this).remove();
//		});
//
//	lines.transition()
//		.style("opacity", 0)
//		.duration(1000)
//		.each("end", function() {
//			$(this).remove();
//		});
//
//	points.transition()
//		.style("opacity", 0)
//		.duration(1000)
//		.each("end", function() {
//			$(this).remove();
//		});

	// for the alternative animated version
	// this call should also be delayed to have a nicer effect

	// re-draw plot area contents for new data
	self.drawPlot(self.svg,
	              pileups,
	              self.options,
	              self.bounds,
	              self.xScale,
	              self.yScale);

	// also re-add listeners
	for (var selector in self.listeners)
	{
		var target = self.svg.selectAll(selector);

		for (var event in self.listeners[selector])
		{
			target.on(event,
				self.listeners[selector][event]);
		}
	}

	// update current data
	self.currentData = mutationData;

	// reset highlight map
	self.highlighted = {};

	return self.isFiltered();
};

/**
 * Resets the plot area back to its initial state.
 */
MutationDiagram.prototype.resetPlot = function()
{
	var self = this;

	self.updatePlot(self.rawData);
};

/**
 * Updates the text of the top label.
 *
 * @param text  new text to set as the label value
 */
MutationDiagram.prototype.updateTopLabel = function(text)
{
	var self = this;

	// if no text value is passed used gene symbol to update the value
	if (text == undefined || text == null)
	{
		text = "";
	}

	self.topLabel.text(text);
};

/**
 * Adds an event listener for specific diagram elements.
 *
 * @param selector  selector string for elements
 * @param event     name of the event
 * @param handler   event handler function
 */
MutationDiagram.prototype.addListener = function(selector, event, handler)
{
	var self = this;

	self.svg.selectAll(selector).on(event, handler);

	// save the listener for future reference
	if (self.listeners[selector] == null)
	{
		self.listeners[selector] = {};
	}

	self.listeners[selector][event] = handler;

};

/**
 * Removes an event listener for specific diagram elements.
 *
 * @param selector  selector string for elements
 * @param event     name of the event
 */
MutationDiagram.prototype.removeListener = function(selector, event)
{
	var self = this;

	self.svg.selectAll(selector).on(event, null);

	// remove listener from the map
	if (self.listeners[selector] &&
	    self.listeners[selector][event])
	{
		delete self.listeners[selector][event];
	}
};

/**
 * Checks whether a diagram data point is highlighted or not.
 * If no selector provided, then checks if the there is
 * at least one highlighted data point.
 *
 * @param selector  [optional] selector for a specific data point element
 * @return {boolean} true if highlighted, false otherwise
 */
MutationDiagram.prototype.isHighlighted = function(selector)
{
	var self = this;
	var highlighted = false;

	if (selector == undefined)
	{
		highlighted = !(_.isEmpty(self.highlighted));
	}
	else
	{
		var element = d3.select(selector);
		var location = element.datum().location;

		if (self.highlighted[location] != undefined)
		{
			highlighted = true;
		}
	}

	return highlighted;
};

/**
 * Resets all highlighted data points back to their original state.
 */
MutationDiagram.prototype.clearHighlights = function()
{
	var self = this;
	var dataPoints = self.gData.selectAll(".mut-dia-data-point");

	// TODO see if it is possible to update ONLY size, not the whole 'd' attr
	dataPoints.attr("d", d3.svg.symbol()
		.size(self.options.lollipopSize)
		.type(self.getLollipopShapeFn()));
	self.highlighted = {};
};

/**
 * Highlights a single data point. This function assumes that the provided
 * selector is a selector for one of the SVG data point elements on the
 * diagram.
 *
 * @param selector  selector for a specific data point element
 */
MutationDiagram.prototype.highlight = function(selector)
{
	var self = this;
	var element = d3.select(selector);

	self.inTransition = true;

	element.transition()
		.ease("elastic")
		.duration(600)
		// TODO see if it is possible to update ONLY size, not the whole 'd' attr
		.attr("d", d3.svg.symbol()
			.size(self.options.lollipopHighlightSize)
			.type(self.getLollipopShapeFn()))
		.each("end", function() {
			self.inTransition = false;
		});

	// add data point to the map
	var location = element.datum().location;
	self.highlighted[location] = element;
};

/**
 * Removes highlight of a single data point. This function assumes that
 * the provided selector is a selector for one of the SVG data point
 * elements on the diagram.
 *
 * @param selector  selector for a specific data point element
 */
MutationDiagram.prototype.removeHighlight = function(selector)
{
	var self = this;
	var element = d3.select(selector);

	self.inTransition = true;

	element.transition()
		.ease("elastic")
		.duration(600)
		// TODO see if it is possible to update ONLY size, not the whole 'd' attr
		.attr("d", d3.svg.symbol()
			.size(self.options.lollipopSize)
			.type(self.getLollipopShapeFn()))
		.each("end", function() {
			self.inTransition = false;
		});

	// remove data point from the map
	var location = element.datum().location;
	delete self.highlighted[location];
};

/**
 * Checks the diagram for filtering. If the current data set
 * is a subset of the initial data set, then it means
 * the diagram is filtered. If the current data set is the
 * initial data set, then the diagram is not filtered.
 *
 * @return {boolean} true if current view is filtered, false otherwise
 */
MutationDiagram.prototype.isFiltered = function()
{
	var self = this;
	var filtered = false;

	if (self.currentData.length < self.rawData.length)
	{
		filtered = true;
	}

	return filtered;
};

/**
 * Returns true if the diagram is currently in graphical transition,
 * false otherwise.
 *
 * @return {boolean} true if diagram is in transition, false o.w.
 */
MutationDiagram.prototype.isInTransition = function()
{
	return this.inTransition;
};<|MERGE_RESOLUTION|>--- conflicted
+++ resolved
@@ -889,11 +889,7 @@
 	dataPoint.datum(pileup);
 
 	var addTooltip = options.lollipopTipFn;
-<<<<<<< HEAD
-	addTooltip(dataPoint, pileup);
-=======
 	addTooltip(dataPoint, pileup, options.showStats);
->>>>>>> 30bb8939
 
 	var line = lines.append('line')
 		.attr('x1', x)
@@ -903,7 +899,6 @@
 		.attr('stroke', options.lollipopStrokeColor)
 		.attr('stroke-width', options.lollipopStrokeWidth)
 		.attr('class', 'mut-dia-data-line');
-<<<<<<< HEAD
 
 	return {"dataPoint": dataPoint, "line": line};
 };
@@ -936,40 +931,6 @@
 };
 
 /**
-=======
-
-	return {"dataPoint": dataPoint, "line": line};
-};
-
-/**
- * Returns the shape (type) function to determine the shape of a
- * data point in the diagram. This implementation is required in order
- * to access "options" class member within the returned function.
- *
- * @return {Function}   shape function (for d3 symbol type)
- */
-MutationDiagram.prototype.getLollipopShapeFn = function()
-{
-	var self = this;
-
-	// actual function to use with d3.symbol.type(...)
-	var shapeFunction = function(datum)
-	{
-		var type = "circle";
-
-		if (datum.count > self.options.maxLengthY)
-		{
-			type = "triangle-up";
-		}
-
-		return type;
-	};
-
-	return shapeFunction;
-};
-
-/**
->>>>>>> 30bb8939
  * Returns the fill color of the lollipop data point for the given pileup
  * of mutations.
  *
