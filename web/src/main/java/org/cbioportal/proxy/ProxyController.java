package org.cbioportal.proxy;

import org.slf4j.Logger;
import org.slf4j.LoggerFactory;
<<<<<<< HEAD
=======
import org.springframework.beans.factory.annotation.Autowired;
>>>>>>> d1c7d8c3
import org.springframework.http.*;
import org.springframework.http.converter.StringHttpMessageConverter;
import org.springframework.util.ObjectUtils;
import org.springframework.web.bind.annotation.RequestBody;
import org.springframework.web.bind.annotation.RequestMapping;
import org.springframework.web.bind.annotation.ResponseStatus;
import org.springframework.web.bind.annotation.RestController;
import org.springframework.web.client.RestTemplate;

import javax.servlet.http.HttpServletRequest;

import java.io.*;
import java.net.URI;
import java.net.URISyntaxException;
import java.nio.charset.StandardCharsets;
import java.util.Properties;

<<<<<<< HEAD
// TODO Consider creating separate DispatcherServlets as in the original web.xml
// See: https://stackoverflow.com/a/30686733/11651683
=======

>>>>>>> d1c7d8c3
@RestController
public class ProxyController {
    private static final String DEFAULT_ONCOKB_URL = "https://public.api.oncokb.org/api/v1";
    private Properties properties;

    private Logger LOG = LoggerFactory.getLogger(ProxyController.class);

<<<<<<< HEAD
    @RequestMapping("/proxy/**")
=======
    @Autowired
    private Monkifier monkifier;
    
    @RequestMapping("/**")
>>>>>>> d1c7d8c3
    public String proxy(@RequestBody(required = false) String body, HttpMethod method, HttpServletRequest request)
        throws URISyntaxException {
        HttpHeaders httpHeaders = initHeaders(request);

        // TODO when reimplemeting different dispatcherservlets with different context roots
        // reset this to  'String requestPathInfo = request.getPathInfo();'
        String requestPathInfo = request.getPathInfo() == null? request.getServletPath() : request.getPathInfo();
        return exchangeData(body,
            buildUri(requestPathInfo, request.getQueryString(), false),
            method,
            httpHeaders,
            String.class
        ).getBody();
    }
<<<<<<< HEAD

    @RequestMapping("/proxy/oncokb/**")
    public String proxyOncokb(@RequestBody(required = false) String body, HttpMethod method, HttpServletRequest request)
        throws URISyntaxException {
=======
    
    @RequestMapping("/oncokb/**")
    public String proxyOncokb(
        @RequestBody(required = false) String body,
        HttpMethod method,
        HttpServletRequest request
    ) throws URISyntaxException {
        String token = request.getHeader("X-Proxy-User-Agreement");
        token = (token == null || token.isEmpty()) ? "NA": token;
        
        return exchangeOncokbData(
            body,
            request.getPathInfo().replaceFirst("/oncokb", ""),
            request.getQueryString(),
            method,
            getOncokbHeaders(request, token)
        );
    }
    
    @RequestMapping("/A8F74CD7851BDEE8DCD2E86AB4E2A711/**")
    public String proxyEncodedOncokb(
        @RequestBody(required = false) String body,
        HttpMethod method, 
        HttpServletRequest request
    ) throws URISyntaxException, UnsupportedEncodingException {
        // make sure that the custom Proxy User Agreement header exists
        String proxyUserAgreement = request.getHeader("X-Proxy-User-Agreement");
        if (proxyUserAgreement == null || !proxyUserAgreement.equals(
            "I/We do NOT use this obfuscated proxy to programmatically obtain private OncoKB data. " +
            "I/We know that I/we should get a valid data access token by registering at https://www.oncokb.org/account/register."
        )) {
            throw new OncoKBProxyUserAgreementException();
        }
        
        String decodedBody = body == null ? null: this.monkifier.decodeBase64(body);
        String encodedPath = request.getPathInfo().replaceFirst("/A8F74CD7851BDEE8DCD2E86AB4E2A711/", "");
        String decodedPath = this.monkifier.decodeBase64(encodedPath);
        String decodedQueryString = this.monkifier.decodeQueryString(request);
        
        String response = exchangeOncokbData(
            decodedBody,
            decodedPath,
            decodedQueryString,
            method,
            getOncokbHeaders(request)
        );
        
        return "\"" + this.monkifier.encodeBase64(response) + "\"";
    }
    
    private String exchangeOncokbData(
        String body,
        String pathInfo,
        String queryString,
        HttpMethod method,
        HttpHeaders httpHeaders
    ) throws URISyntaxException {
        return exchangeData(
            body,
            buildUri(getOncokbApiUrl() + pathInfo, queryString),
            method,
            httpHeaders,
            String.class
        ).getBody();
    }
    
    private String getOncokbApiUrl() {
        return getProperty("oncokb.public_api.url", DEFAULT_ONCOKB_URL);
    }
    
    private HttpHeaders getOncokbHeaders(HttpServletRequest request) {
        return this.getOncokbHeaders(request, null);
    }
    
    private HttpHeaders getOncokbHeaders(HttpServletRequest request, String token) {
>>>>>>> d1c7d8c3
        // load portal.properties
        this.properties = loadProperties(getResourceStream("portal.properties"));
        boolean showOncokb = Boolean.parseBoolean(getProperty("show.oncokb", "true"));
        String oncokbToken = token == null ? getProperty("oncokb.token", ""): token;

        if (!showOncokb) {
            throw new OncoKBServiceIsDisabledException();
        }

        HttpHeaders httpHeaders = initHeaders(request);
        
        if (!ObjectUtils.isEmpty(oncokbToken)) {
            httpHeaders.add("Authorization", "Bearer " + oncokbToken);
        }
<<<<<<< HEAD

        // TODO when reimplemeting different dispatcherservlets with different context roots
        // reset this to  'String requestPathInfo = request.getPathInfo();'
        String requestPathInfo = request.getPathInfo() == null? request.getServletPath() : request.getPathInfo();
        String replaceString =  request.getPathInfo() == null? "/proxy/oncokb" : "/oncokb";
        return exchangeData(body, 
            buildUri(oncokbApiUrl + requestPathInfo.replaceFirst(replaceString, ""), request.getQueryString()),
            method,
            httpHeaders,
            String.class).getBody();
=======
        
        return httpHeaders;
>>>>>>> d1c7d8c3
    }

    private HttpHeaders initHeaders(HttpServletRequest request) {
        HttpHeaders httpHeaders = new HttpHeaders();
        
        String contentType = request.getHeader("Content-Type");
        if (contentType != null) {
            httpHeaders.setContentType(MediaType.valueOf(contentType));
        }
        
        return httpHeaders;
    }
    
    private URI buildUri(String path, String queryString, boolean useSecureProtocol) throws URISyntaxException {
        return buildUri((useSecureProtocol ? "https" : "http") + ":/" + path, queryString);
    }

    private URI buildUri(String path, String queryString) throws URISyntaxException {
        return new URI(path + (queryString == null ? "" : "?" + queryString));
    }

    private <T> ResponseEntity<T> exchangeData(String body, URI uri, HttpMethod method, HttpHeaders httpHeaders, Class<T> responseType) {
        RestTemplate restTemplate = new RestTemplate();
        restTemplate.getMessageConverters().add(0, new StringHttpMessageConverter(StandardCharsets.UTF_8));
        return restTemplate.exchange(uri, method, new HttpEntity<>(body, httpHeaders), responseType);
    }

    private String getProperty(String key, String defaultValue) {
        String propertyValue = this.properties.getProperty(key, defaultValue);
        return System.getProperty(key, propertyValue);
    }

    private InputStream getResourceStream(String propertiesFileName)
    {
        String resourceFilename = null;
        InputStream resourceFIS = null;

        try {
            String home = System.getenv("PORTAL_HOME");
            if (home != null) {
                resourceFilename =
                    home + File.separator + propertiesFileName;
                resourceFIS = new FileInputStream(resourceFilename);
            }
        } catch (FileNotFoundException e) {
        }

        if (resourceFIS == null) {
            resourceFIS = this.getClass().getClassLoader().
                getResourceAsStream(propertiesFileName);
        }

        return resourceFIS;
    }
    private Properties loadProperties(InputStream resourceInputStream)
    {
        Properties properties = new Properties();

        try {
            properties.load(resourceInputStream);
            resourceInputStream.close();
        }
        catch (IOException e) {
            System.out.println("Error loading properties file: " + e.getMessage());
        }

        return properties;
    }

    @ResponseStatus(code = HttpStatus.NOT_FOUND, reason = "OncoKB service is disabled")
    public class OncoKBServiceIsDisabledException extends RuntimeException {
    }

    @ResponseStatus(code = HttpStatus.FORBIDDEN, reason = "No OncoKB access token is provided")
    public class NoOncoKBTokenProvidedException extends RuntimeException {
    }

    @ResponseStatus(code = HttpStatus.BAD_REQUEST, reason = "Fair Usage Agreement is missing")
    public class OncoKBProxyUserAgreementException extends RuntimeException {
    }

}<|MERGE_RESOLUTION|>--- conflicted
+++ resolved
@@ -2,10 +2,7 @@
 
 import org.slf4j.Logger;
 import org.slf4j.LoggerFactory;
-<<<<<<< HEAD
-=======
 import org.springframework.beans.factory.annotation.Autowired;
->>>>>>> d1c7d8c3
 import org.springframework.http.*;
 import org.springframework.http.converter.StringHttpMessageConverter;
 import org.springframework.util.ObjectUtils;
@@ -23,12 +20,9 @@
 import java.nio.charset.StandardCharsets;
 import java.util.Properties;
 
-<<<<<<< HEAD
 // TODO Consider creating separate DispatcherServlets as in the original web.xml
 // See: https://stackoverflow.com/a/30686733/11651683
-=======
-
->>>>>>> d1c7d8c3
+
 @RestController
 public class ProxyController {
     private static final String DEFAULT_ONCOKB_URL = "https://public.api.oncokb.org/api/v1";
@@ -36,14 +30,10 @@
 
     private Logger LOG = LoggerFactory.getLogger(ProxyController.class);
 
-<<<<<<< HEAD
-    @RequestMapping("/proxy/**")
-=======
     @Autowired
     private Monkifier monkifier;
     
     @RequestMapping("/**")
->>>>>>> d1c7d8c3
     public String proxy(@RequestBody(required = false) String body, HttpMethod method, HttpServletRequest request)
         throws URISyntaxException {
         HttpHeaders httpHeaders = initHeaders(request);
@@ -58,14 +48,8 @@
             String.class
         ).getBody();
     }
-<<<<<<< HEAD
-
+    
     @RequestMapping("/proxy/oncokb/**")
-    public String proxyOncokb(@RequestBody(required = false) String body, HttpMethod method, HttpServletRequest request)
-        throws URISyntaxException {
-=======
-    
-    @RequestMapping("/oncokb/**")
     public String proxyOncokb(
         @RequestBody(required = false) String body,
         HttpMethod method,
@@ -83,7 +67,7 @@
         );
     }
     
-    @RequestMapping("/A8F74CD7851BDEE8DCD2E86AB4E2A711/**")
+    @RequestMapping("/proxy/A8F74CD7851BDEE8DCD2E86AB4E2A711/**")
     public String proxyEncodedOncokb(
         @RequestBody(required = false) String body,
         HttpMethod method, 
@@ -139,7 +123,6 @@
     }
     
     private HttpHeaders getOncokbHeaders(HttpServletRequest request, String token) {
->>>>>>> d1c7d8c3
         // load portal.properties
         this.properties = loadProperties(getResourceStream("portal.properties"));
         boolean showOncokb = Boolean.parseBoolean(getProperty("show.oncokb", "true"));
@@ -151,24 +134,42 @@
 
         HttpHeaders httpHeaders = initHeaders(request);
         
+        if (!StringUtils.isEmpty(oncokbToken)) {
+            httpHeaders.add("Authorization", "Bearer " + oncokbToken);
+        }
+        
+        return httpHeaders;
+    }
+    
+    //TODO: Figure out what is different (Rebased from Spring Boot Branch)
+    @RequestMapping("/proxy/oncokb/**")
+    public String proxyOncokb(@RequestBody(required = false) String body, HttpMethod method, HttpServletRequest request)
+        throws URISyntaxException {
+        // load portal.properties
+        this.properties = loadProperties(getResourceStream("portal.properties"));
+        Boolean showOncokb = Boolean.parseBoolean(getProperty("show.oncokb", "true"));
+        String oncokbToken = getProperty("oncokb.token", "");
+        String oncokbApiUrl = getProperty("oncokb.public_api.url", DEFAULT_ONCOKB_URL);
+
+        if (!showOncokb) {
+            throw new OncoKBServiceIsDisabledException();
+        }
+
+        HttpHeaders httpHeaders = initHeaders(request);
+
         if (!ObjectUtils.isEmpty(oncokbToken)) {
             httpHeaders.add("Authorization", "Bearer " + oncokbToken);
         }
-<<<<<<< HEAD
 
         // TODO when reimplemeting different dispatcherservlets with different context roots
         // reset this to  'String requestPathInfo = request.getPathInfo();'
         String requestPathInfo = request.getPathInfo() == null? request.getServletPath() : request.getPathInfo();
         String replaceString =  request.getPathInfo() == null? "/proxy/oncokb" : "/oncokb";
-        return exchangeData(body, 
+        return exchangeData(body,
             buildUri(oncokbApiUrl + requestPathInfo.replaceFirst(replaceString, ""), request.getQueryString()),
             method,
             httpHeaders,
             String.class).getBody();
-=======
-        
-        return httpHeaders;
->>>>>>> d1c7d8c3
     }
 
     private HttpHeaders initHeaders(HttpServletRequest request) {
