--- conflicted
+++ resolved
@@ -10,13 +10,9 @@
 import org.cbioportal.model.GenePanelData;
 import org.cbioportal.model.MolecularProfile;
 import org.cbioportal.model.Sample;
-<<<<<<< HEAD
-import org.cbioportal.model.StructuralVariantCountByGene;
-=======
 import org.cbioportal.model.util.Select;
 import org.cbioportal.persistence.AlterationRepository;
 import org.cbioportal.service.AlterationCountService;
->>>>>>> 2a8d5651
 import org.cbioportal.service.ClinicalAttributeService;
 import org.cbioportal.service.ClinicalDataService;
 import org.cbioportal.service.DiscreteCopyNumberService;
@@ -25,7 +21,6 @@
 import org.cbioportal.service.MutationService;
 import org.cbioportal.service.PatientService;
 import org.cbioportal.service.SampleService;
-import org.cbioportal.service.StructuralVariantService;
 import org.cbioportal.service.TreatmentService;
 import org.cbioportal.web.parameter.ClinicalDataBinCountFilter;
 import org.cbioportal.web.parameter.ClinicalDataBinFilter;
@@ -107,8 +102,6 @@
     private ClinicalAttributeService clinicalAttributeService;
     @Autowired
     private PatientService patientService;
-    @Autowired
-    private StructuralVariantService structuralVariantService;
 
     private ObjectMapper objectMapper = new ObjectMapper();
 
@@ -348,24 +341,6 @@
         filteredSampleIdentifiers.add(sampleIdentifier);
         Mockito.when(studyViewFilterApplier.apply(any())).thenReturn(filteredSampleIdentifiers);
 
-<<<<<<< HEAD
-        List<StructuralVariantCountByGene> svCounts = new ArrayList<>();
-        StructuralVariantCountByGene svCount1 = new StructuralVariantCountByGene();
-        svCount1.setEntrezGeneId(TEST_ENTREZ_GENE_ID_1);
-        svCount1.setHugoGeneSymbol(TEST_HUGO_GENE_SYMBOL_1);
-        svCount1.setNumberOfAlteredCases(1);
-        svCount1.setTotalCount(1);
-        svCounts.add(svCount1);
-        StructuralVariantCountByGene svCount2 = new StructuralVariantCountByGene();
-        svCount2.setEntrezGeneId(TEST_ENTREZ_GENE_ID_2);
-        svCount2.setHugoGeneSymbol(TEST_HUGO_GENE_SYMBOL_2);
-        svCount2.setNumberOfAlteredCases(2);
-        svCount2.setTotalCount(2);
-        svCounts.add(svCount2);
-
-        Mockito.when(structuralVariantService.getSampleCountInMultipleMolecularProfiles(Mockito.anyList(),
-                Mockito.anyList(), Mockito.any(), Mockito.anyBoolean(), Mockito.anyBoolean())).thenReturn(svCounts);
-=======
         List<AlterationCountByGene> fusionCounts = new ArrayList<>();
         AlterationCountByGene fusionCount1 = new AlterationCountByGene();
         fusionCount1.setEntrezGeneId(TEST_ENTREZ_GENE_ID_1);
@@ -380,13 +355,12 @@
         fusionCount2.setTotalCount(2);
         fusionCounts.add(fusionCount2);
 
-        Mockito.when(alterationCountService.getSampleFusionCounts(
+        Mockito.when(alterationCountService.getSampleStructuralVariantCounts(
             anyList(),
             argThat(new SelectMockitoArgumentMatcher("ALL")),
             anyBoolean(),
             anyBoolean(),
             any(Select.class))).thenReturn(fusionCounts);
->>>>>>> 2a8d5651
 
         StudyViewFilter studyViewFilter = new StudyViewFilter();
         studyViewFilter.setStudyIds(Arrays.asList(TEST_STUDY_ID));
