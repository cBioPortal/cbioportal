--- conflicted
+++ resolved
@@ -43,21 +43,6 @@
     @RequestMapping(value = "/genes", method = RequestMethod.GET, produces = MediaType.APPLICATION_JSON_VALUE)
     @ApiOperation("Get all genes")
     public ResponseEntity<List<Gene>> getAllGenes(
-<<<<<<< HEAD
-            @ApiParam("Level of detail of the response")
-            @RequestParam(defaultValue = "SUMMARY") Projection projection,
-            @ApiParam("Page size of the result list")
-            @Max(PagingConstants.MAX_PAGE_SIZE)
-            @Min(PagingConstants.MIN_PAGE_SIZE)
-            @RequestParam(defaultValue = PagingConstants.DEFAULT_PAGE_SIZE) Integer pageSize,
-            @ApiParam("Page number of the result list")
-            @Min(PagingConstants.MIN_PAGE_NUMBER)
-            @RequestParam(defaultValue = PagingConstants.DEFAULT_PAGE_NUMBER) Integer pageNumber,
-            @ApiParam("Name of the property that the result list is sorted by")
-            @RequestParam(required = false) GeneSortBy sortBy,
-            @ApiParam("Direction of the sort")
-            @RequestParam(defaultValue = "ASC") Direction direction) {
-=======
         @ApiParam("Alias of the gene")
         @RequestParam(required = false) String alias,
         @ApiParam("Level of detail of the response")
@@ -73,7 +58,6 @@
         @RequestParam(required = false) GeneSortBy sortBy,
         @ApiParam("Direction of the sort")
         @RequestParam(defaultValue = "ASC") Direction direction) {
->>>>>>> 6e660dbb
 
         if (projection == Projection.META) {
             HttpHeaders responseHeaders = new HttpHeaders();
@@ -110,13 +94,6 @@
         produces = MediaType.APPLICATION_JSON_VALUE)
     @ApiOperation("Fetch genes by ID")
     public ResponseEntity<List<Gene>> fetchGenes(
-<<<<<<< HEAD
-            @ApiParam("Level of detail of the response")
-            @RequestParam(defaultValue = "SUMMARY") Projection projection,
-            @ApiParam(required = true, value = "List of Entrez Gene IDs and/or Hugo Gene Symbols")
-            @Size(min = 1, max = PagingConstants.MAX_PAGE_SIZE)
-            @RequestBody List<String> geneIds) {
-=======
         @ApiParam("Type of gene ID")
         @RequestParam(defaultValue = "ENTREZ_GENE_ID") GeneIdType geneIdType,
         @ApiParam(required = true, value = "List of Entrez Gene IDs or Hugo Gene Symbols")
@@ -124,7 +101,6 @@
         @RequestBody List<String> geneIds,
         @ApiParam("Level of detail of the response")
         @RequestParam(defaultValue = "SUMMARY") Projection projection) {
->>>>>>> 6e660dbb
 
         if (projection == Projection.META) {
             HttpHeaders responseHeaders = new HttpHeaders();
