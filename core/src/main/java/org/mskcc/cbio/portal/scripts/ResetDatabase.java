--- conflicted
+++ resolved
@@ -77,13 +77,6 @@
         daoInteraction.deleteAllRecords();
         DaoDrug.getInstance().deleteAllRecords();
         DaoDrugInteraction.getInstance().deleteAllRecords();
-<<<<<<< HEAD
-        DaoTextCache daoTextCache = new DaoTextCache();
-        daoTextCache.deleteAllKeys();
-=======
-        DaoSangerCensus daoSangerCensus = DaoSangerCensus.getInstance();
-        daoSangerCensus.deleteAllRecords();
->>>>>>> f38098a1
         DaoPatient.deleteAllRecords();
         DaoSample.deleteAllRecords();
         System.out.println("all database reset.");
