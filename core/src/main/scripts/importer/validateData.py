#!/usr/bin/env python2.7

#
# Copyright (c) 2016 The Hyve B.V.
# This code is licensed under the GNU Affero General Public License (AGPL),
# version 3, or (at your option) any later version.
#

#
# This file is part of cBioPortal.
#
# cBioPortal is free software: you can redistribute it and/or modify
# it under the terms of the GNU Affero General Public License as
# published by the Free Software Foundation, either version 3 of the
# License.
#
# This program is distributed in the hope that it will be useful,
# but WITHOUT ANY WARRANTY; without even the implied warranty of
# MERCHANTABILITY or FITNESS FOR A PARTICULAR PURPOSE.  See the
# GNU Affero General Public License for more details.
#
# You should have received a copy of the GNU Affero General Public License
# along with this program.  If not, see <http://www.gnu.org/licenses/>.
#

"""Data validation script - validate files before import into portal.

Run with the command line option --help for usage information.
"""

# imports
import sys
import os
import logging.handlers
from collections import OrderedDict
import argparse
import re
import csv
import itertools
import requests
import json
import xml.etree.ElementTree as ET

import cbioportal_common


# ------------------------------------------------------------------------------
# globals

# study-specific globals
DEFINED_SAMPLE_IDS = None
DEFINED_SAMPLE_ATTRIBUTES = None
PATIENTS_WITH_SAMPLES = None
DEFINED_CANCER_TYPES = None

# GSVA globals
GSVA_SAMPLE_IDS = None
GSVA_GENESET_IDS = None

# ----------------------------------------------------------------------------

VALIDATOR_IDS = {
    cbioportal_common.MetaFileTypes.CNA:'CNAValidator',
    cbioportal_common.MetaFileTypes.CNA_LOG2:'ContinuousValuesValidator',
    cbioportal_common.MetaFileTypes.CNA_CONTINUOUS:'ContinuousValuesValidator',
    cbioportal_common.MetaFileTypes.EXPRESSION:'ContinuousValuesValidator',
    cbioportal_common.MetaFileTypes.METHYLATION:'ContinuousValuesValidator',
    cbioportal_common.MetaFileTypes.MUTATION:'MutationsExtendedValidator',
    cbioportal_common.MetaFileTypes.CANCER_TYPE:'CancerTypeValidator',
    cbioportal_common.MetaFileTypes.SAMPLE_ATTRIBUTES:'SampleClinicalValidator',
    cbioportal_common.MetaFileTypes.PATIENT_ATTRIBUTES:'PatientClinicalValidator',
    cbioportal_common.MetaFileTypes.SEG:'SegValidator',
    cbioportal_common.MetaFileTypes.FUSION:'FusionValidator',
    cbioportal_common.MetaFileTypes.PROTEIN:'ProteinLevelValidator',
    cbioportal_common.MetaFileTypes.GISTIC_GENES: 'GisticGenesValidator',
    cbioportal_common.MetaFileTypes.TIMELINE:'TimelineValidator',
    cbioportal_common.MetaFileTypes.MUTATION_SIGNIFICANCE:'MutationSignificanceValidator',
<<<<<<< HEAD
    cbioportal_common.MetaFileTypes.GENE_PANEL_MATRIX:'GenePanelMatrixValidator'
=======
    cbioportal_common.MetaFileTypes.GENE_PANEL_MATRIX:'GenePanelMatrixValidator',
    cbioportal_common.MetaFileTypes.GSVA_SCORES:'GsvaScoreValidator',
    cbioportal_common.MetaFileTypes.GSVA_PVALUES:'GsvaPvalueValidator'
>>>>>>> c3deeccb
}


# ----------------------------------------------------------------------------
# class definitions

class MaxLevelTrackingHandler(logging.Handler):

    """Handler that does nothing but track the maximum msg level emitted."""

    def __init__(self):
        """Initialize the handler with an attribute to track the level."""
        super(MaxLevelTrackingHandler, self).__init__()
        self.max_level = logging.NOTSET

    def emit(self, record):
        """Update the maximum level with a new record."""
        self.max_level = max(self.max_level, record.levelno)

    def get_exit_status(self):
        """Return an exit status for the validator script based on max_level."""
        if self.max_level <= logging.INFO:
            return 0
        elif self.max_level == logging.WARNING:
            return 3
        elif self.max_level == logging.ERROR:
            return 1
        else:
            return 2

class LineCountHandler(logging.Handler):

    """Handler that does nothing but track the number of lines with error and warnings."""

    def __init__(self):
        """Initialize the handler with an attribute to track the lines."""
        super(LineCountHandler, self).__init__()
        self.warning_lines = set()
        self.error_lines = set()

    def emit(self, record):
        """Update the line sets."""
        if hasattr(record, 'line_number'):
            if record.levelno == logging.WARNING:
                self.warning_lines.add(record.line_number)
            if record.levelno == logging.ERROR:
                self.error_lines.add(record.line_number)

    def get_nr_lines_with_error(self):
        """Return the number of lines with an error."""
        return len(self.error_lines)

    def get_nr_lines_with_warning(self):
        """Return the number of lines with an warning."""
        return len(self.warning_lines)

    def get_nr_lines_with_issue(self):
        """Return the number of lines with an error or warning."""
        return len(self.error_lines | self.warning_lines)


class Jinja2HtmlHandler(logging.handlers.BufferingHandler):

    """Logging handler that formats aggregated HTML reports using Jinja2."""

    def __init__(self, study_dir, output_filename, cbio_version, *args, **kwargs):
        """Set study directory name, output filename and buffer size."""
        self.study_dir = study_dir
        self.output_filename = output_filename
        self.cbio_version = cbio_version
        self.max_level = logging.NOTSET
        self.closed = False
        # get the directory name of the currently running script,
        # resolving any symlinks
        self.template_dir = os.path.dirname(os.path.realpath(__file__))
        super(Jinja2HtmlHandler, self).__init__(*args, **kwargs)

    def emit(self, record):
        """Buffer a message if the buffer is not full."""
        self.max_level = max(self.max_level, record.levelno)
        if len(self.buffer) < self.capacity:
            return super(Jinja2HtmlHandler, self).emit(record)

    def flush(self):
        """Do nothing; emit() caps the buffer and close() renders output."""
        pass

    def shouldFlush(self, record):
        """Never flush; emit() caps the buffer and close() renders output."""
        return False

    def generateHtml(self):
        """Render the HTML page for the current content in self.buffer """
        # require Jinja2 only if it is actually used
        import jinja2
        j_env = jinja2.Environment(
            loader=jinja2.FileSystemLoader(self.template_dir),
            # trim whitespace around Jinja2 operators
            trim_blocks=True,
            lstrip_blocks=True)
        # refer to this function so that it can be used in the template:
        j_env.filters['os.path.relpath'] = os.path.relpath
        template = j_env.get_template('validation_report_template.html.jinja')
        # pylint falsely infers template to be a string -- trust me, it's not
        doc = template.render(   # pylint: disable=no-member
            study_dir=self.study_dir,
            cbio_version=self.cbio_version,
            record_list=self.buffer,
            max_level=logging.getLevelName(self.max_level))
        with open(self.output_filename, 'w') as f:
            f.write(doc)


class ErrorFileFormatter(cbioportal_common.ValidationMessageFormatter):

    """Fasta-like formatter listing lines on which error messages occurred."""

    def __init__(self, study_dir):
        """Initialize a logging Formatter with an appropriate format string."""
        super(ErrorFileFormatter, self).__init__(
            '>%(rel_filename)s | %(levelname)s: %(message)s\n%(line_string)s')
        self.study_dir = study_dir

    def format(self, record):
        """Aggregate line numbers to a line_string and format the record."""
        record.line_string = self.format_aggregated(
            record, 'line_number',
            single_fmt='%d',
            multiple_fmt='%s', join_string=',', max_join=None,
            optional=False)
        record.rel_filename = os.path.relpath(record.filename_,
                                              self.study_dir)
        return super(ErrorFileFormatter, self).format(record)


class LineMessageFilter(logging.Filter):
    """Filter that selects only validation messages about a line in a file."""
    def filter(self, record):
        return int(hasattr(record, 'filename_') and
                   hasattr(record, 'line_number'))


class CombiningLoggerAdapter(logging.LoggerAdapter):
    """LoggerAdapter that combines its own context info with that in calls."""
    def process(self, msg, kwargs):
        """Add contextual information from call to that from LoggerAdapter."""
        extra = self.extra.copy()
        if 'extra' in kwargs:
            # add elements from the call, possibly overwriting
            extra.update(kwargs['extra'])
        kwargs["extra"] = extra
        return msg, kwargs


class PortalInstance(object):

    """Represent a portal instance, storing the data needed for validation.

    This holds a number of dictionaries representing the particular
    datatypes queried from the portal, each of which may be None
    if the checks are to be skipped.
    """

    def __init__(self, cancer_type_dict, hugo_entrez_map, alias_entrez_map, geneset_id_list):
        """Represent a portal instance with the given dictionaries."""
        self.cancer_type_dict = cancer_type_dict
        self.hugo_entrez_map = hugo_entrez_map
        self.alias_entrez_map = alias_entrez_map
        self.geneset_id_list = geneset_id_list
        self.entrez_set = set()
        for entrez_map in (hugo_entrez_map, alias_entrez_map):
            if entrez_map is not None:
                for entrez_list in entrez_map.values():
                    for entrez_id in entrez_list:
                        self.entrez_set.add(entrez_id)
        #Set defaults for genome version and species
        self.species = 'human'
        self.ncbi_build = '37'
        self.genome_build = 'hg19'

    def load_genome_info(self, properties_filename):
        """Retrieves the species and genome information from portal.properties."""
        with open(properties_filename, 'r') as properties_file:
            for line in properties_file:
                line = line.strip()
                if line.startswith('#') or '=' not in line:
                    continue
                sp_line = line.split('=', 1)
                if sp_line[0] == 'species':
                    self.species = sp_line[1]
                elif sp_line[0] == 'ncbi.build':
                    self.ncbi_build = sp_line[1]
                elif sp_line[0] == 'ucsc.build':
                    self.genome_build = sp_line[1]

class Validator(object):

    """Abstract validator class for tab-delimited data files.

    Subclassed by validators for specific data file types, which
    should define a 'REQUIRED_HEADERS' attribute listing the required
    column headers and a `REQUIRE_COLUMN_ORDER` boolean stating
    whether their position is significant. Unless ALLOW_BLANKS is
    set to True, empty cells in lines below the column header will
    be reported as errors.

    The methods `processTopLines`, `checkHeader`, `checkLine` and `onComplete`
    may be overridden (calling their superclass methods) to perform any
    appropriate validation tasks. The superclass `checkHeader` method sets
    self.cols to the list of column names found in the header of the file
    and self.numCols to the number of columns.
    """

    REQUIRED_HEADERS = []
    REQUIRE_COLUMN_ORDER = True
    ALLOW_BLANKS = False

    def __init__(self, study_dir, meta_dict, portal_instance, logger, relaxed_mode):
        """Initialize a validator for a particular data file.

        :param study_dir: the path at which the study files can be found
        :param meta_dict: dictionary of fields found in corresponding meta file
                         (such as stable id and data file name)
        :param portal_instance: a PortalInstance object for which to validate
        :param logger: logger instance for writing the log messages
        :param relaxed_mode: relaxes validation of headerless clinical data to
                            prevent fast-failing
        """
        self.filename = os.path.join(study_dir, meta_dict['data_filename'])
        self.filenameShort = os.path.basename(self.filename)
        self.line_number = 0
        self.cols = []
        self.numCols = 0
        self.newlines = ('',)
        self.studyId = ''
        self.headerWritten = False
        # This one is set to True if file could be parsed/read until the end (happens in onComplete)
        self.fileCouldBeParsed = False
        self.portal = portal_instance
        self.logger = CombiningLoggerAdapter(
            logger,
            extra={'filename_': self.filename})
        self.line_count_handler = None
        self.meta_dict = meta_dict
        self.relaxed_mode = relaxed_mode
        self.fill_in_attr_defs = False

    def validate(self):
        """Validate the data file."""
        # add a handler to keep track of the number of lines with errors
        self.line_count_handler = LineCountHandler()
        self.logger.logger.addHandler(self.line_count_handler)
        try:
            # actually validate the data file
            self._validate_file()
        finally:
            self.logger.logger.removeHandler(self.line_count_handler)

    def _validate_file(self):
        """Read through the data file and validate as much as can be parsed."""

        self.logger.debug('Starting validation of file')

        try:
            opened_file = open(self.filename, 'rU')
        except IOError:
            self.logger.error('File could not be opened')
            return
        with opened_file as data_file:

            # parse any block of start-of-file comment lines and the tsv header
            top_comments = []
            line_number = 0
            for line_number, line in enumerate(data_file,
                                               start=line_number + 1):
                self.line_number = line_number
                if line.startswith('#'):
                    top_comments.append(line)
                else:
                    header_line = line
                    # end of the file's header
                    break
            # if the loop wasn't broken by a non-commented line
            else:
                self.logger.error('No column header or data found in file',
                                  extra={'line_number': self.line_number})
                return

            # parse start-of-file comment lines, if any
            if not self.processTopLines(top_comments):
                self.logger.error(
                    'Invalid header comments, file cannot be parsed')
                if not self.relaxed_mode:
                    return
                else:
                    self.logger.info('Ignoring missing or invalid header comments. '
                        'Continuing with validation...')
                    self.fill_in_attr_defs = True
            
            # read five data lines to detect quotes in the tsv file
            first_data_lines = []
            for i, line in enumerate(data_file):
                first_data_lines.append(line)
                if i >= 4:
                    break
            sample_content = header_line + ''.join(first_data_lines)
            try:
                dialect = csv.Sniffer().sniff(sample_content, delimiters='\t')
            except csv.Error:
                self.logger.error('Not a valid tab separated file. Check if all lines have the same number of columns and if all separators are tabs.')
                return
            # sniffer assumes " if no quote character exists
            if dialect.quotechar == '"' and not (
                    dialect.delimiter + '"' in sample_content or
                    '"' + dialect.delimiter in sample_content):
                dialect.quoting = csv.QUOTE_NONE
            if not self._checkTsvDialect(dialect):
                self.logger.error(
                    'Invalid file format, file cannot be parsed')
                return

            # parse the first non-commented line as the tsv header
            header_cols = csv.reader(
                                     [header_line],
                                     delimiter='\t',
                                     quoting=csv.QUOTE_NONE,
                                     strict=True).next()
            if self.checkHeader(header_cols) > 0:
                if not self.relaxed_mode:
                    self.logger.error(
                        'Invalid column header, file cannot be parsed')
                    return
                else:
                    self.logger.warning('Ignoring invalid column header. '
                        'Continuing with validation...')

            # read through the data lines of the file
            csvreader = csv.reader(itertools.chain(first_data_lines,
                                                   data_file),
                                   delimiter='\t',
                                   quoting=csv.QUOTE_NONE,
                                   strict=True)
            for line_number, fields in enumerate(csvreader,
                                                 start=line_number + 1):
                self.line_number = line_number
                if all(x.strip() == '' for x in fields):
                    self.logger.error(
                        'Blank line',
                        extra={'line_number': self.line_number})
                elif fields[0].startswith('#'):
                    self.logger.error(
                        "Data line starting with '#' skipped",
                        extra={'line_number': self.line_number})
                else:
                    self.checkLine(fields)

            # (tuple of) string(s) of the newlines read (for 'rU' mode files)
            self.newlines = data_file.newlines

        # after the entire file has been read
        self.onComplete()

    def onComplete(self):
        """Perform final validations after all lines have been checked.

        Overriding methods should call this superclass method *after* their own
        validations, as it logs the message that validation was completed.
        """
        self._checkLineBreaks()
        # finalize
        self.fileCouldBeParsed = True
        self.logger.info('Validation of file complete')
        self.logger.info('Read %d lines. '
                         'Lines with warning: %d. Lines with error: %d',
                         self.line_number,
                         self.line_count_handler.get_nr_lines_with_warning(),
                         self.line_count_handler.get_nr_lines_with_error())

    def processTopLines(self, line_list):
        """Hook to validate any list of comment lines above the TSV header.

        Return False if these lines are invalid and the file cannot be
        parsed, True otherwise.
        """
        return True
    
    def checkHeader(self, cols):

        """Check that the header has the correct items and set self.cols.

        :param cols: The list of column headers to be validated

        :return the number of errors found.
        """

        num_errors = 0

        # TODO check for end-of-line whitespace

        self.cols = cols
        self.numCols = len(self.cols)

        num_errors += self._checkRepeatedColumns()

        if self.REQUIRE_COLUMN_ORDER:
            num_errors += self._checkOrderedRequiredColumns()
        else:
            num_errors += self._checkUnorderedRequiredColumns()

        return num_errors

    def checkLine(self, data):
        """Check data values from a line after the file header.

        :param data: The list of values parsed from the line
        """

        if data[:self.numCols] == self.cols:
            if self.logger.isEnabledFor(logging.ERROR):
                self.logger.error(
                    'Repeated header',
                    extra={'line_number': self.line_number,
                           'cause': ', '.join(data[:self.numCols])})

        line_col_count = len(data)

        if line_col_count != self.numCols:
            self.logger.error('Expected %d columns based on header, '
                              'found %d',
                              self.numCols, line_col_count,
                              extra={'line_number': self.line_number})

        if not self.ALLOW_BLANKS:
            for col_index, col_name in enumerate(self.cols):
                if col_index < line_col_count and data[col_index].strip() == '':
                    self.logger.error(
                        'Blank cell found in column',
                        extra={'line_number': self.line_number,
                               'column_number': col_index + 1,
                               'cause': "'%s' (in column '%s')" % (
                                    data[col_index], col_name)})

    def _checkUnorderedRequiredColumns(self):
        """Check for missing column headers, independent of their position.

        Return the number of errors encountered.
        """
        num_errors = 0
        for col_name in self.REQUIRED_HEADERS:
            if col_name not in self.cols:
                self.logger.error(
                    'Missing column: %s',
                    col_name,
                    extra={'line_number': self.line_number,
                           'cause': ', '.join(
                                    self.cols[:len(self.REQUIRED_HEADERS)]) +
                                ', (...)'})
                num_errors += 1
        return num_errors

    def _checkOrderedRequiredColumns(self):
        """Check if the column header for each position is correct.

        Return the number of errors encountered.
        """
        num_errors = 0
        for col_index, col_name in enumerate(self.REQUIRED_HEADERS):
            if col_index >= self.numCols:
                num_errors += 1
                self.logger.error(
                    "Invalid header: expected '%s' in column %d,"
                    " found end of line",
                    col_name, col_index + 1,
                    extra={'line_number': self.line_number})
            elif self.cols[col_index] != col_name:
                num_errors += 1
                self.logger.error(
                    "Invalid header: expected '%s' in this column",
                    col_name,
                    extra={'line_number': self.line_number,
                           'column_number': col_index + 1,
                           'cause': self.cols[col_index]})
        return num_errors

    def _checkTsvDialect(self, dialect):
        """Check if a csv.Dialect subclass describes a valid cBio data file."""
        if dialect.delimiter != '\t':
            self.logger.error('Not a tab-delimited file',
                              extra={'cause': 'delimiters of type: %s' %
                                              repr(dialect.delimiter)})
            return False
        if dialect.quoting != csv.QUOTE_NONE:
            self.logger.warning('Found quotation marks around field(s) in the first rows of the file. '
                              'Fields and values surrounded by quotation marks might be incorrectly '
                              'loaded (i.e. with the quotation marks included as part of the value)',
                              extra={'cause': 'quotation marks of type: [%s] ' %
                                              repr(dialect.quotechar)[1:-1]})
        return True

    def _checkLineBreaks(self):
        """Checks line breaks, reports to user."""
        if self.newlines not in("\r\n","\r","\n"):
            self.logger.error('No line breaks recognized in file',
                              extra={'cause': repr(self.newlines)[1:-1]})

    def checkInt(self, value):
        """Checks if a value is an integer."""
        try:
            int(value)
            return True
        except ValueError:
            return False

    def checkFloat(self, value):
        """Check if a string represents a floating-point numeral."""
        try:
            float(value)
            return True
        except ValueError:
            return False

    def checkSampleId(self, sample_id, column_number):
        """Check whether a sample id is defined, logging an error if not.

        Return True if the sample id was valid, False otherwise.
        """
        if sample_id not in DEFINED_SAMPLE_IDS:
            self.logger.error(
                'Sample ID not defined in clinical file',
                extra={'line_number': self.line_number,
                       'column_number': column_number,
                       'cause': sample_id})
            return False
        return True

    # TODO: let this function know the column numbers for logging messages
    def checkGeneIdentification(self, gene_symbol=None, entrez_id=None):
        """Attempt to resolve a symbol-Entrez pair, logging any issues.

        It will fail to resolve in these cases:
            1. (error) Entrez gene id and gene symbol are both missing (None)
        If self.portal.hugo_entrez_map and self.portal.alias_entrez_map are
        defined:
            2. (warning) Only one of the identifiers is supplied, and its value
               cannot be found in the portal
            3. (error) The gene symbol maps to multiple Entrez gene ids
            4. (error) The gene alias maps to multiple Entrez gene ids

        Furthermore, the function logs a warning in the following cases, if
        self.portal.hugo_entrez_map and self.portal.alias_entrez_map are
        defined:
            1. (warning) Entrez gene id exists, but the gene symbol specified is not
               known to the portal
            2. (warning) Gene symbol and Entrez gene id do not match
            3. (warning) The Hugo gene symbol maps to a single Entrez gene id,
               but is also associated to other genes as an alias.

        Return the Entrez gene id (or gene symbol if the PortalInstance maps are
        undefined and the mapping step is skipped), or None if no gene could be
        unambiguously identified.
        """
        # set to upper, as both maps contain symbols in upper
        if gene_symbol is not None:
            gene_symbol = gene_symbol.upper()

        if entrez_id is not None:
            try:
                entrez_as_int = int(entrez_id)
            except ValueError:
                entrez_as_int = None
            if entrez_as_int is None:
                self.logger.warning(
                    'Entrez gene id is not an integer. '
                    'This record will not be loaded.',
                    extra={'line_number': self.line_number,
                           'cause': entrez_id})
                return None
            elif entrez_as_int <= 0:
                self.logger.error(
                    'Entrez gene id is non-positive.',
                    extra={'line_number': self.line_number,
                           'cause': entrez_id})
                return None

        # check whether at least one is present
        if entrez_id is None and gene_symbol is None:
            self.logger.error(
                'No Entrez gene id or gene symbol provided for gene.',
                extra={'line_number': self.line_number})
            return None

        # if portal information is absent, skip the rest of the checks
        if (self.portal.hugo_entrez_map is None or
                self.portal.alias_entrez_map is None):
            return entrez_id or gene_symbol

        # try to use the portal maps to resolve to a single Entrez gene id
        identified_entrez_id = None
        if entrez_id is not None:
            if entrez_id in self.portal.entrez_set:
                # set the value to be returned
                identified_entrez_id = entrez_id
                # some warnings if the gene symbol is specified too
                if gene_symbol is not None:
                    if (gene_symbol not in self.portal.hugo_entrez_map and
                            gene_symbol not in self.portal.alias_entrez_map):
                        self.logger.warning(
                            'Entrez gene id exists, but gene symbol specified '
                            'is not known to the cBioPortal instance. The '
                            'gene symbol will be ignored. Might be '
                            'wrong mapping, new or deprecated gene symbol.',
                            extra={'line_number': self.line_number,
                                   'cause': gene_symbol})
                    elif entrez_id not in itertools.chain(
                            self.portal.hugo_entrez_map.get(gene_symbol, []),
                            self.portal.alias_entrez_map.get(gene_symbol, [])):
                        self.logger.warning(
                            'Entrez gene id and gene symbol do not match. '
                            'The gene symbol will be ignored. Might be '
                            'wrong mapping or recycled gene symbol.',
                            extra={'line_number': self.line_number,
                                   'cause': '(%s, %s)' % (gene_symbol,
                                                          entrez_id)})
            else:
                self.logger.warning(
                    'Entrez gene id not known to the cBioPortal instance. '
                    'This record will not be loaded. Might be new or deprecated '
                    'Entrez gene id.',
                    extra={'line_number': self.line_number,
                           'cause': entrez_id})
        # no Entrez gene id, only a gene symbol
        elif gene_symbol is not None:
            # count canonical gene symbols and aliases that map this symbol to
            # a gene
            num_entrezs_for_hugo = len(
                self.portal.hugo_entrez_map.get(gene_symbol, []))
            num_entrezs_for_alias = len(
                self.portal.alias_entrez_map.get(gene_symbol, []))
            if num_entrezs_for_hugo == 1:
                # set the value to be returned
                identified_entrez_id = \
                    self.portal.hugo_entrez_map[gene_symbol][0]
                # check if there are other *different* Entrez gene ids associated
                # with this gene symbol
                other_entrez_ids_in_aliases = [
                    x for x in
                    self.portal.alias_entrez_map.get(gene_symbol, []) if
                    x != identified_entrez_id]
                if len(other_entrez_ids_in_aliases) >= 1:
                    # give a warning, as the symbol may have been used to refer
                    # to different entrez_ids over time
                    self.logger.warning(
                        'Gene symbol maps to a single Entrez gene id, '
                        'but is also associated to other genes as an '
                        'alias. The system will assume the official gene '
                        'symbol to be the intended one.',
                        extra={'line_number': self.line_number,
                               'cause': gene_symbol})
            elif num_entrezs_for_hugo > 1:
                # nb: this should actually never occur, see also https://github.com/cBioPortal/cbioportal/issues/799
                self.logger.error(
                    'Gene symbol maps to multiple Entrez gene ids (%s), '
                    'please specify which one you mean.',
                    '/'.join(self.portal.hugo_entrez_map[gene_symbol]),
                    extra={'line_number': self.line_number,
                          'cause': gene_symbol})
            # no canonical symbol, but a single unambiguous alias
            elif num_entrezs_for_alias == 1:
                # set the value to be returned
                identified_entrez_id = \
                    self.portal.alias_entrez_map[gene_symbol][0]
            # no canonical symbol, and multiple different aliases
            elif num_entrezs_for_alias > 1:
                # Loader deals with this, so give warning
                # TODO: move matched IDs out of the message for collapsing
                self.logger.warning(
                    'Gene alias maps to multiple Entrez gene ids (%s), '
                    'please specify which one you mean or choose a non-ambiguous symbol.',
                    '/'.join(self.portal.alias_entrez_map[gene_symbol]),
                    extra={'line_number': self.line_number,
                           'cause': gene_symbol})
            # no canonical symbol and no alias
            else:
                self.logger.warning(
                    'Gene symbol not known to the cBioPortal instance. This '
                    'record will not be loaded.',
                    extra={'line_number': self.line_number,
                           'cause': gene_symbol})

        return identified_entrez_id

    def checkDriverAnnotationColumn(self, driver_value=None, driver_annotation=None):
        """Ensures that cbp_driver_annotation is filled when the cbp_driver column
        contains "Putative_Driver" or "Putative_Passenger".
        """
        if driver_annotation is None and (driver_value is "Putative_Driver" or driver_value is "Putative_Passenger"):
            self.logger.error(
                'This line does not contain a value '
                'for cbp_driver_annotation, and cbp_driver '
                'contains "Putative_Driver" or '
                '"Putative_Passenger".',
                extra={'line_number': self.line_number,
                       'cause': driver_annotation})
        return None
    
    def checkDriverTiersColumnsValues(self, driver_tiers_value=None, driver_tiers_annotation=None):
        """Ensures that there are no mutations with one multiclass column filled and 
        the other empty.
        """
        if driver_tiers_value is None and driver_tiers_annotation is not None:
            self.logger.error(
                'This line has no value for cbp_driver_tiers '
                'and a value for cbp_driver_tiers_annotation. '
                'Please, fill the cbp_driver_tiers column.',
                extra={'line_number': self.line_number,
                       'cause': driver_tiers_value})
        if driver_tiers_annotation is None and driver_tiers_value is not None:
            self.logger.error(
                'This line has no value for cbp_driver_annotation '
                'and a value for cbp_driver_tiers. Please, fill '
                'the annotation column.',
                extra={'line_number': self.line_number,
                       'cause': driver_tiers_annotation})
        return None

    def _checkRepeatedColumns(self):
        num_errors = 0
        seen = set()
        for col_num, col in enumerate(self.cols):
            if col not in seen:
                seen.add(col)
            else:
                num_errors += 1
                self.logger.error('Repeated column header',
                                  extra={'line_number': self.line_number,
                                         'column_number': col_num,
                                         'cause': col})
        return num_errors


class FeaturewiseFileValidator(Validator):

    """Validates a file with rows for features and columns for ids and samples.

    The first few columns (collectively defined in the class attributes
    REQUIRED_HEADERS and OPTIONAL_HEADERS) identify the features
    (e.g. genes) and the rest correspond to the samples.

    Subclasses should override the parseFeatureColumns(self,nonsample_col_vals)
    method to check the non-sample columns preceding them, returning the unique
    id of the feature. The method can find the names of the columns recognized
    in the file in self.nonsample_cols. checkValue(self, value, col_index)
    should also be overridden to check a value in a sample column.
    """

    OPTIONAL_HEADERS = []
    REQUIRE_COLUMN_ORDER = False

    def __init__(self, *args, **kwargs):
        super(FeaturewiseFileValidator, self).__init__(*args, **kwargs)
        self.nonsample_cols = []
        self.num_nonsample_cols = 0
        self.sampleIds = []
        self._feature_id_lines = {}

    def checkHeader(self, cols):
        """Validate the header and read sample IDs from it.

        Return the number of fatal errors.
        """
        num_errors = super(FeaturewiseFileValidator, self).checkHeader(cols)
        # collect non-sample columns:
        for col_name in self.cols:
            if col_name in self.REQUIRED_HEADERS + self.OPTIONAL_HEADERS:
                # add it to the list of non-sample columns in the file:
                self.nonsample_cols.append(col_name)
            else:
                # reached samples group
                break
        self.num_nonsample_cols = len(self.nonsample_cols)
        num_errors += self._set_sample_ids_from_columns()
        return num_errors

    def checkLine(self, data):
        """Check the feature and sample columns in a data line."""
        super(FeaturewiseFileValidator, self).checkLine(data)
        # parse and check the feature identifiers (implemented by subclasses)
        feature_id = self.parseFeatureColumns(data[:self.num_nonsample_cols])
        # skip line if no feature was identified
        if feature_id is None:
            return
        # skip line with an error if the feature was encountered before
        if feature_id in self._feature_id_lines:
            self.logger.warning(
                'Duplicate line for a previously listed feature/gene, '
                'this line will be ignored.',
                extra={
                    'line_number': self.line_number,
                    'cause': '%s (already defined on line %d)' % (
                            feature_id,
                            self._feature_id_lines[feature_id])})
            return
        # remember the feature id and check the value for each sample
        self._feature_id_lines[feature_id] = self.line_number
        for column_index, value in enumerate(data):
            if column_index >= len(self.nonsample_cols):
                # checkValue() should be implemented by subclasses
                self.checkValue(value, column_index)

    def parseFeatureColumns(self, nonsample_col_vals):
        """Override to check vals in the non-sample cols and return the id."""
        raise NotImplementedError('The {} class did not provide a method to '
                                  'validate values in sample columns.'.format(
                                      self.__class__.__name__))

    def checkValue(self, value, column_index):
        """Override to validate a value in a sample column."""
        raise NotImplementedError('The {} class did not provide a method to '
                                  'validate values in sample columns.'.format(
                                      self.__class__.__name__))

    def _set_sample_ids_from_columns(self):
        """Extracts sample IDs from column headers and set self.sampleIds."""
        num_errors = 0
        # check whether any sample columns are present
        if len(self.cols[self.num_nonsample_cols:]) == 0:
            self.logger.error('No sample columns found',
                              extra={'line_number': self.line_number})
            num_errors += 1
        # set self.sampleIds to the list of sample column names
        self.sampleIds = self.cols[self.num_nonsample_cols:]
        # validate each sample id
        for index, sample_id in enumerate(self.sampleIds):
            if not self.checkSampleId(
                    sample_id,
                    column_number=self.num_nonsample_cols + index + 1):
                num_errors += 1
            if ' ' in sample_id:
                self.logger.error(
                    'White space in SAMPLE_ID is not supported',
                    extra={'line_number': self.line_number,
                           'cause': sample_id})
                num_errors += 1
        return num_errors


class GenewiseFileValidator(FeaturewiseFileValidator):

    """FeatureWiseValidator that has gene symbol and/or Entrez gene id as feature columns."""

    REQUIRED_HEADERS = []
    OPTIONAL_HEADERS = ['Hugo_Symbol', 'Entrez_Gene_Id']
    ALLOW_BLANKS = True
    NULL_VALUES = ["NA"]

    def checkHeader(self, cols):
        """Validate the header and read sample IDs from it.

        Return the number of fatal errors.
        """
        num_errors = super(GenewiseFileValidator, self).checkHeader(cols)
        # see if at least one of the gene identifiers is in the right place

        if ('Hugo_Symbol' in self.sampleIds or
                  'Entrez_Gene_Id' in self.sampleIds):
            self.logger.error('Hugo_Symbol or Entrez_Gene_Id need to be placed before the '
                              'sample ID columns of the file.',
                              extra={'line_number': self.line_number})
            num_errors += 1
        elif not ('Hugo_Symbol' in self.nonsample_cols or
                  'Entrez_Gene_Id' in self.nonsample_cols):
            self.logger.error('At least one of the columns Hugo_Symbol or '
                              'Entrez_Gene_Id needs to be present.',
                              extra={'line_number': self.line_number})
            num_errors += 1
        elif ('Entrez_Gene_Id' not in self.nonsample_cols):
            self.logger.warning('The recommended column Entrez_Gene_Id was not found. '
                                'Using Hugo_Symbol for all gene parsing.',
                                extra={'line_number': self.line_number})
        return num_errors

    def parseFeatureColumns(self, nonsample_col_vals):
        """Check the gene identifier columns."""
        hugo_symbol = None
        entrez_id = None
        if 'Hugo_Symbol' in self.nonsample_cols:
            hugo_index = self.nonsample_cols.index('Hugo_Symbol')
            hugo_symbol = nonsample_col_vals[hugo_index].strip()
            # treat empty string as a missing value
            if hugo_symbol == '':
                hugo_symbol = None
        if 'Entrez_Gene_Id' in self.nonsample_cols:
            entrez_index = self.nonsample_cols.index('Entrez_Gene_Id')
            entrez_id = nonsample_col_vals[entrez_index].strip()
            # treat the empty string as a missing value
            if entrez_id == '':
                entrez_id = None
        return self.checkGeneIdentification(hugo_symbol, entrez_id)


class CNAValidator(GenewiseFileValidator):

    """Sub-class CNA validator."""
    ALLOWED_VALUES = ['-2', '-1.5', '-1', '0', '1', '2'] + GenewiseFileValidator.NULL_VALUES

    def checkValue(self, value, col_index):
        """Check a value in a sample column."""
        if value.strip() not in self.ALLOWED_VALUES:
            if self.logger.isEnabledFor(logging.ERROR):
                self.logger.error(
                    'Invalid CNA value: possible values are [%s]',
                    ', '.join(self.ALLOWED_VALUES),
                    extra={'line_number': self.line_number,
                           'column_number': col_index + 1,
                           'cause': value})


class MutationsExtendedValidator(Validator):

    """Sub-class mutations_extended validator."""

    # TODO - maybe this should comply to https://wiki.nci.nih.gov/display/TCGA/Mutation+Annotation+Format+%28MAF%29+Specification ?
    REQUIRED_HEADERS = [
        'Tumor_Sample_Barcode',
        'Hugo_Symbol', # Required to initialize the Mutation Mapper tabs
        'Variant_Classification', # seems to be important during loading/filtering step.
    ]
    REQUIRE_COLUMN_ORDER = False
    ALLOW_BLANKS = True

    # MutationFilter.java filters these types. Therefore, there is no reason to add warnings and errors for them
    SKIP_VARIANT_TYPES = [
        'Silent',
        'Intron',
        '3\'UTR',
        '3\'Flank',
        '5\'UTR',
        '5\'Flank',
        'IGR',
        'RNA'
    ]

    NULL_AA_CHANGE_VALUES = ('', 'NULL', 'NA')
    NULL_DRIVER_VALUES = ('Putative_Passenger', 'Putative_Driver', 'NA', 'Unknown', '')
    NULL_DRIVER_TIERS_VALUES = ('', 'NA')

    # extra unofficial Variant classification values from https://github.com/mskcc/vcf2maf/issues/88:
    EXTRA_VARIANT_CLASSIFICATION_VALUES = ['Splice_Region', 'Fusion']
    # MAF values for Variant_Classification column
    # from https://wiki.nci.nih.gov/display/TCGA/Mutation+Annotation+Format+%28MAF%29+Specification + EXTRA values + Unknown:
    VARIANT_CLASSIFICATION_VALUES = [
       'Frame_Shift_Del',
       'Frame_Shift_Ins',
       'In_Frame_Del',
       'In_Frame_Ins',
       'Missense_Mutation',
       'Nonsense_Mutation',
       'Splice_Site',
       'Translation_Start_Site',
       'Nonstop_Mutation',
       'Targeted_Region',
       'De_novo_Start_InFrame',
       'De_novo_Start_OutOfFrame'] + SKIP_VARIANT_TYPES + EXTRA_VARIANT_CLASSIFICATION_VALUES + ['Unknown']

    # Used for mapping column names to the corresponding function that does a check on the value.
    CHECK_FUNCTION_MAP = {
        'Matched_Norm_Sample_Barcode':'checkMatchedNormSampleBarcode',
        'NCBI_Build':'checkNCBIbuild',
        'Verification_Status':'checkVerificationStatus',
        'Validation_Status':'checkValidationStatus',
        't_alt_count':'check_t_alt_count',
        't_ref_count':'check_t_ref_count',
        'n_alt_count':'check_n_alt_count',
        'n_ref_count':'check_n_ref_count',
        'Tumor_Sample_Barcode': 'checkNotBlank',
        'Hugo_Symbol': 'checkNotBlank',
        'HGVSp_Short': 'checkAminoAcidChange',
        'Amino_Acid_Change': 'checkAminoAcidChange',
        'Variant_Classification': 'checkVariantClassification',
        'SWISSPROT': 'checkSwissProt',
        'Start_Position': 'checkStartPosition',
        'End_Position': 'checkEndPosition',
        'cbp_driver': 'checkDriver',
        'cbp_driver_tiers': 'checkDriverTiers',
        'cbp_driver_annotation': 'checkFilterAnnotation',
        'cbp_driver_tiers_annotation': 'checkFilterAnnotation'
    }

    def __init__(self, *args, **kwargs):
        super(MutationsExtendedValidator, self).__init__(*args, **kwargs)
        # FIXME: consider making this attribute a local var in in checkLine(),
        # it really only makes sense there
        self.extraCols = []
        self.extra_exists = False
        self.extra = ''
        self.tiers = set()

    def checkHeader(self, cols):
        """Validate header, requiring at least one gene id column."""
        num_errors = super(MutationsExtendedValidator, self).checkHeader(cols)
        if not ('Hugo_Symbol' in self.cols or 'Entrez_Gene_Id' in self.cols):
            self.logger.error('At least one of the columns Hugo_Symbol or '
                              'Entrez_Gene_Id needs to be present.',
                              extra={'line_number': self.line_number})
            num_errors += 1
        elif ('Entrez_Gene_Id' not in self.cols):
            self.logger.warning('The recommended column Entrez_Gene_Id was not found. '
                                'Using Hugo_Symbol for all gene parsing',
                                extra={'line_number': self.line_number})

        if not 'SWISSPROT' in self.cols:
            self.logger.warning(
                'Including the SWISSPROT column is recommended to make sure '
                'that the UniProt canonical isoform is used when drawing Pfam '
                'domains in the mutations view',
                extra={'line_number': self.line_number})
        elif not 'swissprot_identifier' in self.meta_dict:
            self.logger.warning(
                "A SWISSPROT column was found in datafile without specifying "
                "associated 'swissprot_identifier' in metafile, assuming "
                "'swissprot_identifier: name'.",
                extra={'column_number': self.cols.index('SWISSPROT') + 1})

        # one of these columns should be present:
        if not ('HGVSp_Short' in self.cols or 'Amino_Acid_Change' in self.cols):
            self.logger.error('At least one of the columns HGVSp_Short or '
                              'Amino_Acid_Change needs to be present.',
                              extra={'line_number': self.line_number})
            num_errors += 1
        
        # raise errors if the filter_annotations are found without the "filter" columns
        if 'cbp_driver_annotation' in self.cols and 'cbp_driver' not in self.cols:
            self.logger.error('Column cbp_driver_annotation '
                              'found without any cbp_driver '
                              'column.', extra={'column_number': self.cols.index('cbp_driver_annotation')})
        if 'cbp_driver_tiers_annotation' in self.cols and 'cbp_driver_tiers' not in self.cols:
            self.logger.error('Column cbp_driver_tiers_annotation '
                              'found without any cbp_driver_tiers '
                              'column.', extra={'column_number': self.cols.index('cbp_driver_tiers_annotation')})
            
        # raise errors if the "filter" columns are found without the filter_annotations
        if 'cbp_driver' in self.cols and 'cbp_driver_annotation' not in self.cols:
            self.logger.error('Column cbp_driver '
                              'found without any cbp_driver_annotation '
                              'column.', extra={'column_number': self.cols.index('cbp_driver')})
        if 'cbp_driver_tiers' in self.cols and 'cbp_driver_tiers_annotation' not in self.cols:
            self.logger.error('Column cbp_driver_tiers '
                              'found without any cbp_driver_tiers_annotation '
                              'column.', extra={'column_number': self.cols.index('cbp_driver_tiers')})
            
        return num_errors

    def checkLine(self, data):

        """Each value in each line is checked individually.

        From the column name (stored in self.cols), the
        corresponding function to check the value is selected from
        CHECK_FUNCTION_MAP. Will emit a generic warning
        message if this function returns False. If the function sets
        self.extra_exists to True, self.extra will be used in this
        message.
        """

        super(MutationsExtendedValidator, self).checkLine(data)
        if self.skipValidation(data):
            return

        for col_name in self.CHECK_FUNCTION_MAP:
            # if optional column was found, validate it:
            if col_name in self.cols:
                col_index = self.cols.index(col_name)
                value = data[col_index]
                # get the checking method for this column if available, or None
                checking_function = getattr(
                    self,
                    self.CHECK_FUNCTION_MAP[col_name])
                # FIXME: remove the 'data' argument, it's spaghetti
                if not checking_function(value):
                    self.printDataInvalidStatement(value, col_index)
                elif self.extra_exists or self.extra:
                    raise RuntimeError(('Checking function %s set an error '
                                        'message but reported no error') %
                                       checking_function.__name__)

        # validate Tumor_Sample_Barcode value to make sure it exists in study sample list:
        sample_id_column_index = self.cols.index('Tumor_Sample_Barcode')
        value = data[sample_id_column_index]
        self.checkSampleId(value, column_number=sample_id_column_index + 1)

        # parse hugo and entrez to validate them together
        hugo_symbol = None
        entrez_id = None
        if 'Hugo_Symbol' in self.cols:
            hugo_symbol = data[self.cols.index('Hugo_Symbol')].strip()
            # treat the empty string or 'Unknown' as a missing value
            if hugo_symbol in ('', 'Unknown'):
                hugo_symbol = None
        if 'Entrez_Gene_Id' in self.cols:
            entrez_id = data[self.cols.index('Entrez_Gene_Id')].strip()
            # treat the empty string or 0 as a missing value
            if entrez_id in ('', '0'):
                entrez_id = None
        # validate hugo and entrez together:
        self.checkGeneIdentification(hugo_symbol, entrez_id)
        
        # parse custom driver annotation values to validate them together
        driver_value = None
        driver_annotation = None
        driver_tiers_value = None
        driver_tiers_annotation = None
        if 'cbp_driver' in self.cols:
            driver_value = data[self.cols.index('cbp_driver')].strip()
            # treat the empty string as a missing value
            if driver_value in (''):
                driver_value = None
        if 'cbp_driver_annotation' in self.cols:
            driver_annotation = data[self.cols.index('cbp_driver_annotation')].strip()
            # treat the empty string as a missing value
            if driver_annotation in (''):
                driver_annotation = None
        if 'cbp_driver_tiers' in self.cols:
            driver_tiers_value = data[self.cols.index('cbp_driver_tiers')].strip()
            # treat the empty string as a missing value
            if driver_tiers_value in (''):
                driver_tiers_value = None
        if 'cbp_driver_tiers_annotation' in self.cols:
            driver_tiers_annotation = data[self.cols.index('cbp_driver_tiers_annotation')].strip()
            # treat the empty string as a missing value
            if driver_tiers_annotation in (''):
                driver_tiers_annotation = None
        self.checkDriverAnnotationColumn(driver_value, driver_annotation)
        self.checkDriverTiersColumnsValues(driver_tiers_value, driver_tiers_annotation)

        # check if a non-blank amino acid change exists for non-splice sites
        if ('Variant_Classification' not in self.cols or
                data[self.cols.index('Variant_Classification')] not in (
                        'Splice_Site', )):
            aachange_value_found = False
            for aa_col in ('HGVSp_Short', 'Amino_Acid_Change'):
                if (aa_col in self.cols and
                        data[self.cols.index(aa_col)] not in
                                self.NULL_AA_CHANGE_VALUES):
                    aachange_value_found = True
            if not aachange_value_found:
                self.logger.warning(
                        'No Amino_Acid_Change or HGVSp_Short value. This '
                            'mutation record will get a generic "MUTATED" flag',
                        extra={'line_number': self.line_number})

    def printDataInvalidStatement(self, value, col_index):
        """Prints out statement for invalid values detected."""
        message = ("Value in column '%s' is invalid" %
                   self.cols[col_index])
        if self.extra_exists:
            message = self.extra
            self.extra = ''
            self.extra_exists = False
        self.logger.error(
            message,
            extra={'line_number': self.line_number,
                   'column_number': col_index + 1,
                   'cause': value})

    # These functions check values of the MAF according to their name.
    # The mapping of which function checks which value is a global value
    # at the top of the script. If any other checks need to be added for
    # another field name, add the map in the global corresponding to
    # the function name that is created to check it.


    def checkNCBIbuild(self, value):
        if value != '':
            # based on MutationDataUtils.getNcbiBuild
            if self.portal.species == "human":
                if value not in [str(self.portal.ncbi_build), self.portal.genome_build, 'GRCh'+str(self.portal.ncbi_build)]:
                    return False
            elif self.portal.species == "mouse":
                if value not in [str(self.portal.ncbi_build), self.portal.genome_build, 'GRCm'+str(self.portal.ncbi_build)]:
                    return False
        return True

    def checkMatchedNormSampleBarcode(self, value):
        if value != '':
            if 'normal_samples_list' in self.meta_dict and self.meta_dict['normal_samples_list'] != '':
                normal_samples_list = [x.strip() for x in self.meta_dict['normal_samples_list'].split(',')]
                if value not in normal_samples_list:
                    self.extra = "Normal sample id not in list of sample ids configured in corresponding metafile. " \
                    "Please check your metafile field 'normal_samples_list'."
                    self.extra_exists = True
                    return False
        return True


    def checkVerificationStatus(self, value):
        # if value is not blank, then it should be one of these:
        if self.checkNotBlank(value) and value.lower() not in ('verified', 'unknown', 'na'):
            return False
        return True

    def checkValidationStatus(self, value):
        # if value is not blank, then it should be one of these:
        if self.checkNotBlank(value) and value.lower() not in ('untested', 'inconclusive',
                                 'valid', 'invalid', 'na', 'redacted', 'unknown'):
            return False
        return True

    def check_t_alt_count(self, value):
        if not self.checkInt(value) and value not in ('', '.'):
            return False
        return True

    def check_t_ref_count(self, value):
        if not self.checkInt(value) and value not in ('', '.'):
            return False
        return True

    def check_n_alt_count(self, value):
        if not self.checkInt(value) and value not in ('', '.'):
            return False
        return True

    def check_n_ref_count(self, value):
        if not self.checkInt(value) and value not in ('', '.'):
            return False
        return True

    def checkAminoAcidChange(self, value):
        """Test whether a string is a valid amino acid change specification."""
        # TODO implement this test more properly,
        # may require bundling the hgvs package:
        # https://pypi.python.org/pypi/hgvs/
        if value not in self.NULL_AA_CHANGE_VALUES:
            value = value.strip()
            # there should only be a 'p.' prefix at the very start
            if len(value) > 1 and 'p.' in value[1:]:
                # return with an error message
                self.extra = ("Unexpected 'p.' within amino acid change, "
                              "only one variant can be listed on each line")
                self.extra_exists = True
                return False
            # lines in this format are single mutations, so the haplotype
            # syntax supported by HGVS strings is not applicable
            if ';' in value or '+' in value:
                # return with an error message
                self.extra = ("Unexpected ';' or '+' in amino acid change, "
                              "multi-variant allele notation is not supported")
                self.extra_exists = True
                return False
            # commas are not allowed. They are used internally in certain
            # servlets, via GeneticAlterationUtil.getMutationMap().
            if ',' in value:
                # return with an error message
                self.extra = 'Comma in amino acid change'
                self.extra_exists = True
                return False
        return True

    def skipValidation(self, data):
        """Test whether the mutation is silent and should be skipped."""
        is_silent = False
        variant_classification = data[self.cols.index('Variant_Classification')]
        if 'variant_classification_filter' in self.meta_dict:
            self.SKIP_VARIANT_TYPES = [x.strip() 
                                       for x 
                                       in self.meta_dict['variant_classification_filter'].split(',')]
        
        hugo_symbol = data[self.cols.index('Hugo_Symbol')]
        entrez_id = '0'
        if 'Entrez_Gene_Id' in self.cols:
            entrez_id = data[self.cols.index('Entrez_Gene_Id')]
        if hugo_symbol == 'Unknown' and entrez_id == '0' and variant_classification != 'IGR':
            # the MAF specification documents the use of Unknown and 0 here
            # for intergenic mutations, and since the Variant_Classification
            # column is often invalid, cBioPortal interprets this combination
            # (or just the symbol if the Entrez column is absent) as such,
            # but with a warning:
            self.logger.warning(
                "Gene specification for this mutation implies "
                "intergenic even though Variant_Classification is "
                "not 'IGR'; this variant will be filtered out",
                extra={'line_number': self.line_number,
                       'cause': "Gene symbol 'Unknown', Entrez gene id 0"})
            is_silent = True
        elif variant_classification in self.SKIP_VARIANT_TYPES:
            self.logger.info("Line will not be loaded due to the variant "
                             "classification filter. Filtered types: [%s]",
                             ', '.join(self.SKIP_VARIANT_TYPES),
                             extra={'line_number': self.line_number,
                                    'cause': variant_classification})
            is_silent = True

        return is_silent

    def checkNotBlank(self, value):
        """Test whether a string is blank."""
        if value is None or value.strip() == '':
            return False
        return True

    def checkVariantClassification(self, value):
        """Validate according to MAF standard list and give warning when value is not recognized."""
        #if blank, return False:
        if not self.checkNotBlank(value):
            return False
        else:
            # check whether value conforms to MAF list of values, give warning otherwise:
            if value not in self.VARIANT_CLASSIFICATION_VALUES:
                self.logger.warning(
                    'Given value for Variant_Classification column is not one of the expected values. This '
                    'can result in mapping issues and subsequent missing features in the mutation view UI, '
                    'such as missing COSMIC information.',
                    extra={'line_number': self.line_number,
                           'cause':value})
                # return without error (just warning above)
                return True
        # if no reasons to return with a message were found, return valid
        return True

    def checkSwissProt(self, value):
        """Validate the name or accession in the SWISSPROT column."""
        if value is None or value.strip() in ['', 'NA', '[Not Available]']:
            self.logger.warning(
                'Missing value in SWISSPROT column; this column is '
                'recommended to make sure that the UniProt canonical isoform '
                'is used when drawing Pfam domains in the mutations view.',
                extra={'line_number': self.line_number,
                       'cause':value})
            # no value to test, return without error
            return True
        if self.meta_dict.get('swissprot_identifier', 'name') == 'accession':
            if not re.match(
                    # regex from http://www.uniprot.org/help/accession_numbers
                    r'^([OPQ][0-9][A-Z0-9]{3}[0-9]|'
                    r'[A-NR-Z][0-9]([A-Z][A-Z0-9]{2}[0-9]){1,2})$',
                     value):
                # return this as an error
                self.extra = 'SWISSPROT value is not a UniProtKB accession.'
                self.extra_exists = True
                return False
        else:
            # format described on http://www.uniprot.org/help/entry_name
            if not re.match(
                        r'^[A-Z0-9]{1,5}_[A-Z0-9]{1,5}$',
                        value):
                # if there is a ',' then give a more detailed message:
                if ',' in value:
                    self.logger.warning('SWISSPROT value is not a single UniProtKB/Swiss-Prot name. '
                                        'Found multiple separated by a `,`. '
                                        'Loader will try to find UniProt accession using Entrez gene id or '
                                        'gene symbol.',
                                        extra={'line_number': self.line_number, 'cause': value})
                else:
                    self.logger.warning('SWISSPROT value is not a (single) UniProtKB/Swiss-Prot name. '
                                        'Loader will try to find UniProt accession using Entrez gene id or '
                                        'gene symbol.',
                                        extra={'line_number': self.line_number, 'cause': value})
                return True
        # if no reasons to return with a message were found, return valid
        return True
    
    def checkStartPosition(self, value):
        """Check that the Start_Position value is an integer."""
        if value.isdigit() == False or (value.isdigit() and '.' in value):
            self.logger.error(
                'The start position of this variant is not '
                    'an integer',
                extra={'line_number': self.line_number,
                       'column_number': self.cols.index('Start_Position'),
                       'cause': value})
        # if no reasons to return with a message were found, return valid
        return True
    
    def checkEndPosition(self, value):
        """Check that the End_Position value is an integer."""
        if value.isdigit() == False or (value.isdigit() and '.' in value):
            self.logger.error(
                'The end position of this variant is not '
                    'an integer',
                extra={'line_number': self.line_number,
                       'column_number': self.cols.index('End_Position'),
                       'cause': value})
        # if no reasons to return with a message were found, return valid
        return True

    def checkDriver(self, value):
        """Validate the values in the cbp_driver column."""
        if value not in self.NULL_DRIVER_VALUES:
            self.extra = 'Only "Putative_Passenger", "Putative_Driver", "NA", "Unknown" and "" (empty) are allowed.'
            self.extra_exists = True
            return False
        return True
    
    def checkDriverTiers(self, value):
        """Report the tiers in the cbp_driver_tiers column (skipping the empty values)."""
        if value not in self.NULL_DRIVER_TIERS_VALUES:
            self.logger.info('Values contained in the column cbp_driver_tiers that will appear in the "Mutation Color" '
                             'menu of the Oncoprint',
                             extra={'line_number': self.line_number, 'column_number': self.cols.index('cbp_driver_tiers'), 'cause': value})
            self.tiers.add(value)
        if len(self.tiers) > 10:
            self.logger.warning('cbp_driver_tiers contains more than 10 different tiers.',
                                extra={'line_number': self.line_number, 'column_number': self.cols.index('cbp_driver_tiers'),
                                       'cause': value})
        if len(value) > 50:
            self.extra= 'cbp_driver_tiers column does not support values longer than 50 characters'
            self.extra_exists = True
            return False
        return True
    
    def checkFilterAnnotation(self, value):
        """Check if the annotation values are smaller than 80 characters."""
        if len(value) > 80:
            self.extra = 'cbp_driver_annotation and cbp_driver_tiers_annotation columns do not support annotations longer than 80 characters'
            self.extra_exists = True
            return False
        return True

class ClinicalValidator(Validator):

    """Abstract Validator class for clinical data files.

    Subclasses define the columns that must be present in REQUIRED_HEADERS,
    and the value of the 'is_patient_attribute' property for attributes
    defined in this file in PROP_IS_PATIENT_ATTRIBUTE.
    """

    REQUIRE_COLUMN_ORDER = False
    PROP_IS_PATIENT_ATTRIBUTE = None
    NULL_VALUES = ["[not applicable]", "[not available]", "[pending]", "[discrepancy]","[completed]","[null]", "", "na"]
    ALLOW_BLANKS = True
    METADATA_LINES = ('display_name',
                      'description',
                      'datatype',
                      'priority')

    # Attributes required to have certain properties because of hard-coded use.
    # Note: the 'when_wrong' property (found in some attributes like METASTATIC_SITE),
    # can be set to WARNING to indicate that only a WARNING should be given
    # if this attribute is found in the "wrong" file (e.g. a PATIENT attribute found
    # in a SAMPLE file or vice-versa).
    PREDEFINED_ATTRIBUTES = {
        'AGE': {
            'is_patient_attribute': '1',
            'datatype': 'NUMBER'
        },
        'CANCER_TYPE': {
            'is_patient_attribute': '0',
            'datatype': 'STRING'
        },
        'CANCER_TYPE_DETAILED': {
            'is_patient_attribute': '0',
            'datatype': 'STRING'
        },
        'DETAILED_CANCER_TYPE': {
            'is_patient_attribute': '0',
            'datatype': 'STRING'
        },
        'DFS_STATUS': {
            'is_patient_attribute': '1',
            'datatype': 'STRING'
        },
        'DFS_MONTHS': {
            'is_patient_attribute': '1',
            'datatype': 'NUMBER'
        },
        'DRIVER_MUTATIONS': {
            'is_patient_attribute': '0'
        },
        'ERG_FUSION_ACGH': {
            'is_patient_attribute': '0'
        },
        'ETS_RAF_SPINK1_STATUS': {
            'is_patient_attribute': '0'
        },
        'GENDER': {
            'is_patient_attribute': '1',
            'datatype': 'STRING'
        },
        'GLEASON_SCORE': {
            'is_patient_attribute': '0',
            'when_wrong': 'WARNING'
        },
        'GLEASON_SCORE_1': {
            'is_patient_attribute': '0'
        },
        'GLEASON_SCORE_2': {
            'is_patient_attribute': '0'
        },
        'HISTOLOGY': {
            'is_patient_attribute': '0'
        },
        'KNOWN_MOLECULAR_CLASSIFIER': {
            'is_patient_attribute': '0'
        },
        'METASTATIC_SITE': {
            'is_patient_attribute': '0',
            'datatype': 'STRING',
            'when_wrong': 'WARNING'
        },
        'OS_STATUS': {
            'is_patient_attribute': '1',
            'datatype': 'STRING'
        },
        'OS_MONTHS': {
            'is_patient_attribute': '1',
            'datatype': 'NUMBER'
        },
        'OTHER_SAMPLE_ID': {
            'is_patient_attribute': '0',
            'datatype': 'STRING'
        },
        'PATIENT_DISPLAY_NAME': {
            'is_patient_attribute': '1',
            'datatype': 'STRING'
        },
        'PRIMARY_SITE': {
            'is_patient_attribute': '0',
            'datatype': 'STRING',
            'when_wrong': 'WARNING'
        },
        'SAMPLE_CLASS': {
            'is_patient_attribute': '0',
            'datatype': 'STRING'
        },
        'SAMPLE_DISPLAY_NAME': {
            'is_patient_attribute': '0',
            'datatype': 'STRING'
        },
        'SAMPLE_TYPE': {
            'is_patient_attribute': '0',
            'datatype': 'STRING'
        },
        'SERUM_PSA': {
            'is_patient_attribute': '0'
        },
        'SEX': {
            'is_patient_attribute': '1',
            'datatype': 'STRING'
        },
        'TMPRSS2_ERG_FUSION_STATUS': {
            'is_patient_attribute': '0'
        },
        'TUMOR_GRADE': {
            'is_patient_attribute': '0'
        },
        'TUMOR_SITE': {
            'is_patient_attribute': '0',
            'datatype': 'STRING',
            'when_wrong': 'WARNING'
        },
        'TUMOR_STAGE_2009': {
            'is_patient_attribute': '0'
        },
        'TUMOR_TISSUE_SITE': {
            'is_patient_attribute': '0',
            'datatype': 'STRING',
            'when_wrong': 'WARNING'
        },
        'TUMOR_TYPE': {
            'is_patient_attribute': '0',
            'datatype': 'STRING'
        },
        'TYPE_OF_CANCER': {
            'is_patient_attribute': '0',
            'datatype': 'STRING'
        },
    }

    def __init__(self, *args, **kwargs):
        """Initialize the instance attributes of the data file validator."""
        super(ClinicalValidator, self).__init__(*args, **kwargs)
        self.attr_defs = []
        self.defined_attributes = set()

    def processTopLines(self, line_list):

        """Parse the attribute definitions above the column header."""

        if not line_list:
            if not self.relaxed_mode:
                self.logger.warning(
                    'No data type definition headers found in clinical data file',
                    extra={'line_number': self.line_number})
            else:
                self.logger.info('Ignoring missing or invalid data type definition '
                    ' headers. Continuing with validation...')
            return False

        if len(line_list) != len(self.METADATA_LINES):
            self.logger.error(
                '%d comment lines at start of clinical data file, expected %d',
                len(line_list),
                len(self.METADATA_LINES))
            return False

        # remove the # signs
        line_list = [line[1:] for line in line_list]

        attr_defs = None
        num_attrs = 0
        csvreader = csv.reader(line_list,
                               delimiter='\t',
                               quoting=csv.QUOTE_NONE,
                               strict=True)
        invalid_values = False
        for line_index, row in enumerate(csvreader):

            if attr_defs is None:
                # make a list of as many dictionaries as there are columns
                num_attrs = len(row)
                attr_defs = [OrderedDict() for i in range(num_attrs)]
            elif len(row) != num_attrs:
                if not self.relaxed_mode:
                    self.logger.error(
                        'Varying numbers of columns in clinical header (%d, %d)',
                        num_attrs,
                        len(row),
                        extra={'line_number': line_index + 1})
                return False

            for col_index, value in enumerate(row):

                # test for invalid values in these columns
                if value.strip().lower() in self.NULL_VALUES:
                    self.logger.error(
                        'Empty %s field in clinical attribute definition',
                        self.METADATA_LINES[line_index],
                        extra={'line_number': line_index + 1,
                               'column_number': col_index + 1,
                               'cause': value})
                    invalid_values = True
                if self.METADATA_LINES[line_index] in ('display_name',
                                                       'description'):
                    pass
                elif self.METADATA_LINES[line_index] == 'datatype':
                    VALID_DATATYPES = ('STRING', 'NUMBER', 'BOOLEAN')
                    if value not in VALID_DATATYPES:
                        self.logger.error(
                            'Invalid data type definition, must be one of '
                            '[%s]',
                            ', '.join(VALID_DATATYPES),
                            extra={'line_number': line_index + 1,
                                   'colum_number': col_index + 1,
                                   'cause': value})
                        invalid_values = True
                        invalid_values = True
                elif self.METADATA_LINES[line_index] == 'priority':
                    try:
                        if int(value) < 0:
                            raise ValueError()
                    except ValueError:
                        self.logger.error(
                            'Priority definition should be an integer, and should be '
                            'greater than or equal to zero',
                            extra={'line_number': line_index + 1,
                                   'column_number': col_index + 1,
                                   'cause': value})
                        invalid_values = True
                else:
                    if not self.relaxed_mode:
                        raise RuntimeError('Unknown clinical header line name')

                attr_defs[col_index][self.METADATA_LINES[line_index]] = value

        self.attr_defs = attr_defs
        return not invalid_values

    def checkHeader(self, cols):

        """Validate the attributes defined in the column headers and above."""

        num_errors = super(ClinicalValidator, self).checkHeader(cols)

        if self.numCols != len(self.attr_defs):
            if not self.relaxed_mode:
                self.logger.error(
                    'Varying numbers of columns in clinical header (%d, %d)',
                    len(self.attr_defs),
                    len(self.cols),
                    extra={'line_number': self.line_number})
                num_errors += 1

        # fill in missing attr_defs data if in relaxed mode and clinical data is headerless
        if self.fill_in_attr_defs:
            self.logger.info('Filling in missing attribute properties for clinical data.')
            missing_attr_defs = {}
            for col_index, col_name in enumerate(cols):
                missing_attr_defs[col_index] = {'display_name': col_name,
                                         'description': col_name,
                                         'datatype': 'STRING',
                                         'priority': '1'}
            self.attr_defs = missing_attr_defs

        for col_index, col_name in enumerate(self.cols):
            if not col_name.isupper():
                self.logger.warning(
                    "Clinical attribute name not in all caps",
                    extra={'line_number': self.line_number,
                           'cause': col_name})
            # do not check the special ID columns as attributes,
            # just parse them with the correct data type
            if col_name in ('PATIENT_ID', 'SAMPLE_ID'):
                self.attr_defs[col_index] = {'display_name': '',
                                             'description': '',
                                             'datatype': 'STRING',
                                             'priority': '0'}
                continue
            # check predefined (hard-coded) attribute definitions
            if col_name in self.PREDEFINED_ATTRIBUTES:
                for attr_property in self.PREDEFINED_ATTRIBUTES[col_name]:
                    if attr_property == 'is_patient_attribute':
                        expected_level = \
                            self.PREDEFINED_ATTRIBUTES[col_name][attr_property]
                        if self.PROP_IS_PATIENT_ATTRIBUTE != expected_level:
                            # check if only warning should be given:
                            if ('when_wrong' in self.PREDEFINED_ATTRIBUTES[col_name] and
                            self.PREDEFINED_ATTRIBUTES[col_name]['when_wrong'] == 'WARNING'):
                                self.logger.warning(
                                    'Attribute expected to be a %s-level attribute. Some *minor* details will be '
                                    'missing in patient/sample view for this study',
                                    {'0': 'sample', '1': 'patient'}[expected_level],
                                    extra={'line_number': self.line_number,
                                           'column_number': col_index + 1,
                                           'cause': col_name})
                            else:
                                self.logger.error(
                                    'Attribute must be a %s-level attribute',
                                    {'0': 'sample', '1': 'patient'}[expected_level],
                                    extra={'line_number': self.line_number,
                                           'column_number': col_index + 1,
                                           'cause': col_name})
                    # check pre-header datatype property:
                    if attr_property == 'datatype':
                        # check pre-header metadata if applicable -- if these were
                        # found missing or unparseable, `relaxed mode' has made
                        # validation continue assuming all attributes to be
                        # unformatted strings
                        if not self.fill_in_attr_defs:
                            value = self.attr_defs[col_index][attr_property]
                            expected_value = \
                                self.PREDEFINED_ATTRIBUTES[col_name][attr_property]
                            if (value != expected_value and
                                    not self.fill_in_attr_defs):
                                self.logger.error(
                                    "%s definition for attribute '%s' must be %s",
                                    attr_property,
                                    col_name,
                                    expected_value,
                                    extra={'line_number':
                                                    self.METADATA_LINES.index(
                                                        attr_property) + 1,
                                           'column_number': col_index + 1,
                                           'cause': value})

            self.defined_attributes.add(col_name)
        return num_errors

    def checkLine(self, data):
        """Check the values in a line of data."""
        super(ClinicalValidator, self).checkLine(data)
        for col_index, col_name in enumerate(self.cols):
            # treat cells beyond the end of the line as blanks,
            # super().checkLine() has already logged an error
            value = ''
            if col_index < len(data):
                value = data[col_index].strip()
            data_type = self.attr_defs[col_index]['datatype']

            # if not blank, check if values match the datatype
            if value.strip().lower() in self.NULL_VALUES:
                pass
            elif data_type == 'NUMBER':
                if not self.checkFloat(value):
                    self.logger.error(
                        'Value of numeric attribute is not a real number',
                        extra={'line_number': self.line_number,
                               'column_number': col_index + 1,
                               'column_name': col_name,
                               'cause': value})
            elif data_type == 'BOOLEAN':
                VALID_BOOLEANS = ('TRUE', 'FALSE')
                if not value in VALID_BOOLEANS:
                    self.logger.error(
                        'Value of boolean attribute must be one of [%s]',
                        ', '.join(VALID_BOOLEANS),
                        extra={'line_number': self.line_number,
                               'column_number': col_index + 1,
                               'column_name': col_name,
                               'cause': value})
            # make sure that PATIENT_ID is present
            if col_name == 'PATIENT_ID':
                if value.strip().lower() in self.NULL_VALUES:
                    self.logger.error(
                        'Missing PATIENT_ID',
                        extra={'line_number': self.line_number,
                               'column_number': col_index + 1,
                               'cause': value})


class SampleClinicalValidator(ClinicalValidator):

    """Validator for files defining and setting sample-level attributes."""

    REQUIRED_HEADERS = ['SAMPLE_ID', 'PATIENT_ID']
    PROP_IS_PATIENT_ATTRIBUTE = '0'
    INVALID_SAMPLE_ID_CHARACTERS = set(',;+/=*')


    def __init__(self, *args, **kwargs):
        """Initialize the validator to track sample ids defined."""
        super(SampleClinicalValidator, self).__init__(*args, **kwargs)
        self.sample_id_lines = {}
        self.sampleIds = self.sample_id_lines.viewkeys()
        self.patient_ids = set()

    def checkLine(self, data):
        """Check the values in a line of data."""
        super(SampleClinicalValidator, self).checkLine(data)
        for col_index, col_name in enumerate(self.cols):
            # treat cells beyond the end of the line as blanks,
            # super().checkLine() has already logged an error
            value = ''
            if col_index < len(data):
                value = data[col_index].strip()
            if col_name == 'SAMPLE_ID':
                if value.strip().lower() in self.NULL_VALUES:
                    self.logger.error(
                        'Missing SAMPLE_ID',
                        extra={'line_number': self.line_number,
                               'column_number': col_index + 1,
                               'cause': value})
                    continue
                if ' ' in value:
                    self.logger.error(
                        'White space in SAMPLE_ID is not supported',
                        extra={'line_number': self.line_number,
                               'column_number': col_index + 1,
                               'cause': value})
                # invalid characters in sample_id can cause problems in different parts of the portal code,
                # so block them here:
                if any((c in self.INVALID_SAMPLE_ID_CHARACTERS) for c in value):
                    self.logger.error(
                        'A number of special characters, such as ' + str(list(self.INVALID_SAMPLE_ID_CHARACTERS)) +
                        ' are not allowed in SAMPLE_ID',
                        extra={'line_number': self.line_number,
                               'column_number': col_index + 1,
                               'cause': value})
                if value in self.sample_id_lines:
                    if value.startswith('TCGA-'):
                        self.logger.warning(
                            'TCGA sample defined twice in clinical file, this '
                            'line will be ignored assuming truncated barcodes',
                            extra={
                                'line_number': self.line_number,
                                'column_number': col_index + 1,
                                'cause': '%s (already defined on line %d)' % (
                                        value,
                                        self.sample_id_lines[value])})
                    else:
                        self.logger.error(
                            'Sample defined twice in clinical file',
                            extra={
                                'line_number': self.line_number,
                                'column_number': col_index + 1,
                                'cause': '%s (already defined on line %d)' % (
                                    value,
                                    self.sample_id_lines[value])})
                else:
                    self.sample_id_lines[value] = self.line_number
            elif col_name == 'PATIENT_ID':
                self.patient_ids.add(value)
            # TODO: check the values in the other documented columns


class PatientClinicalValidator(ClinicalValidator):

    """Validator for files defining and setting patient-level attributes."""

    REQUIRED_HEADERS = ['PATIENT_ID']
    PROP_IS_PATIENT_ATTRIBUTE = '1'

    def __init__(self, *args, **kwargs):
        """Initialize the validator to track patient IDs referenced."""
        super(PatientClinicalValidator, self).__init__(*args, **kwargs)
        self.patient_id_lines = {}

    def checkHeader(self, cols):
        """Validate headers in patient-specific clinical data files."""
        num_errors = super(PatientClinicalValidator, self).checkHeader(cols)
        # do not allow the SAMPLE_ID column in this file
        if 'SAMPLE_ID' in self.cols:
            self.logger.error(
                'SAMPLE_ID column found in a patient attribute file',
                extra={'line_number': self.line_number,
                       'column_number': self.cols.index('SAMPLE_ID'),
                       'cause': 'SAMPLE_ID'})
        # refuse to define attributes also defined in the sample-level file
        for attribute_id in self.defined_attributes:
            if attribute_id in DEFINED_SAMPLE_ATTRIBUTES:
                # log this as a file-aspecific error, using the base logger
                self.logger.logger.error(
                    'Clinical attribute is defined both as sample-level and '
                    'as patient-level',
                    extra={'cause': attribute_id})
        # warnings about missing optional columns
        if 'OS_MONTHS' not in self.cols or 'OS_STATUS' not in self.cols:
            self.logger.warning(
                'Columns OS_MONTHS and/or OS_STATUS not found. Overall '
                'survival analysis feature will not be available for this '
                'study.')
        if 'DFS_MONTHS' not in self.cols or 'DFS_STATUS' not in self.cols:
            self.logger.warning(
                'Columns DFS_MONTHS and/or DFS_STATUS not found. Disease '
                'free analysis feature will not be available for this study.')
        return num_errors

    def checkLine(self, data):
        """Check the values in a line of data."""
        super(PatientClinicalValidator, self).checkLine(data)
        osstatus_is_deceased = False
        osmonths_value = None
        for col_index, col_name in enumerate(self.cols):
            # treat cells beyond the end of the line as blanks,
            # super().checkLine() has already logged an error
            value = ''
            if col_index < len(data):
                value = data[col_index].strip()
            if col_name == 'PATIENT_ID':
                if ' ' in value:
                    self.logger.error(
                        'White space in PATIENT_ID is not supported',
                        extra={'line_number': self.line_number,
                               'column_number': col_index + 1,
                               'cause': value})
                if value in self.patient_id_lines:
                    self.logger.error(
                        'Patient defined multiple times in file',
                        extra={
                            'line_number': self.line_number,
                            'column_number': self.cols.index('PATIENT_ID') + 1,
                            'cause': '%s (already defined on line %d)' % (
                                    value,
                                    self.patient_id_lines[value])})
                else:
                    self.patient_id_lines[value] = self.line_number
                    if value not in PATIENTS_WITH_SAMPLES:
                        self.logger.warning(
                            'Clinical data defined for a patient with '
                            'no samples',
                            extra={'line_number': self.line_number,
                                   'column_number': col_index + 1,
                                   'cause': value})
            elif col_name == 'OS_STATUS':
                if value == 'DECEASED':
                    osstatus_is_deceased = True
                elif (value.lower() not in self.NULL_VALUES and
                        value not in ('LIVING', 'DECEASED')):
                    self.logger.error(
                            'Value in OS_STATUS column is not LIVING or '
                            'DECEASED',
                            extra={'line_number': self.line_number,
                                   'column_number': col_index + 1,
                                   'cause': value})
            elif col_name == 'DFS_STATUS':
                if (value.lower() not in self.NULL_VALUES and
                        value not in ('DiseaseFree',
                                      'Recurred/Progressed',
                                      'Recurred',
                                      'Progressed')):
                    self.logger.error(
                            'Value in DFS_STATUS column is not DiseaseFree, '
                            'Recurred/Progressed, Recurred or Progressed',
                            extra={'line_number': self.line_number,
                                   'column_number': col_index + 1,
                                   'cause': value})
            elif col_name == 'OS_MONTHS':
                osmonths_value = value

        if osstatus_is_deceased and (
                    osmonths_value is None or
                    osmonths_value.lower() in self.NULL_VALUES):
            if osmonths_value is None or osmonths_value == '':
                osmonths_value = '<none>'
            self.logger.warning(
                'OS_MONTHS is not specified for deceased patient. Patient '
                'will be excluded from survival curve and month of death '
                'will not be shown on patient view timeline.',
                extra={'line_number': self.line_number,
                       'cause': osmonths_value})

    def onComplete(self):
        """Perform final validations based on the data parsed."""
        for patient_id in PATIENTS_WITH_SAMPLES:
            if patient_id not in self.patient_id_lines:
                self.logger.warning(
                    'Missing clinical data for a patient associated with '
                    'samples',
                    extra={'cause': patient_id})
        super(PatientClinicalValidator, self).onComplete()


class SegValidator(Validator):
    """Validator for .seg files."""

    REQUIRED_HEADERS = [
        'ID',
        'chrom',
        'loc.start',
        'loc.end',
        'num.mark',
        'seg.mean']
    REQUIRE_COLUMN_ORDER = True

    def __init__(self, *args, **kwargs):
        """Initialize validator to track coverage of the genome."""
        super(SegValidator, self).__init__(*args, **kwargs)
        self.chromosome_lengths = self.load_chromosome_lengths(
            self.meta_dict['reference_genome_id'],
            self.logger.logger)
        # add 23 and 24 "chromosomes" as aliases to X and Y, respectively:
        self.chromosome_lengths['23'] = self.chromosome_lengths['X']
        self.chromosome_lengths['24'] = self.chromosome_lengths['Y']

    def checkLine(self, data):
        super(SegValidator, self).checkLine(data)

        parsed_coords = {}
        for col_index, col_name in enumerate(self.cols):
            value = data[col_index].strip()
            if col_name == 'ID':
                self.checkSampleId(value, column_number=col_index + 1)
            elif col_name == 'chrom':
                if value in self.chromosome_lengths:
                    parsed_coords[col_name] = value
                else:
                    self.logger.error(
                        ('Unknown chromosome, must be one of (%s)' %
                         '|'.join(self.chromosome_lengths.keys())),
                        extra={'line_number': self.line_number,
                               'column_number': col_index + 1,
                               'cause': value})
            elif col_name in ('loc.start', 'loc.end'):
                try:
                    # convert possible scientific notation to python scientific notation
                    if "e+" in value:
                        value = float(value.replace("e+", "e"))
                        if not value.is_integer():
                            # raise value error 'Genomic position is not an integer'
                            raise ValueError()
                    parsed_coords[col_name] = int(value)
                except ValueError:
                    self.logger.error(
                        'Genomic position is not an integer',
                        extra={'line_number': self.line_number,
                               'column_number': col_index + 1,
                               'cause': value})
                    # skip further validation specific to this column
                    continue
                # 0 is the first base, and loc.end is not part of the segment
                # 'chrom' has already been read, as column order is fixed
                if parsed_coords[col_name] < 0 or (
                        'chrom' in parsed_coords and
                        parsed_coords[col_name] > self.chromosome_lengths[
                                                      parsed_coords['chrom']]):
                    self.logger.error(
                        'Genomic position beyond end of chromosome '
                        '(chr%s:0-%s)',
                        parsed_coords['chrom'],
                        self.chromosome_lengths[parsed_coords['chrom']],
                        extra={'line_number': self.line_number,
                               'column_number': col_index + 1,
                               'cause': value})
                    # not a valid coordinate usable in further validations
                    del parsed_coords[col_name]
            elif col_name == 'num.mark':
                if not self.checkInt(value):
                    # also check if the value is an int in scientific notation (1e+05)
                    if not ("e+" in value and self.checkFloat(value)):
                        self.logger.error(
                            'Number of probes is not an integer',
                            extra={'line_number': self.line_number,
                                   'column_number': col_index + 1,
                                   'cause': value})
            elif col_name == 'seg.mean':
                if not self.checkFloat(value):
                    self.logger.error(
                        'Mean segment copy number is not a number',
                        extra={'line_number': self.line_number,
                               'column_number': col_index + 1,
                               'cause': value})
            else:
                raise RuntimeError('Could not validate column type: ' +
                                   col_name)

        if 'loc.start' in parsed_coords and 'loc.end' in parsed_coords:
            # the convention for genomic coordinates (at least at UCSC) is that
            # the chromosome starts at 0 and end positions are excluded.
            # see also https://groups.google.com/forum/#!topic/igv-help/LjffjxPul2M
            if parsed_coords['loc.start'] == parsed_coords['loc.end']:
                self.logger.warning(
                    'Segment is zero bases wide and will not be loaded',
                    extra={'line_number': self.line_number,
                           'cause': '{}-{}'.format(parsed_coords['loc.start'],
                                                   parsed_coords['loc.end'])})
            elif parsed_coords['loc.start'] > parsed_coords['loc.end']:
                self.logger.error(
                    'Start position of segment is greater than end position',
                    extra={'line_number': self.line_number,
                           'cause': '{}-{}'.format(parsed_coords['loc.start'],
                                                   parsed_coords['loc.end'])})

        # TODO check for overlap and low genome coverage
        # this could be implemented by sorting the segments for a patient
        # by (chromosome and) start position and checking if the start position
        # of each segment comes after the end position of the previous one,
        # meanwhile adding up the number of (non-overlapping) bases covered on
        # that chromosome in that patient.

    @staticmethod
    def load_chromosome_lengths(genome_build, logger):

        """Get the length of each chromosome from USCS and return a dict.

        The dict will not include unplaced contigs, alternative haplotypes or
        the mitochondrial chromosome.
        """

        chrom_size_dict = {}
        chrom_size_url = (
            'http://hgdownload.cse.ucsc.edu'
            '/goldenPath/{build}/bigZips/{build}.chrom.sizes').format(
                build=genome_build)
        logger.debug("Retrieving chromosome lengths from '%s'",
                     chrom_size_url)
        r = requests.get(chrom_size_url)
        try:
            r.raise_for_status()
        except requests.exceptions.HTTPError as e:
            raise IOError('Error retrieving chromosome lengths from UCSC: ' +
                          e.message)
        for line in r.text.splitlines():
            try:
                # skip comment lines
                if line.startswith('#'):
                    continue
                cols = line.split('\t', 1)
                if not (len(cols) == 2 and
                        cols[0].startswith('chr')):
                    raise IOError()
                # skip unplaced sequences
                if cols[0].endswith('_random') or cols[0].startswith('chrUn_'):
                    continue
                # skip entries for alternative haplotypes
                if re.search(r'_hap[0-9]+$', cols[0]):
                    continue
                # skip the mitochondrial chromosome
                if cols[0] == 'chrM':
                    continue

                # remove the 'chr' prefix
                chrom_name = cols[0][3:]
                try:
                    chrom_size = int(cols[1])
                except ValueError:
                    raise IOError()
                chrom_size_dict[chrom_name] = chrom_size
            except IOError:
                raise IOError(
                    "Unexpected response from {url}: {line}".format(
                        url=chrom_size_url, line=repr(line)))
        return chrom_size_dict


class ContinuousValuesValidator(GenewiseFileValidator):
    """Validator for matrix files mapping floats to gene/sample combinations.

    Allowing missing values indicated by GenewiseFileValidator.NULL_VALUES.
    """

    def checkValue(self, value, col_index):
        """Check a value in a sample column."""
        stripped_value = value.strip()
        if stripped_value not in self.NULL_VALUES and not self.checkFloat(stripped_value):
            self.logger.error("Value is neither a real number nor " + ', '.join(self.NULL_VALUES),
                              extra={'line_number': self.line_number,
                                     'column_number': col_index + 1,
                                     'cause': value})


class FusionValidator(Validator):

    """Basic validation for fusion data. Validates:

    1. Required column headers and the order
    2. Values of Hugo_Symbol, Entrez_Gene_Id, Fusion and Tumor_Sample_Barcode
    3. Uniqueness of lines
    """

    REQUIRED_HEADERS = [
        'Hugo_Symbol',
        'Entrez_Gene_Id',
        'Center',
        'Tumor_Sample_Barcode',
        'Fusion',
        'DNA_support',
        'RNA_support',
        'Method',
        'Frame']
    REQUIRE_COLUMN_ORDER = True
    ALLOW_BLANKS = True

    def __init__(self, *args, ** kwargs):
        super(FusionValidator, self).__init__(*args, **kwargs)
        self.fusion_entries = {}

    def checkLine(self, data):

        super(FusionValidator, self).checkLine(data)

        # parse hugo and entrez to validate them together
        hugo_symbol = None
        entrez_id = None
        if 'Hugo_Symbol' in self.cols:
            hugo_symbol = data[self.cols.index('Hugo_Symbol')].strip()
            # treat the empty string or 'Unknown' as a missing value
            if hugo_symbol == '':
                hugo_symbol = None
        if 'Entrez_Gene_Id' in self.cols:
            entrez_id = data[self.cols.index('Entrez_Gene_Id')].strip()
            # treat empty string, 0 or 'NA' as a missing value
            if entrez_id in ['', '0', 'NA']:
                entrez_id = None
        # validate hugo and entrez together:
        self.checkGeneIdentification(hugo_symbol, entrez_id)

        # validate uniqueness based on Hugo_Symbol, Entrez_Gene_Id, Tumor_Sample_Barcode and Fusion
        fusion_entry = "\t".join([data[self.cols.index('Hugo_Symbol')],
                                  data[self.cols.index('Entrez_Gene_Id')],
                                  data[self.cols.index('Tumor_Sample_Barcode')],
                                  data[self.cols.index('Fusion')]])
        if fusion_entry in self.fusion_entries:
            self.logger.warning(
                'Duplicate entry in fusion data.',
                extra = {'line_number': self.line_number,
                         'cause': '%s (already defined on line %d)' % (
                             fusion_entry,
                             self.fusion_entries[fusion_entry])})
        else:
            self.fusion_entries[fusion_entry] = self.line_number

class MutationSignificanceValidator(Validator):

    # TODO add checks for mutsig files
    ALLOW_BLANKS = True
    pass

class GenePanelMatrixValidator(Validator):

    REQUIRED_HEADERS = ['SAMPLE_ID']
    # TODO check that other column headers are valid profile stable ids
    # TODO check that sample ids are references in clincal data file
    # TODO check that referenced gene panel stable id is valid

class ProteinLevelValidator(FeaturewiseFileValidator):

    REQUIRED_HEADERS = ['Composite.Element.REF']
    ALLOW_BLANKS = True
    NULL_VALUES = ["NA"]

    def parseFeatureColumns(self, nonsample_col_vals):
        """Check the IDs in the first column."""
        # the ID consists of a space-separated list of gene symbols and/or
        # Entrez identifiers, separated by a pipe symbol from the name of the
        # antibody probe used to detect these genes. The values on the line
        # will be loaded for each gene in the list, or for fictional genes that
        # encode specific phosphorylated versions of the genes' protein
        # products if the antibody name has a particular format.
        value = nonsample_col_vals[0].strip()
        if '|' not in value:
            self.logger.error('No pipe symbol in Composite.Element.REF column',
                              extra={'line_number': self.line_number,
                                     'column_number': 1,
                                     'cause': nonsample_col_vals[0]})
            return None
        symbol_element, antibody = value.split('|', 1)
        symbol_list = symbol_element.split(' ')
        for symbol in symbol_list:
            entrez_id = None
            if symbol.strip() == 'NA':
                self.logger.warning(
                'Gene symbol NA will be ignored, assuming Not Available',
                extra={'line_number': self.line_number,
                       'column_number': 1,
                       'cause': nonsample_col_vals[0]})
            elif self.checkInt(symbol):
                entrez_id = self.checkGeneIdentification(entrez_id=symbol)
            else:
                entrez_id = self.checkGeneIdentification(gene_symbol=symbol)
            # TODO: return a value for (this phospo-version of) each gene
        return antibody

    def checkValue(self, value, col_index):
        """Check a value in a sample column."""
        stripped_value = value.strip()
        if stripped_value not in self.NULL_VALUES and not self.checkFloat(stripped_value):
            self.logger.error("Value is neither a real number nor " + ', '.join(self.NULL_VALUES),
                              extra={'line_number': self.line_number,
                                     'column_number': col_index + 1,
                                     'cause': value})


class TimelineValidator(Validator):

    REQUIRED_HEADERS = [
        'PATIENT_ID',
        'START_DATE',
        'STOP_DATE',
        'EVENT_TYPE']
    REQUIRE_COLUMN_ORDER = True
    ALLOW_BLANKS = True

    def checkLine(self, data):
        super(TimelineValidator, self).checkLine(data)
        # TODO check the values

class CancerTypeValidator(Validator):

    """Validator for tab-separated cancer type definition files."""

    REQUIRED_HEADERS = []
    REQUIRE_COLUMN_ORDER = True
    # check this in the subclass to avoid emitting an error twice
    ALLOW_BLANKS = True

    COLS = (
        'type_of_cancer',
        'name',
        'clinical_trial_keywords',
        'color',
        'parent_type_of_cancer'
    )

    def __init__(self, *args, **kwargs):
        """Initialize a file validator with a defined_cancer_types field."""
        super(CancerTypeValidator, self).__init__(*args, **kwargs)
        self.cols = self.__class__.COLS
        self.numCols = len(self.cols)
        self.defined_cancer_types = []

    def checkHeader(self, cols):
        """Check the first uncommented line just like any other data line."""
        return self.checkLine(cols)

    def checkLine(self, data):
        """Check a data line in a cancer type file."""
        # track whether any errors are emitted while validating this line
        tracking_handler = MaxLevelTrackingHandler()
        self.logger.logger.addHandler(tracking_handler)
        try:
            super(CancerTypeValidator, self).checkLine(data)
            if len(data) != 5:
                self.logger.error('Lines in cancer type files must have these '
                                  '5 columns, in order: [%s]',
                                  ', '.join(self.cols),
                                  extra={'line_number': self.line_number,
                                         'cause': '<%d columns>' % len(data)})
                # no assumptions can be made about the meaning of each column
                return
            line_cancer_type = data[self.cols.index('type_of_cancer')].lower().strip()
            # check each column
            for col_index, field_name in enumerate(self.cols):
                value = data[col_index].strip()
                if value == '':
                    self.logger.error(
                            "Blank value in '%s' column",
                            field_name,
                            extra={'line_number': self.line_number,
                                   'column_number': col_index + 1,
                                   'cause': value})
                elif field_name == 'color':
                    # validate whether the color field is one of the
                    # keywords on https://www.w3.org/TR/css3-color/#svg-color
                    if value.lower() not in [
                            'aliceblue', 'antiquewhite', 'aqua', 'aquamarine',
                            'azure', 'beige', 'bisque', 'black',
                            'blanchedalmond', 'blue', 'blueviolet', 'brown',
                            'burlywood', 'cadetblue', 'chartreuse', 'chocolate',
                            'coral', 'cornflowerblue', 'cornsilk', 'crimson',
                            'cyan', 'darkblue', 'darkcyan', 'darkgoldenrod',
                            'darkgray', 'darkgreen', 'darkgrey', 'darkkhaki',
                            'darkmagenta', 'darkolivegreen', 'darkorange',
                            'darkorchid', 'darkred', 'darksalmon',
                            'darkseagreen', 'darkslateblue', 'darkslategray',
                            'darkslategrey', 'darkturquoise', 'darkviolet',
                            'deeppink', 'deepskyblue', 'dimgray', 'dimgrey',
                            'dodgerblue', 'firebrick', 'floralwhite',
                            'forestgreen', 'fuchsia', 'gainsboro', 'ghostwhite',
                            'gold', 'goldenrod', 'gray', 'green', 'greenyellow',
                            'grey', 'honeydew', 'hotpink', 'indianred',
                            'indigo', 'ivory', 'khaki', 'lavender',
                            'lavenderblush', 'lawngreen', 'lemonchiffon',
                            'lightblue', 'lightcoral', 'lightcyan',
                            'lightgoldenrodyellow', 'lightgray', 'lightgreen',
                            'lightgrey', 'lightpink', 'lightsalmon',
                            'lightseagreen', 'lightskyblue', 'lightslategray',
                            'lightslategrey', 'lightsteelblue', 'lightyellow',
                            'lime', 'limegreen', 'linen', 'magenta', 'maroon',
                            'mediumaquamarine', 'mediumblue', 'mediumorchid',
                            'mediumpurple', 'mediumseagreen', 'mediumslateblue',
                            'mediumspringgreen', 'mediumturquoise',
                            'mediumvioletred', 'midnightblue', 'mintcream',
                            'mistyrose', 'moccasin', 'navajowhite', 'navy',
                            'oldlace', 'olive', 'olivedrab', 'orange',
                            'orangered', 'orchid', 'palegoldenrod', 'palegreen',
                            'paleturquoise', 'palevioletred', 'papayawhip',
                            'peachpuff', 'peru', 'pink', 'plum', 'powderblue',
                            'purple', 'red', 'rosybrown', 'royalblue',
                            'saddlebrown', 'salmon', 'sandybrown', 'seagreen',
                            'seashell', 'sienna', 'silver', 'skyblue',
                            'slateblue', 'slategray', 'slategrey', 'snow',
                            'springgreen', 'steelblue', 'tan', 'teal',
                            'thistle', 'tomato', 'turquoise', 'violet', 'wheat',
                            'white', 'whitesmoke', 'yellow', 'yellowgreen',
                            'rebeccapurple']:
                        self.logger.error(
                                'Color field is not a CSS3 color keyword, '
                                'see the table on https://en.wikipedia.org/wiki/Web_colors#X11_color_names',
                                extra={'line_number': self.line_number,
                                       'column_number': col_index + 1,
                                       'cause': value})
                elif field_name == 'parent_type_of_cancer':
                    parent_cancer_type = value.lower()
                    # if parent_cancer_type is not 'tissue' (which is a special case when building the oncotree),
                    # then give error if the given parent is not found in the DB or in the given cancer types of the
                    # current study:
                    if (parent_cancer_type != 'tissue' and
                        self.portal.cancer_type_dict is not None and not
                            (parent_cancer_type in self.portal.cancer_type_dict or
                             parent_cancer_type in self.defined_cancer_types)):
                        self.logger.error(
                            "Unknown parent for cancer type '%s'",
                            line_cancer_type,
                            extra={'line_number': self.line_number,
                                   'column_number': col_index + 1,
                                   'cause': value})
            # check for duplicated (possibly inconsistent) cancer types
            if line_cancer_type in self.defined_cancer_types:
                self.logger.error(
                    'Cancer type defined a second time in this file',
                    extra={'line_number': self.line_number,
                           'cause': line_cancer_type})
            # compare the cancer_type definition with the portal instance
            if (self.portal.cancer_type_dict is not None and
                    line_cancer_type in self.portal.cancer_type_dict):
                existing_info = self.portal.cancer_type_dict[line_cancer_type]
                # depending on version, the API may not return this field
                if 'short_name' in existing_info:
                    if existing_info['short_name'].lower() != line_cancer_type:
                        self.logger.error(
                            "Attempting to validate against invalid cancer type "
                            "in portal: short name '%s' does not match id '%s'",
                            existing_info['short_name'],
                            line_cancer_type,
                            extra={'line_number': self.line_number})
                        return
                for col_index, field_name in enumerate(self.cols):
                    value = data[col_index]
                    # this field is loaded into the database in lowercase
                    if field_name == 'parent_type_of_cancer':
                        value = value.lower()
                    if (
                            field_name in existing_info and
                            value != existing_info[field_name]):
                        self.logger.error(
                            "'%s' field of cancer type '%s' does not match "
                            "the portal, '%s' expected",
                            field_name,
                            line_cancer_type,
                            existing_info[field_name],
                            extra={'line_number': self.line_number,
                                   'column_number': col_index + 1,
                                   'cause': value})
            elif self.portal.cancer_type_dict is not None:
                self.logger.warning(
                    'New disease type will be added to the portal',
                    extra={'line_number': self.line_number,
                           'cause': line_cancer_type})
            # if no errors have been emitted while validating this line
            if tracking_handler.max_level < logging.ERROR:
                # add the cancer type defined on this line to the list
                self.defined_cancer_types.append(line_cancer_type)
        finally:
            self.logger.logger.removeHandler(tracking_handler)


class GisticGenesValidator(Validator):

    """Validator for files with information aggregated from GISTIC output.

    This file type is produced by the cBioPortal data transformation pipelines,
    based on the `table_{amp|del}.conf_*.txt` files in combination with data
    from `{amp|del}_genes_conf_*.txt`.
    """

    REQUIRED_HEADERS = [
        'chromosome',
        'peak_start',
        'peak_end',
        'genes_in_region',
        'amp',
        'cytoband',
        'q_value']

    REQUIRE_COLUMN_ORDER = False
    ALLOW_BLANKS = True
    NULL_VALUES = ['']

    def __init__(self, *args, **kwargs):
        """Initialize a GisticGenesValidator with the given parameters."""
        super(GisticGenesValidator, self).__init__(*args, **kwargs)
        # checkLine() expects particular values here, for the 'amp' column
        if not self.meta_dict['reference_genome_id'].startswith('hg'):
            if not self.meta_dict['reference_genome_id'].startswith('mm'):
                raise RuntimeError(
                        "GisticGenesValidator requires the metadata field "
                        "reference_genome_id to start with 'hg' or 'mm'")
        if self.meta_dict['genetic_alteration_type'] not in (
                'GISTIC_GENES_AMP', 'GISTIC_GENES_DEL'):
            raise RuntimeError(
                    "Genetic alteration type '{}' not supported by "
                    "GisticGenesValidator.".format(
                    self.meta_dict['genetic_alteration_type']))

    def checkLine(self, data):

        """Check the values on a data line."""

        super(GisticGenesValidator, self).checkLine(data)
        # properties to be validated in relation to each other if
        # individually sensible values are found
        parsed_chromosome = None
        parsed_peak_start = None
        parsed_peak_end = None
        parsed_gene_list = None
        cytoband_chromosome = None
        parsed_cytoband = None

        # perform specific validations for each known column
        for col_index, col_name in enumerate(self.cols):
            # treat cells beyond the end of the line as blanks,
            # super().checkLine() has already logged an error
            value = ''
            if col_index < len(data):
                value = data[col_index]
            # of the required columns, only genes_in_region can be blank
            if ((col_name in self.REQUIRED_HEADERS and
                        col_name != 'genes_in_region') and
                    value.strip() in self.NULL_VALUES):
                self.logger.error("Empty cell in column '%s'",
                                  col_name,
                                  extra={'line_number': self.line_number,
                                         'column_number': col_index + 1,
                                         'cause': value})
                # skip to the next column
                continue
            if col_name == 'chromosome':
                parsed_chromosome = self.parse_chromosome_num(
                        value, column_number=col_index + 1)
            elif col_name == 'peak_start':
                parsed_peak_start = self.parse_genomic_coord(
                        value, column_number=col_index + 1)
            elif col_name == 'peak_end':
                parsed_peak_end = self.parse_genomic_coord(
                        value, column_number=col_index + 1)
            elif col_name == 'genes_in_region':
                parsed_gene_list = self.parse_gene_list(
                        value, column_number=col_index + 1)
            elif col_name == 'amp':
                self.parse_amp_value(
                    value, column_number=col_index + 1)
            elif col_name == 'cytoband':
                cytoband_chromosome, parsed_cytoband = self.parse_cytoband(
                        value, column_number=col_index + 1)
            elif col_name == 'q_value':
                self.parse_q_value(
                    value, column_number=col_index + 1)

        # check if the start and the end of the peak are in the right order
        if parsed_peak_start is not None and parsed_peak_end is not None:
            if parsed_peak_start > parsed_peak_end:
                # is an error according to UCSC "0" convention, end location excluded.
                # see also https://groups.google.com/forum/#!topic/igv-help/LjffjxPul2M
                self.logger.error(
                    'Start position of peak is not lower than end position',
                    extra={'line_number': self.line_number,
                           'cause': '{}/{}'.format(parsed_peak_start,
                                                     parsed_peak_end)})
            elif parsed_peak_end == parsed_peak_start:
                # cBioPortal seems to filter out regions in which the narrow
                # peak (based on all samples) is 0 bases wide. I have seen
                # examples of peaks of length 0 at the end position of the
                # corresponding `wide peak' in Firehose data.
                self.logger.warning(
                    'Peak is 0 bases wide and will not be shown in cBioPortal',
                    extra={'line_number': self.line_number,
                           'cause': '{}-{}'.format(parsed_peak_start,
                                                     parsed_peak_end)})


        # check coordinates with the cytoband specification
        if cytoband_chromosome and parsed_cytoband:
            if parsed_chromosome:
                if cytoband_chromosome != parsed_chromosome:
                    self.logger.error(
                        'Cytoband and chromosome specifications do not match',
                        extra={'line_number': self.line_number,
                               'cause': '(%s%s, %s)' %
                                   (cytoband_chromosome,
                                    parsed_cytoband,
                                    parsed_chromosome)})
            # TODO: validate band/coord sets with the UCSC cytoband definitions (using
            # parsed_gene_list and some of the other parsed_*list variables

    def parse_chromosome_num(self, value, column_number):
        """Parse a chromosome number, logging any errors for this column

        Return the parsed value if valid, None otherwise.
        """
        # TODO: check if the chromosome exists in the UCSC cytobands file
        return value

    def parse_genomic_coord(self, value, column_number):
        """Parse a genomic coordinate, logging any errors for this column.

        Return the parsed value if valid, None otherwise.
        """
        parsed_value = None
        try:
            parsed_value = int(value)
        except ValueError:
            self.logger.error("Genomic position is not an integer",
                              extra={'line_number': self.line_number,
                                     'column_number': column_number,
                                     'cause': value})
        return parsed_value

    def parse_gene_list(self, value, column_number):
        """Parse a csv gene symbol list, logging any errors for this column.

        Return the parsed value if valid, None otherwise.
        """
        comma_sep_list = value.strip()
        # ignore any trailing comma
        if comma_sep_list.endswith(','):
            comma_sep_list = comma_sep_list[:-1]
        # list to collect parseable gene symbols
        parsed_gene_list = []
        # give a custom warning if the list is empty
        if comma_sep_list.strip() == '':
            self.logger.warning(
                "No genes listed in GISTIC copy-number altered region",
                extra={'line_number': self.line_number,
                       'column_number': column_number,
                       'cause': value})
        else:
            # loop over the comma-separated list of gene symbols. Example of such a
            # list: RNA5SP149,snoU13|ENSG00000239096.1,GNB4
            for symbol in comma_sep_list.split(','):
                symbol = symbol.strip()
                # remove the | and trailing part if any (e.g.
                # remove |ENSG00000239096.1 from snoU13|ENSG00000239096.1):
                symbol = symbol.split('|')[0]
                # add valid, unambiguous gene symbols to the list,
                # while logging errors about unresolvable ones
                # TODO: allow blanks if possible after this fix:
                # https://github.com/cBioPortal/cbioportal/issues/884
                if self.checkGeneIdentification(symbol, entrez_id=None):
                    parsed_gene_list.append(symbol)

    def parse_amp_value(self, value, column_number):
        """Parse an `amp` column flag, logging any errors for this column.

        Return the parsed value if valid, None otherwise.
        """
        # 1 for _AMP, 0 for _DEL
        expected_value = str(int(
                self.meta_dict['genetic_alteration_type'] ==
                    'GISTIC_GENES_AMP'))
        if value != expected_value:
            self.logger.error(
                "'amp' column must be '%s' in files of genetic "
                "alteration type '%s'",
                expected_value,
                self.meta_dict['genetic_alteration_type'],
                extra={'line_number': self.line_number,
                       'column_number': column_number,
                       'cause': value})
            return None
        else:
            return int(value)

    def parse_cytoband(self, value, column_number):
        """Parse a cytoband with chromosome, logging any errors for this col.

        Return a tuple of the chromosome number and the cytoband specification
        if valid, a tuple of Nones otherwise.
        """
        chromosome_num = None
        cytoband = None
        # find the index of the (first) p or otherwise q, the arm
        arm_index = value.find('p')
        if arm_index == -1:
            arm_index = value.find('q')
        if arm_index == -1:
            self.logger.error(
                "Cytoband specification contains no 'p' or 'q'",
                extra={'line_number': self.line_number,
                       'column_number': column_number,
                       'cause': value})
        else:
            chromosome_num = value[:arm_index]
            cytoband = value[arm_index:]
        if chromosome_num is not None and chromosome_num == '':
            self.logger.error(
                'Cytoband specification does not include the chromosome',
                extra={'line_number': self.line_number,
                       'column_number': column_number,
                       'cause': value})
            chromosome_num, cytoband = None, None
        # TODO: check if the cytoband exists in the UCSC cytobands file
        return chromosome_num, cytoband

    def parse_q_value(self, value, column_number):
        """Parse a q-value (numeral), logging any errors for this colum.

        Return the parsed value if valid, None otherwise.
        """
        parsed_value = None
        value_invalid = False
        try:
            parsed_value = float(value)
        except ValueError:
            self.logger.error('q-value is not a real number',
                              extra={'line_number': self.line_number,
                                     'column_number': column_number,
                                     'cause': value})
            value_invalid = True
        if not value_invalid and (not 0 <= parsed_value <= 1):
            self.logger.error('q-value is not between 0 and 1',
                              extra={'line_number': self.line_number,
                                     'column_number': column_number,
                                     'cause': value})
        if value_invalid:
            return None
        else:
            return parsed_value


class GsvaWiseFileValidator(FeaturewiseFileValidator):

    """FeatureWiseValidator that has Gene set ID as feature column."""

    REQUIRED_HEADERS = ['geneset_id']
    def __init__(self, *args, **kwargs):
        super(GsvaWiseFileValidator, self).__init__(*args, **kwargs)
        self.geneset_ids = []

    def checkHeader(self, cols):
        """Validate the header and read sample IDs from it.

        Return the number of fatal errors.
        """
        num_errors = super(GsvaWiseFileValidator, self).checkHeader(cols)

        global GSVA_SAMPLE_IDS

        if GSVA_SAMPLE_IDS != None:
            if self.cols != GSVA_SAMPLE_IDS:
                self.logger.error('Headers from score and p-value files are different',
                                  extra={'line_number': self.line_number})
                num_errors += 1
        else:
            GSVA_SAMPLE_IDS = self.cols

        return num_errors

    def parseFeatureColumns(self, nonsample_col_vals):

        """Check the `geneset_id` column."""

        global GSVA_GENESET_IDS

        geneset_id = nonsample_col_vals[0].strip()
        #Check if gene set is present
        if geneset_id == '':
            # Validator already gives warning for this in checkLine method
            pass
        # Check if gene set contains whitespace
        elif ' ' in geneset_id:
            self.logger.error("Whitespace found in `geneset_id`",
                              extra={'line_number': self.line_number,
                                     'cause': geneset_id})
        # Check if gene set is in database
        elif self.portal.geneset_id_list is not None and geneset_id not in self.portal.geneset_id_list:
            self.logger.warning("Gene set not found in database, please make sure "
                                "to import gene sets prior to study loading",
                              extra={'line_number': self.line_number, 'cause': geneset_id})
        else:
            # Check if this is the second GSVA data file
            if GSVA_GENESET_IDS != None:
                # Check if gene set is in the first GSVA file
                if not geneset_id in GSVA_GENESET_IDS:
                    self.logger.error('Gene sets in GSVA score and p-value files are not equal',
                                  extra={'line_number': self.line_number})
            self.geneset_ids.append(geneset_id)
        return geneset_id

    def onComplete(self):
        global GSVA_GENESET_IDS

        if GSVA_GENESET_IDS == None:
            GSVA_GENESET_IDS = self.geneset_ids
        else:
            # Check if geneset ids are the same
            if not GSVA_GENESET_IDS == self.geneset_ids:
                self.logger.error(
                    'First columns of GSVA score and p-value files are not equal')
        super(GsvaWiseFileValidator, self).onComplete()


class GsvaScoreValidator(GsvaWiseFileValidator):

    """ Validator for files containing scores per gene set from GSVA algorithm. The GSVA algorithm
    in R can calculate a GSVA score or GSVA-like score (such as ssGSEA) per sample per gene set.
    """

    # Score must be between -1 and 1
    def checkValue(self, value, col_index):
        """Check a value in a sample column."""
        stripped_value = float(value.strip())
        if stripped_value < -1 or stripped_value > 1:
            self.logger.error("Value is not between -1 and 1, and therefor not "
                              "a valid GSVA score",
                              extra={'line_number': self.line_number,
                                     'column_number': col_index + 1,
                                     'cause': value})


class GsvaPvalueValidator(GsvaWiseFileValidator):

    """ Validator for files containing p-values for GSVA scores. The GSVA algorithm in R can
    calculate a p-value for each GSVA score using a bootstrapping method.
    """

    # Score must be between -0 and 1
    def checkValue(self, value, col_index):
        """Check a value in a sample column."""
        stripped_value = float(value.strip())
        if stripped_value <= 0 or stripped_value > 1:
            self.logger.error("Value is not between 0 and 1, and therefor not a valid p-value",
                              extra={'line_number': self.line_number,
                                     'column_number': col_index + 1,
                                     'cause': value})

# ------------------------------------------------------------------------------
# Functions

# FIXME: returning simple valid (meta_fn, data_fn) pairs would be cleaner,
# Validator objects can be instantiated with a portal instance elsewhere
def process_metadata_files(directory, portal_instance, logger, relaxed_mode):

    """Parse the meta files in a directory and create data file validators.

    Return a tuple of:
        1. a dict listing the data file validator (or None) for each meta file
            by file type,
        2. a dict mapping any case list IDs defined *outside* of the case list
            directory to paths of the files in which they were defined
        3. the cancer type of the study, and
        4. the study id

    Possible file types are listed in cbioportal_common.MetaFileTypes.
    """

    # get filenames for all meta files in the directory
    filenames = [os.path.join(directory, f) for
                 f in os.listdir(directory) if
                 re.search(r'(\b|_)meta(\b|[_0-9])', f,
                           flags=re.IGNORECASE) and
                 not f.startswith('.') and
                 not f.endswith('~')]

    if len(filenames) == 0:
        logger.critical(
                    'No meta files found in ' + directory +'. Please make sure the directory '\
                    'is the path to the folder containing the files.')

    study_id = None
    study_cancer_type = None
    validators_by_type = {}
    case_list_suffix_fns = {}
    stable_ids = []

    for filename in filenames:

        meta_dictionary = cbioportal_common.parse_metadata_file(
            filename, logger, study_id, portal_instance.genome_build)
        meta_file_type = meta_dictionary['meta_file_type']
        if meta_file_type is None:
            continue
        # validate stable_id to be unique (check can be removed once we deprecate this field):
        if 'stable_id' in meta_dictionary:
            stable_id = meta_dictionary['stable_id']
            if stable_id in stable_ids:
                # stable id already used in other meta file, give error:
                logger.error(
                    'stable_id repeated. It should be unique across all files in a study',
                    extra={'filename_': filename,
                           'cause': stable_id})
            else:
                stable_ids.append(stable_id)
        if study_id is None and 'cancer_study_identifier' in meta_dictionary:
            study_id = meta_dictionary['cancer_study_identifier']
        if meta_file_type == cbioportal_common.MetaFileTypes.STUDY:
            if study_cancer_type is not None:
                logger.error(
                    'Encountered a second meta_study file',
                    extra={'filename_': filename})
            else:
                study_cancer_type = meta_dictionary['type_of_cancer']
                if ('add_global_case_list' in meta_dictionary and
                        meta_dictionary['add_global_case_list'].lower() == 'true'):
                    case_list_suffix_fns['all'] = filename
            # raise a warning if pmid is existing, but no citation is available.
            if 'pmid' in meta_dictionary and not 'citation' in meta_dictionary:
                logger.warning(
                'Citation is required when giving a pubmed id (pmid).')

        # create a list for the file type in the dict
        if meta_file_type not in validators_by_type:
            validators_by_type[meta_file_type] = []
        # check if data_filename is set AND if data_filename is a supported field according to META_FIELD_MAP:
        if 'data_filename' in meta_dictionary and 'data_filename' in cbioportal_common.META_FIELD_MAP[meta_file_type]:
            validator_class = globals()[VALIDATOR_IDS[meta_file_type]]
            validator = validator_class(directory, meta_dictionary,
                                        portal_instance, logger, relaxed_mode)
            validators_by_type[meta_file_type].append(validator)
        else:
            validators_by_type[meta_file_type].append(None)

    if study_cancer_type is None:
        logger.error(
            'Cancer type needs to be defined for a study. Verify that you have a study file '
            'and have defined the cancer type correctly.')

    # prepend the cancer study id to any case list suffixes
    defined_case_list_fns = {}
    if study_id is not None:
        for suffix in case_list_suffix_fns:
            defined_case_list_fns[study_id + '_' + suffix] = \
                case_list_suffix_fns[suffix]

    return (validators_by_type, defined_case_list_fns,
            study_cancer_type, study_id)


def processCaseListDirectory(caseListDir, cancerStudyId, logger,
                             prev_stableid_files=None):
    """Validate the case lists in a directory and return an id/file mapping.

    Args:
        caseListDir (str): path to the case list directory.
        cancerStudyId (str): cancer_study_identifier expected in the files.
        logger: logging.Logger instance through which to send output.
        prev_stableid_files (Optional): dict mapping the stable IDs of any case
            lists already defined to the files they were defined in.

    Returns:
        Dict[str, str]: dict mapping the stable IDs of all valid defined case
            lists to the files they were defined in, including the
            prev_stableid_files argument
    """

    logger.debug('Validating case lists')

    stableid_files = {}
    # include the previously defined stable IDs
    if prev_stableid_files is not None:
        stableid_files.update(prev_stableid_files)

    case_list_fns = [os.path.join(caseListDir, fn) for
                     fn in os.listdir(caseListDir) if
                     not (fn.startswith('.') or fn.endswith('~'))]

    for case in case_list_fns:

        meta_dictionary = cbioportal_common.parse_metadata_file(
            case, logger, cancerStudyId, case_list=True)
        # skip if invalid, errors have already been emitted
        if meta_dictionary['meta_file_type'] is None:
            continue

        # check for duplicated stable ids
        stable_id = meta_dictionary['stable_id']
        if not stable_id.startswith(cancerStudyId + '_'):
            logger.error('Stable_id of case list does not start with the '
                         'study id (%s) followed by an underscore',
                         cancerStudyId,
                         extra={'filename_': case,
                                'cause': stable_id})
        elif stable_id in stableid_files:
            logger.error('Multiple case lists with this stable_id defined '
                         'in the study',
                extra={'filename_': case,
                       'cause': '%s (already defined in %s)' % (
                                stable_id,
                                os.path.relpath(stableid_files[stable_id],
                                                os.path.dirname(caseListDir)))})
        else:
            stableid_files[stable_id] = case

        sampleIds = meta_dictionary['case_list_ids']
        sampleIds = set([x.strip() for x in sampleIds.split('\t')])
        for value in sampleIds:
            if value not in DEFINED_SAMPLE_IDS:
                logger.error(
                    'Sample id not defined in clinical file',
                    extra={'filename_': case,
                           'cause': value})
            if ' ' in value:
                logger.error(
                    'White space in sample id is not supported',
                    extra={'filename_': case,
                           'cause': value})

    logger.info('Validation of case list folder complete')

    return stableid_files


def validate_defined_caselists(cancer_study_id, case_list_ids, file_types, logger):

    """Validate the set of case lists defined in a study.

    Args:
        cancer_study_id (str): the study ID to be expected in the stable IDs
        case_list_ids (Iterable[str]): stable ids of defined case lists
        file_types (Dict[str, str]): listing of the MetaFileTypes with high-
            dimensional data in this study--these may imply certain case lists
        logger: logging.Logger instance to log output to
    """

    if cancer_study_id + '_all' not in case_list_ids:
        logger.error(
                "No case list found for stable_id '%s', consider adding "
                    "'add_global_case_list: true' to the study metadata file",
                cancer_study_id + '_all')
    # TODO: check for required suffixes based on the defined profiles

def validate_dependencies(validators_by_meta_type, logger):

    """Validation after all meta files are individually validated.

    Here we validate that the required cross-linking between expression,
    zscore, gsva score and gsva pvalue files is present in the form of
    source_stable_id, which is used to link the profiles to each other.
    """
    # retrieve values from cbioportal_common.py
    expression_stable_ids = cbioportal_common.expression_stable_ids
    expression_zscores_source_stable_ids = cbioportal_common.expression_zscores_source_stable_ids
    gsva_scores_stable_id = cbioportal_common.gsva_scores_stable_id
    gsva_scores_source_stable_id = cbioportal_common.gsva_scores_source_stable_id
    gsva_pvalues_source_stable_id = cbioportal_common.gsva_pvalues_source_stable_id
    gsva_scores_filename = cbioportal_common.gsva_scores_filename
    gsva_pvalues_filename = cbioportal_common.gsva_pvalues_filename

    # validation specific for Z-SCORE expression data
    for expression_zscores_source_stable_id in expression_zscores_source_stable_ids:

        # check if 'source_stable_id' of EXPRESSION Z-SCORE is an EXPRESSION 'stable_id'
        if not expression_zscores_source_stable_id in expression_stable_ids:
            logger.error(
                "Invalid source_stable_id. Expected one of ['" + "', '".join(expression_stable_ids) +
                "'], which are stable ids of expression files in this study",
                extra={'filename_': expression_zscores_source_stable_ids[expression_zscores_source_stable_id],
                       'cause': expression_zscores_source_stable_id})

    # validation specific for GSVA data
    if any(m in validators_by_meta_type for m in ["meta_gsva_pvalues", "meta_gsva_scores"]):

        # When missing a gsva file, no subsequent validation will be done
        missing_gsva_file = False

        # check if both files are present
        if not "meta_gsva_pvalues" in validators_by_meta_type:
            logger.error('Required meta GSVA p-value file is missing')
            missing_gsva_file = True
        if not "meta_gsva_scores" in validators_by_meta_type:
            logger.error('Required meta GSVA score file is missing')
            missing_gsva_file = True
        if not "meta_expression" in validators_by_meta_type:
            logger.error('Required meta expression file is missing.')
            missing_gsva_file = True

        # check `source_stable_id` in GSVA_SCORES and GSVA_PVALUES
        if not missing_gsva_file:

            # check if 'source_stable_id' of GSVA_SCORES is an EXPRESSION 'stable_id'
            if not gsva_scores_source_stable_id in expression_stable_ids:
                logger.error(
                    "Invalid source_stable_id. Expected one of ['" + "', '".join(expression_stable_ids) +
                    "'], which are stable ids of expression files in this study",
                    extra={'filename_': gsva_scores_filename,
                           'cause': gsva_scores_source_stable_id})

            # check if 'source_stable_id'of GSVA_PVALUES is an GSVA_SCORES 'stable_id'
            if not gsva_pvalues_source_stable_id == gsva_scores_stable_id:
                logger.error(
                    "Invalid source_stable_id. Expected '" + gsva_scores_stable_id + "', "
                    "which is the stable id of the gsva score file in this study",
                    extra={'filename_': gsva_pvalues_filename,
                           'cause': gsva_pvalues_source_stable_id})

            # Validate that there is a Z-SCORE expression file for GSVA study
            if len(expression_zscores_source_stable_ids) == 0:
                logger.error(
                    "Study contains GSVA data and is missing Z-Score expression file. "
                    "Please add a Z-Score expression file calculated from the same "
                    "expression file used to calculate GSVA scores")
            else:
                # Validate that GSVA_SCORES 'source_stable_id' is also a 'source_stable_id'
                # in a Z-SCORE expression file
                if not gsva_scores_source_stable_id in expression_zscores_source_stable_ids.keys():
                    logger.error(
                        "source_stable_id does not match source_stable_id from Z-Score expression files. "
                        "Please make sure sure that Z-Score expression file is added for '" +
                        gsva_scores_source_stable_id + "'. Current Z-Score source stable ids found are ['" +
                        "', '".join(expression_zscores_source_stable_ids.keys()) +"'].",
                        extra={'filename_': gsva_scores_filename,
                               'cause': gsva_scores_source_stable_id})


def request_from_portal_api(server_url, api_name, logger):
    """Send a request to the portal API and return the decoded JSON object."""

    if api_name == 'genesets':
        service_url = server_url + '/api/' + api_name + "?pageSize=999999999"

    # TODO: change API for genes, gene aliases and cancer types to non-legacy
    else:
        service_url = server_url + '/api-legacy/' + api_name

    logger.debug("Requesting %s from portal at '%s'",
                api_name, server_url)
    # this may raise a requests.exceptions.RequestException subclass,
    # usually because the URL provided on the command line was invalid or
    # did not include the http:// part
    response = requests.get(service_url)
    try:
        response.raise_for_status()
    except requests.exceptions.HTTPError as e:
        raise IOError(
            'Connection error for URL: {url}. Administrator: please check if '
            '[{url}] is accessible. Message: {msg}'.format(url=service_url,
                                                           msg=e.message))
    return response.json()


def read_portal_json_file(dir_path, api_name, logger):
    """Parse a JSON file named `api_name`.json in `dir_path`.

    Replacing any forward slashes in the API name by underscores.
    """
    parsed_json = None
    json_fn = os.path.join(dir_path, '{}.json'.format(
                                         api_name.replace('/', '_')))
    if os.path.isfile(json_fn):
        logger.debug('Reading portal information from %s',
                    json_fn)
        with open(json_fn, 'rU') as json_file:
            parsed_json = json.load(json_file)
    return parsed_json


def index_api_data(parsed_json, id_field):
    """Transform a list of dicts into a dict indexed by one of their fields.

    >>> index_api_data([{'id': 'eggs', 'val1': 42, 'foo': True},
    ...                     {'id': 'spam', 'val1': 1, 'foo': True}], 'id')
    {'eggs': {'val1': 42, 'foo': True}, 'spam': {'val1': 1, 'foo': True}}
    >>> index_api_data([{'id': 'eggs', 'val1': 42, 'foo': True},
    ...                     {'id': 'spam', 'val1': 1, 'foo': True}], 'val1')
    {1: {'foo': True, 'id': 'spam'}, 42: {'foo': True, 'id': 'eggs'}}
    """
    transformed_dict = {}
    for attr in parsed_json:
        # make a copy of the attr dict
        # remove id field:
        if not id_field in attr:
            raise RuntimeError("Field '{}' not found in json object".format(
                                   id_field))
        id_val = attr[id_field]
        if id_val in transformed_dict:
            raise RuntimeError("Identifier '{}' found more than once in json "
                               "object".format(id_val))
        # make a copy of the sub-dictionary without the id field
        attr_dict = dict(attr)
        del attr_dict[id_field]
        transformed_dict[id_val] = attr_dict
    return transformed_dict


def transform_symbol_entrez_map(json_data,
                                id_field='hugo_gene_symbol',
                                values_field='entrez_gene_id'):
    """Transform a list of homogeneous dicts into a dict of lists.

    Using the values of the `id_field` entries as the keys, mapping to lists
    of corresponding `values_field` entries.

    >>> transform_symbol_entrez_map(
    ...     [{"hugo_gene_symbol": "A1BG", "entrez_gene_id": 1},
    ...      {"hugo_gene_symbol": "A2M", "entrez_gene_id": 2}])
    {'A2M': [2], 'A1BG': [1]}
    >>> transform_symbol_entrez_map(
    ...     [{"gene_alias": "A1B", "entrez_gene_id": 1},
    ...      {"gene_alias": "ANG3", "entrez_gene_id": 738},
    ...      {"gene_alias": "ANG3", "entrez_gene_id": 9068}],
    ...     id_field="gene_alias")
    {'ANG3': [738, 9068], 'A1B': [1]}
    """
    result_dict = {}
    for data_item in json_data:
        symbol = data_item[id_field].upper()
        if symbol not in result_dict:
            result_dict[symbol] = []
        result_dict[symbol].append(
                data_item['entrez_gene_id'])
    return result_dict


def index_geneset_id_list(json_data,
                         id_field = "genesetId"):
    result_list = []
    for data_item in json_data:
        geneset_id = data_item[id_field]
        if geneset_id not in result_list:
            result_list.append(geneset_id)
    return result_list


def load_portal_info(path, logger, offline=False):
    """Create a PortalInstance object based on a server API or offline dir.

    If `offline` is True, interpret `path` as the path to a directory of JSON
    files. Otherwise expect `path` to be the URL of a cBioPortal server and
    use its web API.
    """
    portal_dict = {}
    for api_name, transform_function in (
            ('cancertypes',
                lambda json_data: index_api_data(json_data, 'id')),
            ('genes',
                lambda json_data: transform_symbol_entrez_map(
                                        json_data, 'hugo_gene_symbol')),
            ('genesaliases',
                lambda json_data: transform_symbol_entrez_map(
                                        json_data, 'gene_alias')),
            ('genesets',
                lambda json_data: index_geneset_id_list(json_data, 'genesetId'))):
        if offline:
            parsed_json = read_portal_json_file(path, api_name, logger)
        else:
            parsed_json = request_from_portal_api(path, api_name, logger)
        if parsed_json is not None and transform_function is not None:
            parsed_json = transform_function(parsed_json)
        portal_dict[api_name] = parsed_json
    if all(d is None for d in portal_dict.values()):
        raise IOError('No portal information found at {}'.format(
                          path))
    return PortalInstance(cancer_type_dict = portal_dict['cancertypes'],
                          hugo_entrez_map = portal_dict['genes'],
                          alias_entrez_map = portal_dict['genesaliases'],
                          geneset_id_list = portal_dict['genesets'])


# ------------------------------------------------------------------------------
def interface(args=None):
    parser = argparse.ArgumentParser(description='cBioPortal study validator')
    parser.add_argument('-s', '--study_directory',
                        type=str, required=True, help='path to directory.')
    portal_mode_group = parser.add_mutually_exclusive_group()
    portal_mode_group.add_argument('-u', '--url_server',
                                   type=str,
                                   default='http://localhost/cbioportal',
                                   help='URL to cBioPortal server. You can '
                                        'set this if your URL is not '
                                        'http://localhost/cbioportal')
    portal_mode_group.add_argument('-p', '--portal_info_dir',
                                   type=str,
                                   help='Path to a directory of cBioPortal '
                                        'info files to be used instead of '
                                        'contacting a server')
    portal_mode_group.add_argument('-n', '--no_portal_checks',
                                   action='store_true',
                                   help='Skip tests requiring information '
                                        'from the cBioPortal installation')
    parser.add_argument('-P', '--portal_properties', type=str,
                        help='portal.properties file path (default: assumed hg19)',
                        required=False)
    parser.add_argument('-html', '--html_table', type=str, required=False,
                        help='path to html report output file')
    parser.add_argument('-e', '--error_file', type=str, required=False,
                        help='File to which to write line numbers on which '
                             'errors were found, for scripts')
    parser.add_argument('-v', '--verbose', required=False, action='store_true',
                        help='report status info messages in addition '
                             'to errors and warnings')
    parser.add_argument('-r', '--relaxed_clinical_definitions', required=False,
                        action='store_true',
                        help='Option to enable relaxed mode for validator when '
                        'validating clinical data without header definitions')

    parser = parser.parse_args(args)
    return parser


def validate_study(study_dir, portal_instance, logger, relaxed_mode):

    """Validate the study in `study_dir`, logging messages to `logger`, and relaxing
        clinical data validation if `relaxed_mode` is true.

    This will verify that the study is compatible with the portal configuration
    represented by the PortalInstance object `portal_instance`, if its
    attributes are not None.
    """

    global DEFINED_CANCER_TYPES
    global DEFINED_SAMPLE_IDS
    global DEFINED_SAMPLE_ATTRIBUTES
    global PATIENTS_WITH_SAMPLES

    if portal_instance.cancer_type_dict is None:
        logger.warning('Skipping validations relating to cancer types '
                       'defined in the portal')
    if (portal_instance.hugo_entrez_map is None or
            portal_instance.alias_entrez_map is None):
        logger.warning('Skipping validations relating to gene identifiers and '
                       'aliases defined in the portal')
    if portal_instance.geneset_id_list is None:
        logger.warning('Skipping validations relating to gene set identifiers')

    # walk over the meta files in the dir and get properties of the study
    (validators_by_meta_type,
     defined_case_list_fns,
     study_cancer_type,
     study_id) = process_metadata_files(study_dir, portal_instance, logger, relaxed_mode)

    # first parse and validate cancer type files
    studydefined_cancer_types = []
    if cbioportal_common.MetaFileTypes.CANCER_TYPE in validators_by_meta_type:
        cancer_type_validators = validators_by_meta_type[
                cbioportal_common.MetaFileTypes.CANCER_TYPE]
        if len(cancer_type_validators) > 1:
            logger.error(
                'Multiple cancer type files detected',
                extra={'cause': ', '.join(
                    validator.filenameShort for validator in
                    validators_by_meta_type[
                            cbioportal_common.MetaFileTypes.CANCER_TYPE])})
        else:
            cancer_type_validators[0].validate()
            studydefined_cancer_types = (
                cancer_type_validators[0].defined_cancer_types)
    DEFINED_CANCER_TYPES = studydefined_cancer_types

    # next check the cancer type of the meta_study file
    if cbioportal_common.MetaFileTypes.STUDY not in validators_by_meta_type:
        logger.error('No valid study file detected')
        return
    if portal_instance.cancer_type_dict is not None and not (
                study_cancer_type in portal_instance.cancer_type_dict or
                study_cancer_type in DEFINED_CANCER_TYPES):
        logger.error(
            'Cancer type of study is neither known to the portal nor defined '
            'in a cancer_type file',
            extra={'cause': study_cancer_type})

    # then validate the clinical data
    if cbioportal_common.MetaFileTypes.SAMPLE_ATTRIBUTES not in \
            validators_by_meta_type:
        logger.error('No sample attribute file detected')
        return
    if len(validators_by_meta_type[
               cbioportal_common.MetaFileTypes.SAMPLE_ATTRIBUTES]) > 1:
        logger.error(
            'Multiple sample attribute files detected',
            extra={'cause': ', '.join(
                validator.filenameShort for validator in
                validators_by_meta_type[
                    cbioportal_common.MetaFileTypes.SAMPLE_ATTRIBUTES])})
    # parse the data file(s) that define sample IDs valid for this study
    defined_sample_ids = None
    for sample_validator in validators_by_meta_type[
            cbioportal_common.MetaFileTypes.SAMPLE_ATTRIBUTES]:
        sample_validator.validate()
        if sample_validator.fileCouldBeParsed:
            if defined_sample_ids is None:
                defined_sample_ids = set()
            # include parsed sample IDs in the set (union)
            defined_sample_ids |= sample_validator.sampleIds
    # this will be set if a file was successfully parsed
    if defined_sample_ids is None:
        logger.error("Sample file could not be parsed. Please fix "
                         "the problems found there first before continuing.")
        if not relaxed_mode:
            return
    DEFINED_SAMPLE_IDS = defined_sample_ids
    DEFINED_SAMPLE_ATTRIBUTES = sample_validator.defined_attributes
    PATIENTS_WITH_SAMPLES = sample_validator.patient_ids

    if len(validators_by_meta_type.get(
               cbioportal_common.MetaFileTypes.PATIENT_ATTRIBUTES,
               [])) > 1:
        logger.error(
            'Multiple patient attribute files detected',
            extra={'cause': ', '.join(
                validator.filenameShort for validator in
                validators_by_meta_type[
                    cbioportal_common.MetaFileTypes.PATIENT_ATTRIBUTES])})

    # next validate all other data files
    for meta_file_type in validators_by_meta_type:
        # skip cancer type and clinical files, they have already been validated
        if meta_file_type in (cbioportal_common.MetaFileTypes.CANCER_TYPE,
                              cbioportal_common.MetaFileTypes.SAMPLE_ATTRIBUTES):
            continue
        for validator in validators_by_meta_type[meta_file_type]:
            # if there was no validator for this meta file
            if validator is None:
                continue
            validator.validate()

    # additional validation after all meta files are validated
    validate_dependencies(validators_by_meta_type, logger)

    # finally validate the case list directory if present
    case_list_dirname = os.path.join(study_dir, 'case_lists')
    if not os.path.isdir(case_list_dirname):
        logger.info("No directory named 'case_lists' found, so assuming no custom case lists.")
    else:
        # add case lists IDs defined in the directory to any previous ones
        defined_case_list_fns = processCaseListDirectory(
                case_list_dirname, study_id, logger,
                prev_stableid_files=defined_case_list_fns)

    validate_defined_caselists(
        study_id, defined_case_list_fns.keys(),
        file_types=validators_by_meta_type.keys(),
        logger=logger)

    logger.info('Validation complete')


def get_pom_path():
    """
    Get location of pom.xml. In system and integration test this is mocked.
    """
    pom_path = os.path.dirname(os.path.dirname(os.path.dirname(os.path.dirname(os.path.dirname(os.path.dirname(os.path.realpath(__file__))))))) + "/pom.xml"
    return pom_path


def main_validate(args):

    """Main function: process parsed arguments and validate the study."""

    # get a logger to emit messages
    logger = logging.getLogger(__name__)
    logger.setLevel(logging.DEBUG)
    exit_status_handler = MaxLevelTrackingHandler()
    logger.addHandler(exit_status_handler)

    # process the options
    study_dir = args.study_directory
    server_url = args.url_server

    html_output_filename = args.html_table
    relaxed_mode = False
    if hasattr(args, 'relaxed_clinical_definitions') and args.relaxed_clinical_definitions:
        relaxed_mode = True

    # determine the log level for terminal and html output
    output_loglevel = logging.INFO
    if args.verbose:
        output_loglevel = logging.DEBUG

    # check existence of directory
    if not os.path.exists(study_dir):
        print >> sys.stderr, 'directory cannot be found: ' + study_dir
        return 2

    # set default message handler
    text_handler = logging.StreamHandler(sys.stdout)
    text_handler.setFormatter(
        cbioportal_common.LogfileStyleFormatter(study_dir))
    collapsing_text_handler = cbioportal_common.CollapsingLogMessageHandler(
        capacity=1e6,
        flushLevel=logging.CRITICAL,
        target=text_handler)
    collapsing_text_handler.setLevel(output_loglevel)
    logger.addHandler(collapsing_text_handler)

    # set default to unknown because validator can be run independently from cBioPortal
    cbio_version = "unknown"

    # get pom path to retrieve cBioPortal version
    pom_path = get_pom_path()

    try:
        # parse xml
        xml_root = ET.parse(pom_path).getroot()
    except IOError:
        logger.warning('Unable to read xml containing cBioPortal version.')
    else:
        for xml_child in xml_root:

            # to circumvent the default namespace (possibly varying apache url) split on '}'
            if xml_child.tag.split("}")[1] == "version":
                cbio_version = xml_child.text

                # output cBioPortal version
                logger.info("Running validation from cBioPortal version %s" % cbio_version)

    collapsing_html_handler = None
    html_handler = None
    # add html table handler if applicable
    if html_output_filename:
        # just to make sure users get dependency error at start:
        import jinja2  # pylint: disable=import-error

        html_handler = Jinja2HtmlHandler(
            study_dir,
            html_output_filename,
            cbio_version = cbio_version,
            capacity=1e5)
        # TODO extend CollapsingLogMessageHandler to flush to multiple targets,
        # and get rid of the duplicated buffering of messages here
        collapsing_html_handler = cbioportal_common.CollapsingLogMessageHandler(
            capacity=1e6,
            flushLevel=logging.CRITICAL,
            target=html_handler)
        collapsing_html_handler.setLevel(output_loglevel)
        logger.addHandler(collapsing_html_handler)

    if args.error_file:
        errfile_handler = logging.FileHandler(args.error_file, 'w')
        errfile_handler.setFormatter(ErrorFileFormatter(study_dir))
        # TODO extend CollapsingLogMessageHandler to flush to multiple targets,
        # and get rid of the duplicated buffering of messages here
        coll_errfile_handler = cbioportal_common.CollapsingLogMessageHandler(
            capacity=1e6,
            flushLevel=logging.CRITICAL,
            target=errfile_handler)
        coll_errfile_handler.setLevel(logging.WARNING)
        coll_errfile_handler.addFilter(LineMessageFilter())
        logger.addHandler(coll_errfile_handler)

    # load portal-specific information
    if args.no_portal_checks:
        portal_instance = PortalInstance(cancer_type_dict=None,
                                         hugo_entrez_map=None,
                                         alias_entrez_map=None,
                                         geneset_id_list=None)
    elif args.portal_info_dir:
        portal_instance = load_portal_info(args.portal_info_dir, logger,
                                           offline=True)
    else:
        portal_instance = load_portal_info(server_url, logger)

    if args.portal_properties:
        portal_instance.load_genome_info(args.portal_properties)

    validate_study(study_dir, portal_instance, logger, relaxed_mode)

    if html_handler is not None:
        collapsing_html_handler.flush()
        html_handler.generateHtml()

    return exit_status_handler.get_exit_status()


# ------------------------------------------------------------------------------
# vamanos

if __name__ == '__main__':
    try:
        # parse command line options
        parsed_args = interface()
        # run the script
        exit_status = main_validate(parsed_args)
    finally:
        logging.shutdown()
        del logging._handlerList[:]  # workaround for harmless exceptions on exit
    print >>sys.stderr, ('Validation of study {status}.'.format(
        status={0: 'succeeded',
                1: 'failed',
                2: 'not performed as problems occurred',
                3: 'succeeded with warnings'}.get(exit_status, 'unknown')))
    sys.exit(exit_status)<|MERGE_RESOLUTION|>--- conflicted
+++ resolved
@@ -75,13 +75,9 @@
     cbioportal_common.MetaFileTypes.GISTIC_GENES: 'GisticGenesValidator',
     cbioportal_common.MetaFileTypes.TIMELINE:'TimelineValidator',
     cbioportal_common.MetaFileTypes.MUTATION_SIGNIFICANCE:'MutationSignificanceValidator',
-<<<<<<< HEAD
-    cbioportal_common.MetaFileTypes.GENE_PANEL_MATRIX:'GenePanelMatrixValidator'
-=======
     cbioportal_common.MetaFileTypes.GENE_PANEL_MATRIX:'GenePanelMatrixValidator',
     cbioportal_common.MetaFileTypes.GSVA_SCORES:'GsvaScoreValidator',
     cbioportal_common.MetaFileTypes.GSVA_PVALUES:'GsvaPvalueValidator'
->>>>>>> c3deeccb
 }
 
 
@@ -380,7 +376,7 @@
                     self.logger.info('Ignoring missing or invalid header comments. '
                         'Continuing with validation...')
                     self.fill_in_attr_defs = True
-            
+
             # read five data lines to detect quotes in the tsv file
             first_data_lines = []
             for i, line in enumerate(data_file):
@@ -467,7 +463,7 @@
         parsed, True otherwise.
         """
         return True
-    
+
     def checkHeader(self, cols):
 
         """Check that the header has the correct items and set self.cols.
