--- conflicted
+++ resolved
@@ -139,22 +139,18 @@
 		        DaoCosmicData.getCosmicForMutationEvents(mutationList);
         Map<Integer, Integer> countMap = this.getMutationCountMap(mutationList);
 	    Map<String, ClinicalData> clinicalDataMap = getClinicalDataMap(
-<<<<<<< HEAD
 			    targetSampleList, cancerStudy, "TYPE_OF_CANCER");
-=======
-			    targetCaseList, cancerStudy, "TYPE_OF_CANCER");
         
         DaoGeneOptimized daoGeneOptimized = DaoGeneOptimized.getInstance();
         
         GeneticProfile cnaProfile = DaoCancerStudy.getCancerStudyByInternalId(geneticProfile.getCancerStudyId()).getCopyNumberAlterationProfile(true);
-        Map<String,Map<String,String>> cnaDataMap = new HashMap<String,Map<String,String>>();
+        Map<String,Map<Integer,String>> cnaDataMap = new HashMap<String,Map<Integer,String>>();
         if (cnaProfile!=null) {
             for (String geneSymbol : targetGeneList) {
                 cnaDataMap.put(geneSymbol,
                         DaoGeneticAlteration.getInstance().getGeneticAlterationMap(cnaProfile.getGeneticProfileId(), daoGeneOptimized.getGene(geneSymbol).getEntrezGeneId()));
             }
         }
->>>>>>> 8b0e9780
 
         for (ExtendedMutation mutation : mutationList)
         {
@@ -199,12 +195,8 @@
             ExtendedMutation mutation,
             GeneticProfile geneticProfile,
 			CancerStudy cancerStudy,
-<<<<<<< HEAD
             Map<Integer, Integer> countMap,
-=======
-            Map<String, Integer> countMap,
-            Map<String,Map<String,String>> cnaDataMap,
->>>>>>> 8b0e9780
+            Map<String,Map<Integer,String>> cnaDataMap,
             Map<Long, Set<CosmicMutationFrequency>> cosmic,
 			Map<String, ClinicalData> clinicalDataMap) throws DaoException
     {
@@ -269,12 +261,12 @@
         return mutationData;
     }
     
-    private String getCnaData(Map<String,Map<String,String>> cnaDataMap, ExtendedMutation mutation) {
-        Map<String,String> map = cnaDataMap.get(mutation.getGeneSymbol());
+    private String getCnaData(Map<String,Map<Integer,String>> cnaDataMap, ExtendedMutation mutation) {
+        Map<Integer,String> map = cnaDataMap.get(mutation.getGeneSymbol());
         if (map==null) {
             return null;
         }
-        return map.get(mutation.getCaseId());
+        return map.get(mutation.getSampleId());
     }
 
     public String generateMutationId(ExtendedMutation mutation) {
