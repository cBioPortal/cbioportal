--- conflicted
+++ resolved
@@ -6,12 +6,7 @@
 <script type="text/javascript" src="js/src/over-representation-analysis/boilerplate.js?<%=GlobalProperties.getAppVersion()%>"></script>
 
 <div class="section" id="or_analysis">
-<<<<<<< HEAD
-    <div id="or-analysis-info-box" style="padding: 10px;margin-top: -40px;">
-    </div>
-=======
     <div id="or-analysis-info-box" style="padding: 10px;margin-top: -40px;"></div>
->>>>>>> c9543aa6
     <div id="or-analysis-tabs" class="or-analysis-tabs" style="margin-top:5px;">
         <ul id='or-analysis-tabs-list'></ul>
         <div id='or-analysis-tabs-content'></div>
