package org.mskcc.cbio.portal.service;

import java.util.ArrayList;
import java.util.HashMap;
import java.util.HashSet;
import java.util.List;
import java.util.Map;
import java.util.Set;
import org.mskcc.cbio.portal.model.DBCancerType;
import org.mskcc.cbio.portal.model.DBClinicalField;
import org.mskcc.cbio.portal.model.DBClinicalPatientData;
import org.mskcc.cbio.portal.model.DBClinicalSampleData;
import org.mskcc.cbio.portal.model.DBGene;
import org.mskcc.cbio.portal.model.DBGeneticAltRow;
import org.mskcc.cbio.portal.model.DBGeneticProfile;
import org.mskcc.cbio.portal.model.DBMutationData;
import org.mskcc.cbio.portal.model.DBPatient;
import org.mskcc.cbio.portal.model.DBPatientList;
import org.mskcc.cbio.portal.model.DBProfileData;
import org.mskcc.cbio.portal.model.DBProfileDataCaseList;
import org.mskcc.cbio.portal.model.DBSample;
import org.mskcc.cbio.portal.model.DBSimpleProfileData;
import org.mskcc.cbio.portal.model.DBStudy;
import org.mskcc.cbio.portal.persistence.CancerTypeMapper;
import org.mskcc.cbio.portal.persistence.ClinicalDataMapper;
import org.mskcc.cbio.portal.persistence.ClinicalFieldMapper;
import org.mskcc.cbio.portal.persistence.GeneMapper;
import org.mskcc.cbio.portal.persistence.GeneticProfileMapper;
import org.mskcc.cbio.portal.persistence.PatientListMapper;
import org.mskcc.cbio.portal.persistence.PatientMapper;
import org.mskcc.cbio.portal.persistence.ProfileDataMapper;
import org.mskcc.cbio.portal.persistence.SampleMapper;
import org.mskcc.cbio.portal.persistence.StudyMapper;
import org.springframework.beans.factory.annotation.Autowired;
import org.springframework.stereotype.Service;
import org.springframework.transaction.annotation.Transactional;

/**
 *
 * @author abeshoua
 */
@Service
public class ApiService {

	@Autowired
	private CancerTypeMapper cancerTypeMapper;
	@Autowired
	private ClinicalDataMapper clinicalDataMapper;
	@Autowired
	private ClinicalFieldMapper clinicalFieldMapper;
	@Autowired
	private GeneMapper geneMapper;
	@Autowired
	private GeneticProfileMapper geneticProfileMapper;
	@Autowired
	private PatientListMapper patientListMapper;
	@Autowired
	private PatientMapper patientMapper;
	@Autowired
	private ProfileDataMapper profileDataMapper;
	@Autowired
	private SampleMapper sampleMapper;
	@Autowired
	private StudyMapper studyMapper;

	@Transactional
	public List<DBCancerType> getCancerTypes() {
		return cancerTypeMapper.getAllCancerTypes();
	}

	@Transactional
	public List<DBCancerType> getCancerTypes(List<String> cancer_type_ids) {
		return cancerTypeMapper.getCancerTypes(cancer_type_ids);
	}

	@Transactional
	public List<DBClinicalSampleData> getSampleClinicalData(String study_id, List<String> attribute_ids) {
		return clinicalDataMapper.getSampleClinicalDataByStudyAndAttribute(study_id, attribute_ids);
	}
	@Transactional
	public List<DBClinicalSampleData> getSampleClinicalData(String study_id, List<String> attribute_ids, List<String> sample_ids) {
		return clinicalDataMapper.getSampleClinicalDataBySampleAndAttribute(study_id, attribute_ids, sample_ids);
	}

	@Transactional
	public List<DBClinicalPatientData> getPatientClinicalData(String study_id, List<String> attribute_ids) {
		return clinicalDataMapper.getPatientClinicalDataByStudyAndAttribute(study_id, attribute_ids);
	}
	@Transactional
	public List<DBClinicalPatientData> getPatientClinicalData(String study_id, List<String> attribute_ids, List<String> patient_ids) {
		return clinicalDataMapper.getPatientClinicalDataByPatientAndAttribute(study_id, attribute_ids, patient_ids);
	}

	@Transactional
	public List<DBClinicalField> getSampleClinicalAttributes() {
		return clinicalFieldMapper.getAllSampleClinicalFields();
	}

	@Transactional
	public List<DBClinicalField> getSampleClinicalAttributes(String study_id) {
		return clinicalFieldMapper.getSampleClinicalFieldsByStudy(study_id);
	}

	@Transactional
	public List<DBClinicalField> getSampleClinicalAttributes(String study_id, List<String> sample_ids) {
		return clinicalFieldMapper.getSampleClinicalFieldsBySample(study_id, sample_ids);
	}

	@Transactional
	public List<DBClinicalField> getPatientClinicalAttributes() {
		return clinicalFieldMapper.getAllPatientClinicalFields();
	}

	@Transactional
	public List<DBClinicalField> getPatientClinicalAttributes(String study_id) {
		return clinicalFieldMapper.getPatientClinicalFieldsByStudy(study_id);
	}

	@Transactional
	public List<DBClinicalField> getPatientClinicalAttributes(String study_id, List<String> patient_ids) {
		return clinicalFieldMapper.getPatientClinicalFieldsByPatient(study_id, patient_ids);
	}

	@Transactional
	public List<DBGene> getGenes() {
		return geneMapper.getAllGenes();
	}

	@Transactional
	public List<DBGene> getGenes(List<String> hugo_gene_symbols) {
		return geneMapper.getGenesByHugo(hugo_gene_symbols);
	}

	@Transactional
	public List<DBGeneticProfile> getGeneticProfiles() {
		return geneticProfileMapper.getAllGeneticProfiles();
	}

	@Transactional
	public List<DBGeneticProfile> getGeneticProfiles(String study_id) {
		return geneticProfileMapper.getGeneticProfilesByStudy(study_id);
	}

	@Transactional
	public List<DBGeneticProfile> getGeneticProfiles(List<String> genetic_profile_ids) {
		return geneticProfileMapper.getGeneticProfiles(genetic_profile_ids);
	}

	@Transactional
	public List<DBPatientList> getPatientLists() {
		List<DBPatientList> incomplete_lists = patientListMapper.getAllIncompletePatientLists();
		for (DBPatientList l: incomplete_lists) {
			List<DBPatient> patient_list = patientListMapper.getList(l.id);
			l.patient_ids = new ArrayList<>();
			for (DBPatient pat: patient_list) {
				l.patient_ids.add(pat.id);
			}
		}
		return incomplete_lists;
	}

	@Transactional
	public List<DBPatientList> getPatientLists(String study_id) {
		List<DBPatientList> incomplete_lists = patientListMapper.getIncompletePatientListsByStudy(study_id);
		for (DBPatientList l: incomplete_lists) {
			List<DBPatient> patient_list = patientListMapper.getList(l.id);
			l.patient_ids = new ArrayList<>();
			for (DBPatient pat: patient_list) {
				l.patient_ids.add(pat.id);
			}
		}
		return incomplete_lists;
	}

	@Transactional
	public List<DBPatientList> getPatientLists(List<String> patient_list_ids) {
		List<DBPatientList> incomplete_lists = patientListMapper.getIncompletePatientLists(patient_list_ids);
		for (DBPatientList l: incomplete_lists) {
			List<DBPatient> patient_list = patientListMapper.getList(l.id);
			l.patient_ids = new ArrayList<>();
			for (DBPatient pat: patient_list) {
				l.patient_ids.add(pat.id);
			}
		}
		return incomplete_lists;
	}

	@Transactional
	public List<DBPatient> getPatients(String study_id) {
		return patientMapper.getPatientsByStudy(study_id);
	}

	@Transactional
	public List<DBPatient> getPatients(String study_id, List<String> patient_ids) {
		return patientMapper.getPatients(study_id, patient_ids);
	}

	@Transactional
	public List<DBProfileData> getGeneticProfileData(List<String> genetic_profile_ids, List<String> genes) {
		return getGeneticProfileData(genetic_profile_ids, genes, null);
	}

	@Transactional
	public List<DBProfileData> getGeneticProfileData(List<String> genetic_profile_ids, List<String> genes, List<String> sample_ids) {
		List<DBGeneticProfile> profiles = getGeneticProfiles(genetic_profile_ids);
		List<String> mutation_profiles = new ArrayList<>();
		List<String> non_mutation_profiles = new ArrayList<>();
		for (DBGeneticProfile p : profiles) {
			if (p.genetic_alteration_type.equals("MUTATION_EXTENDED")) {
				mutation_profiles.add(p.id);
			} else {
				non_mutation_profiles.add(p.id);
			}
		}
		List<DBProfileData> ret = new ArrayList<>();
		if (!mutation_profiles.isEmpty()) {
			List<DBMutationData> to_add;
			if (sample_ids == null) {
				to_add = profileDataMapper.getMutationData(mutation_profiles, genes);
			} else {
				to_add = profileDataMapper.getMutationDataBySample(mutation_profiles, genes, sample_ids);
			}
			ret.addAll(to_add);
		}
		if (!non_mutation_profiles.isEmpty()) {
			List<DBGeneticAltRow> genetic_alt_rows = profileDataMapper.getGeneticAlterationRow(non_mutation_profiles, genes);
			List<DBProfileDataCaseList> ordered_sample_lists = profileDataMapper.getProfileCaseLists(non_mutation_profiles);
			Set<String> desired_samples = new HashSet<>();
			if (sample_ids != null) {
				for (String sample: sample_ids) {
					desired_samples.add(sample);
				}
			}
			Map<String, String> sample_order_map = new HashMap<>();
			Map<String, String> stable_sample_id_map = new HashMap<>();
			for (DBProfileDataCaseList sample_list : ordered_sample_lists) {
				String[] list = sample_list.ordered_sample_list.split(",");
				String key_prefix = sample_list.genetic_profile_id + "~";
				for (int i = 0; i < list.length; i++) {
					if (!list[i].equals("")) {
						sample_order_map.put(key_prefix + i, list[i]);
					}
				}
			}
			List<String> internal_sample_ids = new ArrayList<>();
			internal_sample_ids.addAll(sample_order_map.values());
			List<DBSample> samples = sampleMapper.getSamplesByInternalId(internal_sample_ids);
			for (DBSample sample: samples) {
				stable_sample_id_map.put(sample.internal_id, sample.id);
			}
			for (DBGeneticAltRow row : genetic_alt_rows) {
				String[] values = row.values.split(",");
				String key_prefix = row.genetic_profile_id + "~";
				for (int i = 0; i < values.length; i++) {
					if (!values[i].equals("")) {
						String sample_id = stable_sample_id_map.get(sample_order_map.get(key_prefix + i));
						if (desired_samples.contains(sample_id) || sample_ids == null) {
							DBSimpleProfileData datum = new DBSimpleProfileData();
							datum.sample_id = sample_id;
							datum.genetic_profile_id = row.genetic_profile_id;
							datum.study_id = row.study_id;
							datum.hugo_gene_symbol = row.hugo_gene_symbol;
							datum.entrez_gene_id = row.entrez_gene_id;
							datum.profile_data = values[i];
							ret.add(datum);
						}
					}
				}
			}
		}
		return ret;
	}
	
	@Transactional
	public List<DBSample> getSamples(String study_id) {
		return sampleMapper.getSamplesByStudy(study_id);
	}

	@Transactional
	public List<DBSample> getSamplesBySample(String study_id, List<String> sample_ids) {
		return sampleMapper.getSamples(study_id, sample_ids);
	}
        
                @Transactional
        public List<DBSample> getSamplesByPatient(String study_id, List<String> patient_ids) {
                return sampleMapper.getSamplesByStudyAndPatientId(study_id,patient_ids);
        }
	
	@Transactional
	public List<DBStudy> getStudies() {
		return studyMapper.getAllStudies();
	}
	
	@Transactional
	public List<DBStudy> getStudies(List<String> study_ids) {
		return studyMapper.getStudies(study_ids);
	}
<<<<<<< HEAD
    
=======
        
        @Transactional
        public List<DBSample> getSamplesByStudyAndPatientId(String study_id, List<String> patient_ids) {
        return sampleMapper.getSamplesByStudyAndPatientId(study_id,patient_ids);
        }
>>>>>>> f640be1f

}<|MERGE_RESOLUTION|>--- conflicted
+++ resolved
@@ -278,12 +278,12 @@
 
 	@Transactional
 	public List<DBSample> getSamplesBySample(String study_id, List<String> sample_ids) {
-		return sampleMapper.getSamples(study_id, sample_ids);
+		return sampleMapper.getSamplesBySample(study_id, sample_ids);
 	}
         
-                @Transactional
+        @Transactional
         public List<DBSample> getSamplesByPatient(String study_id, List<String> patient_ids) {
-                return sampleMapper.getSamplesByStudyAndPatientId(study_id,patient_ids);
+                return sampleMapper.getSamplesByPatient(study_id, patient_ids);
         }
 	
 	@Transactional
@@ -295,14 +295,6 @@
 	public List<DBStudy> getStudies(List<String> study_ids) {
 		return studyMapper.getStudies(study_ids);
 	}
-<<<<<<< HEAD
-    
-=======
-        
-        @Transactional
-        public List<DBSample> getSamplesByStudyAndPatientId(String study_id, List<String> patient_ids) {
-        return sampleMapper.getSamplesByStudyAndPatientId(study_id,patient_ids);
-        }
->>>>>>> f640be1f
+
 
 }