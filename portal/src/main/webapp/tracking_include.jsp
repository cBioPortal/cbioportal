<%@ taglib prefix='c' uri='http://java.sun.com/jsp/jstl/core' %>
<<<<<<< HEAD
=======
<% 
    String sentryEndpoint = GlobalProperties.getFrontendSentryEndpoint();
%>
<% if (!sentryEndpoint.equals("null")) { %>
<script src="https://browser.sentry-cdn.com/4.1.1/bundle.min.js" crossorigin="anonymous"></script>
<script>
Sentry.init({ dsn: '<%=sentryEndpoint.trim()%>',   ignoreErrors: [/document\.registerElement is deprecated and will be removed/]  });
</script>   
<% } %> 
>>>>>>> c8cf9764

        
        <|MERGE_RESOLUTION|>--- conflicted
+++ resolved
@@ -1,6 +1,4 @@
 <%@ taglib prefix='c' uri='http://java.sun.com/jsp/jstl/core' %>
-<<<<<<< HEAD
-=======
 <% 
     String sentryEndpoint = GlobalProperties.getFrontendSentryEndpoint();
 %>
@@ -9,8 +7,4 @@
 <script>
 Sentry.init({ dsn: '<%=sentryEndpoint.trim()%>',   ignoreErrors: [/document\.registerElement is deprecated and will be removed/]  });
 </script>   
-<% } %> 
->>>>>>> c8cf9764
-
-        
-        +<% } %> 