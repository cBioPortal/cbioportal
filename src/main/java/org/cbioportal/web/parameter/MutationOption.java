--- conflicted
+++ resolved
@@ -1,11 +1,6 @@
 package org.cbioportal.web.parameter;
 
 public enum MutationOption {
-<<<<<<< HEAD
-  MUTATED, // fetch mutation data with MUTATED, WILD_TYPE, NA in MutationFilterOption
-  EVENT // fetch mutation data with mutation types
-=======
     MUTATED, // fetch mutation data with MUTATED, NOT_MUTATED, NOT_PROFILED in MutationFilterOption
     MUTATION_TYPE // fetch mutation data with mutation types
->>>>>>> a84fcbaf
 }