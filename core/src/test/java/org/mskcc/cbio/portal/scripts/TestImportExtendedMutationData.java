--- conflicted
+++ resolved
@@ -99,11 +99,7 @@
         //exception.expect(IllegalArgumentException.class);
         //exception.expectMessage(containsString("Gene list 'no_such_germline_whitelistfile' not found"));
 
-<<<<<<< HEAD
-        new ImportExtendedMutationData(file, geneticProfileId, pMonitor);
-=======
         new ImportExtendedMutationData(file, geneticProfileId, "no_such_germline_whitelistfile");
->>>>>>> 97dbc2dc
 	}
 	
 	@Test
@@ -128,20 +124,6 @@
 	}
     
 
-<<<<<<< HEAD
-=======
-		// TBD: change this to use getResourceAsStream()
-        File file = new File("target/test-classes/data_mutations_extended.txt");
-        ImportExtendedMutationData parser = new ImportExtendedMutationData(file, geneticProfileId, "target/test-classes/test_germline_white_list_file2.txt");
-        // put on: CLEC7A
-        parser.importData();
-        MySQLbulkLoader.flushAll();
-        
-        checkBasicFilteringRules();
-        checkGermlineMutations();
-        acceptEverythingElse();
-	}
->>>>>>> 97dbc2dc
 	
 	@Test
 	@Ignore("To be fixed")
@@ -153,11 +135,7 @@
         File file = new File("target/test-classes/data_mutations_extended.txt");
 
 		// TBD: change this to use getResourceAsStream()
-<<<<<<< HEAD
-        ImportExtendedMutationData parser = new ImportExtendedMutationData(file, geneticProfileId, pMonitor);//, "target/test-classes/test_germline_white_list_file2.txt");
-=======
-        ImportExtendedMutationData parser = new ImportExtendedMutationData(file, geneticProfileId, "target/test-classes/test_germline_white_list_file2.txt");
->>>>>>> 97dbc2dc
+        ImportExtendedMutationData parser = new ImportExtendedMutationData(file, geneticProfileId);//, "target/test-classes/test_germline_white_list_file2.txt");
         parser.importData();
         MySQLbulkLoader.flushAll();
 
@@ -170,34 +148,6 @@
 	}
 
 	
-<<<<<<< HEAD
-=======
-	@Test
-	@Ignore("To be fixed")
-    public void testImportExtendedMutationDataWhitelisted3() throws IOException, DaoException {
-
-        MySQLbulkLoader.bulkLoadOn();
-
-		// TBD: change this to use getResourceAsStream()
-        File file = new File("target/test-classes/data_mutations_extended.txt");
-
-		// TBD: change this to use getResourceAsStream()
-        ImportExtendedMutationData parser = new ImportExtendedMutationData(file, geneticProfileId, "target/test-classes/test_germline_white_list_file2.txt");
-        parser.importData();
-        MySQLbulkLoader.flushAll();
-        
-        int sampleId = DaoSample.getSampleByCancerStudyAndSampleId(studyId, "TCGA-AA-3664-01").getInternalId();
-
-        checkBasicFilteringRules();
-        checkGermlineMutations();
-        acceptEverythingElse();
-        validateMutationAminoAcid(geneticProfileId, sampleId, 54407, "T433A");
-        // Unknown  Somatic mutations on somatic whitelist
-        validateMutationAminoAcid(geneticProfileId, sampleId, 6667, "A513V");
-        // Unknown  Somatic mutations on somatic whitelist2
-    }
-	
->>>>>>> 97dbc2dc
 	/**
 	 * Check that import of oncotated data works
 	 * @throws IOException
