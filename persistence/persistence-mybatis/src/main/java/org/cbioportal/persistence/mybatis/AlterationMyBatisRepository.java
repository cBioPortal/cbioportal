package org.cbioportal.persistence.mybatis;

import org.cbioportal.model.AlterationCountByGene;
import org.cbioportal.model.CNA;
import org.cbioportal.model.CopyNumberCountByGene;
import org.cbioportal.model.MolecularProfile;
import org.cbioportal.model.MolecularProfileCaseIdentifier;
import org.cbioportal.model.MutationEventType;
import org.cbioportal.model.QueryElement;
import org.cbioportal.model.MolecularProfile.MolecularAlterationType;
import org.cbioportal.model.util.Select;
import org.cbioportal.persistence.AlterationRepository;
import org.cbioportal.persistence.MolecularProfileRepository;
import org.springframework.beans.factory.annotation.Autowired;
import org.springframework.stereotype.Repository;

<<<<<<< HEAD
import java.util.*;
=======
import java.util.Collections;
import java.util.List;
import java.util.Set;
import java.util.Map;
>>>>>>> 32c3d264
import java.util.stream.Collectors;

@Repository
public class AlterationMyBatisRepository implements AlterationRepository {

    @Autowired
    private AlterationCountsMapper alterationCountsMapper;
    @Autowired
    private MolecularProfileRepository molecularProfileRepository;

    @Override
    public List<AlterationCountByGene> getSampleAlterationCounts(List<MolecularProfileCaseIdentifier> molecularProfileCaseIdentifiers,
                                                                 Select<Integer> entrezGeneIds,
                                                                 final Select<MutationEventType> mutationEventTypes,
                                                                 final Select<CNA> cnaEventTypes,
                                                                 QueryElement searchFusions) {

        // TODO add test
        if (mutationEventTypes != null && !mutationEventTypes.hasAll() && searchFusions != QueryElement.PASS)
            throw new IllegalArgumentException("Filtering for mutations vs. fusions and specifying mutation types" +
                "simultaneously is not permitted.");

        if (((mutationEventTypes == null || mutationEventTypes.hasNone()) && (cnaEventTypes == null || cnaEventTypes.hasNone()))
            || (molecularProfileCaseIdentifiers == null || molecularProfileCaseIdentifiers.isEmpty())) {
            return Collections.emptyList();
        }

<<<<<<< HEAD
        List<String> molecularProfileIds = molecularProfileCaseIdentifiers
            .stream()
            .map(MolecularProfileCaseIdentifier::getMolecularProfileId)
            .distinct()
            .collect(Collectors.toList());
=======
        Set<String> molecularProfileIds = molecularProfileCaseIdentifiers.stream()
                .map(MolecularProfileCaseIdentifier::getMolecularProfileId)
                .collect(Collectors.toSet());
>>>>>>> 32c3d264

        Map<String, MolecularAlterationType> profileTypeByProfileId = molecularProfileRepository
            .getMolecularProfiles(molecularProfileIds, "SUMMARY")
            .stream()
            .collect(Collectors.toMap(datum -> datum.getMolecularProfileId().toString(), MolecularProfile::getMolecularAlterationType));

        Map<MolecularAlterationType, List<MolecularProfileCaseIdentifier>> groupedIdentifiersByProfileType =
            alterationCountsMapper.getMolecularProfileCaseInternalIdentifier(molecularProfileCaseIdentifiers, "SAMPLE_ID")
            .stream()
            .collect(Collectors.groupingBy(e -> profileTypeByProfileId.getOrDefault(e.getMolecularProfileId(), null)));

        return alterationCountsMapper.getSampleAlterationCounts(
            groupedIdentifiersByProfileType.get(MolecularAlterationType.MUTATION_EXTENDED),
            groupedIdentifiersByProfileType.get(MolecularAlterationType.COPY_NUMBER_ALTERATION),
            groupedIdentifiersByProfileType.get(MolecularAlterationType.STRUCTURAL_VARIANT),
            entrezGeneIds,
            createMutationTypeList(mutationEventTypes),
            createCnaTypeList(cnaEventTypes),
            searchFusions);
    }

    @Override
    public List<AlterationCountByGene> getPatientAlterationCounts(List<MolecularProfileCaseIdentifier> molecularProfileCaseIdentifiers,
                                                                  Select<Integer> entrezGeneIds,
                                                                  Select<MutationEventType> mutationEventTypes,
                                                                  Select<CNA> cnaEventTypes,
                                                                  QueryElement searchFusions) {

        if (mutationEventTypes != null && !mutationEventTypes.hasAll() && searchFusions != QueryElement.PASS)
            throw new IllegalArgumentException("Filtering for mutations vs. fusions and specifying mutation types" +
                "simultaneously is not permitted.");

        if (((mutationEventTypes == null || mutationEventTypes.hasNone()) && (cnaEventTypes == null || cnaEventTypes.hasNone()))
            || (molecularProfileCaseIdentifiers == null || molecularProfileCaseIdentifiers.isEmpty())) {
            return Collections.emptyList();
        }

<<<<<<< HEAD
        List<String> molecularProfileIds = molecularProfileCaseIdentifiers
            .stream()
            .map(MolecularProfileCaseIdentifier::getMolecularProfileId)
            .distinct()
            .collect(Collectors.toList());
=======
        Set<String> molecularProfileIds = molecularProfileCaseIdentifiers.stream()
                .map(MolecularProfileCaseIdentifier::getMolecularProfileId)
                .collect(Collectors.toSet());
>>>>>>> 32c3d264

        Map<String, MolecularAlterationType> profileTypeByProfileId = molecularProfileRepository
            .getMolecularProfiles(molecularProfileIds, "SUMMARY")
            .stream()
            .collect(Collectors.toMap(datum -> datum.getMolecularProfileId().toString(), MolecularProfile::getMolecularAlterationType));

        Map<MolecularAlterationType, List<MolecularProfileCaseIdentifier>> groupedIdentifiersByProfileType =
            alterationCountsMapper.getMolecularProfileCaseInternalIdentifier(molecularProfileCaseIdentifiers, "PATIENT_ID")
            .stream()
            .collect(Collectors.groupingBy(e -> profileTypeByProfileId.getOrDefault(e.getMolecularProfileId(), null)));


        return alterationCountsMapper.getPatientAlterationCounts(
            groupedIdentifiersByProfileType.get(MolecularAlterationType.MUTATION_EXTENDED),
            groupedIdentifiersByProfileType.get(MolecularAlterationType.COPY_NUMBER_ALTERATION),
            groupedIdentifiersByProfileType.get(MolecularAlterationType.STRUCTURAL_VARIANT),
            entrezGeneIds,
            createMutationTypeList(mutationEventTypes),
            createCnaTypeList(cnaEventTypes),
            searchFusions);
    }

    @Override
    public List<CopyNumberCountByGene> getSampleCnaCounts(List<MolecularProfileCaseIdentifier> molecularProfileCaseIdentifiers,
                                                          Select<Integer> entrezGeneIds,
                                                          Select<CNA> cnaEventTypes) {

        if (molecularProfileCaseIdentifiers == null || molecularProfileCaseIdentifiers.isEmpty()
            || cnaEventTypes == null || cnaEventTypes.hasNone()) {
            return Collections.emptyList();
        }
        List<MolecularProfileCaseIdentifier> molecularProfileCaseInternalIdentifiers =
            alterationCountsMapper.getMolecularProfileCaseInternalIdentifier(molecularProfileCaseIdentifiers, "SAMPLE_ID");

        return alterationCountsMapper.getSampleCnaCounts(
            molecularProfileCaseInternalIdentifiers,
            entrezGeneIds,
            createCnaTypeList(cnaEventTypes));
    }

    @Override
    public List<CopyNumberCountByGene> getPatientCnaCounts(List<MolecularProfileCaseIdentifier> molecularProfileCaseIdentifiers,
                                                           Select<Integer> entrezGeneIds,
                                                           Select<CNA> cnaEventTypes) {

        if (molecularProfileCaseIdentifiers == null || molecularProfileCaseIdentifiers.isEmpty()
            || cnaEventTypes == null || cnaEventTypes.hasNone()) {
            return Collections.emptyList();
        }
        List<MolecularProfileCaseIdentifier> molecularProfileCaseInternalIdentifiers =
            alterationCountsMapper.getMolecularProfileCaseInternalIdentifier(molecularProfileCaseIdentifiers, "PATIENT_ID");

        return alterationCountsMapper.getPatientCnaCounts(
            molecularProfileCaseInternalIdentifiers,
            entrezGeneIds,
            createCnaTypeList(cnaEventTypes));
    }

    private Select<Short> createCnaTypeList(final Select<CNA> cnaEventTypes) {
        return cnaEventTypes != null ? cnaEventTypes.map(CNA::getCode) : Select.none();
    }

    private Select<String> createMutationTypeList(final Select<MutationEventType> mutationEventTypes) {
        if (mutationEventTypes == null) {
            return Select.none();
        }
        Select<String> mappedMutationTypes = mutationEventTypes.map(MutationEventType::getMutationType);
        mappedMutationTypes.inverse(mutationEventTypes.inverse());

        return mappedMutationTypes;
    }

}<|MERGE_RESOLUTION|>--- conflicted
+++ resolved
@@ -14,14 +14,7 @@
 import org.springframework.beans.factory.annotation.Autowired;
 import org.springframework.stereotype.Repository;
 
-<<<<<<< HEAD
 import java.util.*;
-=======
-import java.util.Collections;
-import java.util.List;
-import java.util.Set;
-import java.util.Map;
->>>>>>> 32c3d264
 import java.util.stream.Collectors;
 
 @Repository
@@ -49,17 +42,9 @@
             return Collections.emptyList();
         }
 
-<<<<<<< HEAD
-        List<String> molecularProfileIds = molecularProfileCaseIdentifiers
-            .stream()
-            .map(MolecularProfileCaseIdentifier::getMolecularProfileId)
-            .distinct()
-            .collect(Collectors.toList());
-=======
         Set<String> molecularProfileIds = molecularProfileCaseIdentifiers.stream()
                 .map(MolecularProfileCaseIdentifier::getMolecularProfileId)
                 .collect(Collectors.toSet());
->>>>>>> 32c3d264
 
         Map<String, MolecularAlterationType> profileTypeByProfileId = molecularProfileRepository
             .getMolecularProfiles(molecularProfileIds, "SUMMARY")
@@ -97,17 +82,9 @@
             return Collections.emptyList();
         }
 
-<<<<<<< HEAD
-        List<String> molecularProfileIds = molecularProfileCaseIdentifiers
-            .stream()
-            .map(MolecularProfileCaseIdentifier::getMolecularProfileId)
-            .distinct()
-            .collect(Collectors.toList());
-=======
         Set<String> molecularProfileIds = molecularProfileCaseIdentifiers.stream()
                 .map(MolecularProfileCaseIdentifier::getMolecularProfileId)
                 .collect(Collectors.toSet());
->>>>>>> 32c3d264
 
         Map<String, MolecularAlterationType> profileTypeByProfileId = molecularProfileRepository
             .getMolecularProfiles(molecularProfileIds, "SUMMARY")
