--
-- Copyright (c) 2016 - 2020 Memorial Sloan-Kettering Cancer Center.
--
-- This library is distributed in the hope that it will be useful, but WITHOUT
-- ANY WARRANTY, WITHOUT EVEN THE IMPLIED WARRANTY OF MERCHANTABILITY OR FITNESS
-- FOR A PARTICULAR PURPOSE. The software and documentation provided hereunder
-- is on an "as is" basis, and Memorial Sloan-Kettering Cancer Center has no
-- obligations to provide maintenance, support, updates, enhancements or
-- modifications. In no event shall Memorial Sloan-Kettering Cancer Center be
-- liable to any party for direct, indirect, special, incidental or
-- consequential damages, including lost profits, arising out of the use of this
-- software and its documentation, even if Memorial Sloan-Kettering Cancer
-- Center has been advised of the possibility of such damage.
--
-- This file is part of cBioPortal.
--
-- cBioPortal is free software: you can redistribute it and/or modify
-- it under the terms of the GNU Affero General Public License as
-- published by the Free Software Foundation, either version 3 of the
-- License.
--
-- This program is distributed in the hope that it will be useful,
-- but WITHOUT ANY WARRANTY; without even the implied warranty of
-- MERCHANTABILITY or FITNESS FOR A PARTICULAR PURPOSE.  See the
-- GNU Affero General Public License for more details.
--
-- You should have received a copy of the GNU Affero General Public License
-- along with this program.  If not, see <http://www.gnu.org/licenses/>.
-- ----------------------------------------------------------------------------
##version: 1.0.0
CREATE TABLE info (DB_SCHEMA_VERSION VARCHAR(8));
INSERT INTO info VALUES ("1.0.0");

##version: 1.1.0
CREATE TABLE sample_list LIKE patient_list;
INSERT sample_list SELECT * FROM patient_list;
CREATE TABLE sample_list_list LIKE patient_list_list;
INSERT sample_list_list SELECT * FROM patient_list_list;
ALTER TABLE sample_list_list CHANGE PATIENT_ID SAMPLE_ID INT(11);
UPDATE info SET DB_SCHEMA_VERSION="1.1.0";

##version: 1.2.0
ALTER TABLE cna_event AUTO_INCREMENT=1;
ALTER TABLE mutation add UNIQUE KEY `UQ_MUTATION_EVENT_ID_GENETIC_PROFILE_ID_SAMPLE_ID` (`MUTATION_EVENT_ID`,`GENETIC_PROFILE_ID`,`SAMPLE_ID`);
ALTER TABLE sample_profile add UNIQUE KEY `UQ_SAMPLE_ID_GENETIC_PROFILE_ID` (`SAMPLE_ID`,`GENETIC_PROFILE_ID`);
UPDATE info SET DB_SCHEMA_VERSION="1.2.0";

##version: 1.2.1
SET @s = (SELECT IF(    (SELECT COUNT(*) FROM INFORMATION_SCHEMA.COLUMNS WHERE table_name = 'cancer_study' AND table_schema = DATABASE() AND column_name = 'STATUS') > 0,  "SELECT 1", " ALTER TABLE cancer_study ADD STATUS int(1) DEFAULT NULL"));
PREPARE stmt FROM @s;
EXECUTE stmt;
DEALLOCATE PREPARE stmt;
UPDATE info SET DB_SCHEMA_VERSION="1.2.1";

##version: 1.3.0
DROP TABLE IF EXISTS `clinical_trial_keywords`;
DROP TABLE IF EXISTS `clinical_trials`;
ALTER TABLE `gene` MODIFY COLUMN `ENTREZ_GENE_ID` int(11) NOT NULL;
ALTER TABLE `gene_alias` MODIFY COLUMN `ENTREZ_GENE_ID` int(11) NOT NULL;
ALTER TABLE `uniprot_id_mapping` MODIFY COLUMN `ENTREZ_GENE_ID` int(11) NOT NULL;
ALTER TABLE `genetic_alteration` MODIFY COLUMN `ENTREZ_GENE_ID` int(11) NOT NULL;
ALTER TABLE `mutation_event` MODIFY COLUMN `ENTREZ_GENE_ID` int(11) NOT NULL;
ALTER TABLE `mut_sig` MODIFY COLUMN `ENTREZ_GENE_ID` int(11) NOT NULL;
ALTER TABLE `protein_array_target` MODIFY COLUMN `ENTREZ_GENE_ID` int(11) NOT NULL;
ALTER TABLE `sanger_cancer_census` MODIFY COLUMN `ENTREZ_GENE_ID` int(11) NOT NULL;
ALTER TABLE `gistic_to_gene` MODIFY COLUMN `ENTREZ_GENE_ID` int(11) NOT NULL;
ALTER TABLE `cna_event` MODIFY COLUMN `ENTREZ_GENE_ID` int(11) NOT NULL;
ALTER TABLE `cosmic_mutation` MODIFY COLUMN `ENTREZ_GENE_ID` int(11) NOT NULL;
ALTER TABLE `mutation` MODIFY COLUMN `ENTREZ_GENE_ID` int(11) NOT NULL;
ALTER TABLE `mutation` ADD KEY (`MUTATION_EVENT_ID`);
ALTER TABLE `sample_profile` ADD KEY (`SAMPLE_ID`);
CREATE TABLE gene_panel (
  INTERNAL_ID int(11) NOT NULL auto_increment,
  STABLE_ID varchar(255) NOT NULL,
  DESCRIPTION mediumtext,
  PRIMARY KEY (INTERNAL_ID),
  UNIQUE (STABLE_ID)
);
CREATE TABLE gene_panel_list (
  INTERNAL_ID int(11) NOT NULL,
  GENE_ID int(255) NOT NULL,
  PRIMARY KEY (INTERNAL_ID, GENE_ID),
  FOREIGN KEY (INTERNAL_ID) REFERENCES gene_panel (INTERNAL_ID) ON DELETE CASCADE,
  FOREIGN KEY (GENE_ID) REFERENCES gene (ENTREZ_GENE_ID) ON DELETE CASCADE
);
ALTER TABLE `sample_profile` ADD COLUMN PANEL_ID int(11) DEFAULT NULL, ADD FOREIGN KEY (PANEL_ID) REFERENCES `gene_panel` (INTERNAL_ID) ON DELETE RESTRICT;
CREATE TABLE `clinical_attribute_meta` (
  `ATTR_ID` varchar(255) NOT NULL,
  `DISPLAY_NAME` varchar(255) NOT NULL,
  `DESCRIPTION` varchar(2048) NOT NULL,
  `DATATYPE` varchar(255) NOT NULL,
  `PATIENT_ATTRIBUTE` BOOLEAN NOT NULL,
  `PRIORITY` varchar(255) NOT NULL,
  `CANCER_STUDY_ID` int(11) NOT NULL,
  PRIMARY KEY (`ATTR_ID`, `CANCER_STUDY_ID`),
  FOREIGN KEY (`CANCER_STUDY_ID`) REFERENCES `cancer_study` (`CANCER_STUDY_ID`) ON DELETE CASCADE
);
INSERT INTO clinical_attribute_meta
  SELECT DISTINCT clinical_sample.attr_id, clinical_attribute.display_name, clinical_attribute.description, clinical_attribute.datatype, clinical_attribute.patient_attribute, clinical_attribute.priority, cancer_study.cancer_study_id
  FROM clinical_attribute
  INNER JOIN clinical_sample ON clinical_attribute.ATTR_ID = clinical_sample.ATTR_ID
  INNER JOIN sample ON clinical_sample.internal_id = sample.internal_id
  INNER JOIN patient ON sample.patient_id = patient.internal_id
  INNER  JOIN cancer_study ON patient.cancer_study_id = cancer_study.cancer_study_id;
INSERT INTO clinical_attribute_meta
  SELECT DISTINCT clinical_patient.attr_id, clinical_attribute.display_name, clinical_attribute.description, clinical_attribute.datatype, clinical_attribute.patient_attribute, clinical_attribute.priority, cancer_study.cancer_study_id
  FROM clinical_attribute
  INNER JOIN clinical_patient ON clinical_attribute.ATTR_ID = clinical_patient.ATTR_ID
  INNER JOIN patient ON clinical_patient.internal_id = patient.internal_id
  INNER JOIN cancer_study ON patient.cancer_study_id = cancer_study.cancer_study_id;
DROP TABLE IF EXISTS clinical_attribute;
CREATE TABLE `structural_variant` (
  `SAMPLE_ID` int(11) NOT NULL,
  `INTERNAL_ID` int(11) NOT NULL auto_increment,
  `BREAKPOINT_TYPE` varchar(25),
  `ANNOTATION` varchar(255),
  `COMMENTS` varchar(2048),
  `CONFIDENCE_CLASS` varchar(25),
  `CONNECTION_TYPE` varchar(25),
  `EVENT_INFO` varchar(255),
  `MAPQ` int(11),
  `NORMAL_READ_COUNT` int(11),
  `NORMAL_VARIANT_COUNT` int(11),
  `PAIRED_END_READ_SUPPORT` varchar(255),
  `SITE1_CHROM` varchar(25),
  `SITE1_DESC` varchar(255),
  `SITE1_GENE` varchar(255),
  `SITE1_POS` int(11),
  `SITE2_CHROM` varchar(25),
  `SITE2_DESC` varchar(255),
  `SITE2_GENE` varchar(255),
  `SITE2_POS` int(11),
  `SPLIT_READ_SUPPORT` varchar(255),
  `SV_CLASS_NAME` varchar(25),
  `SV_DESC` varchar(255),
  `SV_LENGTH` int(11),
  `TUMOR_READ_COUNT` int(11),
  `TUMOR_VARIANT_COUNT` int(11),
  `VARIANT_STATUS_NAME` varchar(255),
  `GENETIC_PROFILE_ID` int(11) NOT NULL,
  PRIMARY KEY (`INTERNAL_ID`),
  FOREIGN KEY (`SAMPLE_ID`) REFERENCES `sample` (`INTERNAL_ID`) ON DELETE CASCADE,
  FOREIGN KEY (`SITE1_GENE`) REFERENCES `gene` (`HUGO_GENE_SYMBOL`) ON DELETE CASCADE,
  FOREIGN KEY (`SITE2_GENE`) REFERENCES `gene` (`HUGO_GENE_SYMBOL`) ON DELETE CASCADE,
  FOREIGN KEY (`GENETIC_PROFILE_ID`) REFERENCES `genetic_profile` (`GENETIC_PROFILE_ID`) ON DELETE CASCADE
);
UPDATE info SET DB_SCHEMA_VERSION="1.3.0";

##version: 1.3.1
DROP TABLE IF EXISTS entity_attribute;
DROP TABLE IF EXISTS attribute_metadata;
DROP TABLE IF EXISTS entity_link;
DROP TABLE IF EXISTS entity;
-- cannot drop / adjust foreign keys without knowing unspecified constraint identifier : drop and recreate table instead
DROP TABLE IF EXISTS structural_variant;
CREATE TABLE `structural_variant` (
  `SAMPLE_ID` int(11) NOT NULL,
  `INTERNAL_ID` int(11) NOT NULL auto_increment,
  `BREAKPOINT_TYPE` varchar(25),
  `ANNOTATION` varchar(255),
  `COMMENTS` varchar(2048),
  `CONFIDENCE_CLASS` varchar(25),
  `CONNECTION_TYPE` varchar(25),
  `EVENT_INFO` varchar(255),
  `MAPQ` int(11),
  `NORMAL_READ_COUNT` int(11),
  `NORMAL_VARIANT_COUNT` int(11),
  `PAIRED_END_READ_SUPPORT` varchar(255),
  `SITE1_CHROM` varchar(25),
  `SITE1_DESC` varchar(255),
  `SITE1_ENTREZ_GENE_ID` int(11),
  `SITE1_POS` int(11),
  `SITE2_CHROM` varchar(25),
  `SITE2_DESC` varchar(255),
  `SITE2_ENTREZ_GENE_ID` int(11),
  `SITE2_POS` int(11),
  `SPLIT_READ_SUPPORT` varchar(255),
  `SV_CLASS_NAME` varchar(25),
  `SV_DESC` varchar(255),
  `SV_LENGTH` int(11),
  `TUMOR_READ_COUNT` int(11),
  `TUMOR_VARIANT_COUNT` int(11),
  `VARIANT_STATUS_NAME` varchar(255),
  `GENETIC_PROFILE_ID` int(11) NOT NULL,
  PRIMARY KEY (`INTERNAL_ID`),
  FOREIGN KEY (`SAMPLE_ID`) REFERENCES `sample` (`INTERNAL_ID`) ON DELETE CASCADE,
  FOREIGN KEY (`SITE1_ENTREZ_GENE_ID`) REFERENCES `gene` (`ENTREZ_GENE_ID`) ON DELETE CASCADE,
  FOREIGN KEY (`SITE2_ENTREZ_GENE_ID`) REFERENCES `gene` (`ENTREZ_GENE_ID`) ON DELETE CASCADE,
  FOREIGN KEY (`GENETIC_PROFILE_ID`) REFERENCES `genetic_profile` (`GENETIC_PROFILE_ID`) ON DELETE CASCADE
);
UPDATE info SET DB_SCHEMA_VERSION="1.3.1";

##version: 1.3.2
-- increase varchar size to accomodate reference or tumor seq alleles larger than 255 chars
ALTER TABLE `mutation_event` MODIFY COLUMN `REFERENCE_ALLELE` varchar(400);
ALTER TABLE `mutation_event` MODIFY COLUMN `TUMOR_SEQ_ALLELE` varchar(400);
UPDATE info SET DB_SCHEMA_VERSION="1.3.2";

##version: 1.4.0
-- alter version number to distinguish from cbioportal web application version numbering
ALTER TABLE info MODIFY COLUMN DB_SCHEMA_VERSION VARCHAR(24);
UPDATE info SET DB_SCHEMA_VERSION="1.4.0";

##version: 2.0.0
-- ========================== start of genetic_entity related migration =============================================
-- add genetic_entity table
CREATE TABLE `genetic_entity` (
  `ID` int(11) NOT NULL AUTO_INCREMENT,
  `ENTITY_TYPE` varchar(45) NOT NULL,
  PRIMARY KEY (`ID`)
);

-- update gene table to use genetic_element:
ALTER TABLE `gene` ADD COLUMN `GENETIC_ENTITY_ID` INT NULL AFTER `HUGO_GENE_SYMBOL`;

-- add temporary column to support migration:
ALTER TABLE `genetic_entity`
ADD COLUMN `TMP_GENE_ID` INT NOT NULL AFTER `ENTITY_TYPE`,
ADD UNIQUE INDEX `TMP_GENE_ID_UNIQUE` (`TMP_GENE_ID` ASC);

-- populate genetic_entity
INSERT INTO genetic_entity (entity_type, tmp_gene_id)
(SELECT 'GENE', ENTREZ_GENE_ID FROM gene);

-- update gene table to have GENETIC_ENTITY_ID point to the correct one:
UPDATE gene INNER JOIN genetic_entity ON gene.ENTREZ_GENE_ID = genetic_entity.TMP_GENE_ID SET GENETIC_ENTITY_ID = genetic_entity.ID;

-- add UQ and FK constraint for GENETIC_ENTITY_ID in gene table:
ALTER TABLE `gene`
CHANGE COLUMN `GENETIC_ENTITY_ID` `GENETIC_ENTITY_ID` INT NOT NULL,
ADD UNIQUE INDEX `GENETIC_ENTITY_ID_UNIQUE` (`GENETIC_ENTITY_ID` ASC);

ALTER TABLE `gene`
ADD FOREIGN KEY (`GENETIC_ENTITY_ID`) REFERENCES `genetic_entity` (`ID`) ON DELETE CASCADE;

-- migrate genetic_alteration table in a similar way, pointing to GENETIC_ENTITY_ID
-- instead of ENTREZ_GENE_ID (note: the INSERT part can take some time [~20 min],
-- depending on how many studies you have in your DB):
CREATE TABLE `genetic_alteration_new` (
  `GENETIC_PROFILE_ID` int(11) NOT NULL,
  `GENETIC_ENTITY_ID` int(11) NOT NULL,
  `VALUES` longtext NOT NULL,
  PRIMARY KEY (`GENETIC_PROFILE_ID`, `GENETIC_ENTITY_ID`),
  CONSTRAINT `genetic_alteration_fk_1` FOREIGN KEY (`GENETIC_PROFILE_ID`) REFERENCES `genetic_profile` (`GENETIC_PROFILE_ID`) ON DELETE CASCADE,
  CONSTRAINT `genetic_alteration_fk_2` FOREIGN KEY (`GENETIC_ENTITY_ID`) REFERENCES `genetic_entity` (`ID`)
);

INSERT INTO genetic_alteration_new
(GENETIC_PROFILE_ID, GENETIC_ENTITY_ID, `VALUES`)
SELECT genetic_alteration.GENETIC_PROFILE_ID, genetic_entity.ID, genetic_alteration.`VALUES`
FROM genetic_alteration INNER JOIN genetic_entity ON genetic_alteration.ENTREZ_GENE_ID = genetic_entity.TMP_GENE_ID;

-- drop old genetic_alteration
DROP TABLE genetic_alteration;
-- rename new one to genetic_alteration:
RENAME TABLE `genetic_alteration_new` TO `genetic_alteration`;
-- drop temporary column:
ALTER TABLE `genetic_entity` DROP COLUMN `TMP_GENE_ID`;
-- ========================== end of genetic_entity related migration =============================================
UPDATE info SET DB_SCHEMA_VERSION="2.0.0";

##version: 2.0.1
ALTER TABLE `genetic_profile` MODIFY COLUMN `SHOW_PROFILE_IN_ANALYSIS_TAB` BOOLEAN NOT NULL;
UPDATE info SET DB_SCHEMA_VERSION="2.0.1";

##version: 2.1.0
ALTER TABLE `cancer_study` MODIFY COLUMN `TYPE_OF_CANCER_ID` varchar(63) NOT NULL;
ALTER TABLE `sample` MODIFY COLUMN `TYPE_OF_CANCER_ID` varchar(63) NOT NULL;
UPDATE info SET DB_SCHEMA_VERSION="2.1.0";

##version: 2.2.0
CREATE TABLE `mutation_count_by_keyword` (
    `GENETIC_PROFILE_ID` int(11) NOT NULL,
    `KEYWORD` varchar(50) DEFAULT NULL,
    `ENTREZ_GENE_ID` int(11) NOT NULL,
    `KEYWORD_COUNT` int NOT NULL,
    `GENE_COUNT` int NOT NULL,
    KEY (`GENETIC_PROFILE_ID`,`KEYWORD`),
    FOREIGN KEY (`GENETIC_PROFILE_ID`) REFERENCES `genetic_profile` (`GENETIC_PROFILE_ID`) ON DELETE CASCADE,
    FOREIGN KEY (`ENTREZ_GENE_ID`) REFERENCES `gene` (`ENTREZ_GENE_ID`) ON DELETE CASCADE
);

INSERT INTO mutation_count_by_keyword
    SELECT g2.`GENETIC_PROFILE_ID`, mutation_event.`KEYWORD`, m2.`ENTREZ_GENE_ID`,
        IF(mutation_event.`KEYWORD` IS NULL, 0, COUNT(*)) AS KEYWORD_COUNT,
        (SELECT COUNT(*) FROM `mutation` AS m1 , `genetic_profile` AS g1
        WHERE m1.`GENETIC_PROFILE_ID` = g1.`GENETIC_PROFILE_ID`
        AND g1.`GENETIC_PROFILE_ID`= g2.`GENETIC_PROFILE_ID` AND m1.`ENTREZ_GENE_ID` = m2.`ENTREZ_GENE_ID`
        GROUP BY g1.`GENETIC_PROFILE_ID` , m1.`ENTREZ_GENE_ID`) AS GENE_COUNT
    FROM `mutation` AS m2 , `genetic_profile` AS g2 , `mutation_event`
    WHERE m2.`GENETIC_PROFILE_ID` = g2.`GENETIC_PROFILE_ID`
          AND m2.`MUTATION_EVENT_ID` = mutation_event.`MUTATION_EVENT_ID`
          AND g2.`GENETIC_ALTERATION_TYPE` = 'MUTATION_EXTENDED'
    GROUP BY g2.`GENETIC_PROFILE_ID` , mutation_event.`KEYWORD` , m2.`ENTREZ_GENE_ID`;
UPDATE info SET DB_SCHEMA_VERSION="2.2.0";


##version: 2.3.0
-- ========================== new geneset related tables =============================================

CREATE TABLE `geneset` (
  `ID` INT(11) NOT NULL auto_increment,
  `GENETIC_ENTITY_ID` INT NOT NULL,
  `EXTERNAL_ID` VARCHAR(200) NOT NULL,
  `NAME` VARCHAR(200) NOT NULL,
  `DESCRIPTION` VARCHAR(300) NOT NULL,
  `REF_LINK` TEXT,
  PRIMARY KEY (`ID`),
  UNIQUE INDEX `NAME_UNIQUE` (`NAME` ASC),
  UNIQUE INDEX `EXTERNAL_ID_COLL_UNIQUE` (`EXTERNAL_ID` ASC),
  UNIQUE INDEX `GENESET_GENETIC_ENTITY_ID_UNIQUE` (`GENETIC_ENTITY_ID` ASC),
  FOREIGN KEY (`GENETIC_ENTITY_ID`) REFERENCES `genetic_entity` (`ID`) ON DELETE CASCADE
);

-- --------------------------------------------------------
CREATE TABLE `geneset_gene` (
  `GENESET_ID` INT(11) NOT NULL,
  `ENTREZ_GENE_ID` INT(11) NOT NULL,
  PRIMARY KEY (`GENESET_ID`, `ENTREZ_GENE_ID`),
  FOREIGN KEY (`ENTREZ_GENE_ID`) REFERENCES `gene` (`ENTREZ_GENE_ID`) ON DELETE CASCADE,
  FOREIGN KEY (`GENESET_ID`) REFERENCES `geneset` (`ID`) ON DELETE CASCADE
);

-- --------------------------------------------------------
CREATE TABLE `geneset_hierarchy_node` (
  `NODE_ID` BIGINT(20) NOT NULL auto_increment,
  `NODE_NAME` VARCHAR(200) NOT NULL,
  `PARENT_ID` BIGINT NULL DEFAULT NULL,
  PRIMARY KEY (`NODE_ID`),
  UNIQUE INDEX `NODE_NAME_UNIQUE` (`NODE_NAME` ASC, `PARENT_ID` ASC)
);

-- --------------------------------------------------------
CREATE TABLE `geneset_hierarchy_leaf` (
  `NODE_ID` BIGINT NOT NULL,
  `GENESET_ID` INT NOT NULL,
  PRIMARY KEY (`NODE_ID`, `GENESET_ID`),
  FOREIGN KEY (`NODE_ID`) REFERENCES `geneset_hierarchy_node` (`NODE_ID`) ON DELETE CASCADE,
  FOREIGN KEY (`GENESET_ID`) REFERENCES `geneset` (`ID`) ON DELETE CASCADE
);

-- --------------------------------------------------------
ALTER TABLE `info` ADD COLUMN `GENESET_VERSION` VARCHAR(24) NULL AFTER `DB_SCHEMA_VERSION`;

-- --------------------------------------------------------
CREATE TABLE `genetic_profile_link` (
  `REFERRING_GENETIC_PROFILE_ID` INT NOT NULL,
  `REFERRED_GENETIC_PROFILE_ID` INT NOT NULL,
  `REFERENCE_TYPE` VARCHAR(45) NULL,
  PRIMARY KEY (`REFERRING_GENETIC_PROFILE_ID`, `REFERRED_GENETIC_PROFILE_ID`),
  FOREIGN KEY (`REFERRING_GENETIC_PROFILE_ID` ) REFERENCES `genetic_profile` (`GENETIC_PROFILE_ID`)  ON DELETE CASCADE,
  FOREIGN KEY (`REFERRED_GENETIC_PROFILE_ID` ) REFERENCES `genetic_profile` (`GENETIC_PROFILE_ID`) ON DELETE NO ACTION ON UPDATE NO ACTION
);

UPDATE info SET DB_SCHEMA_VERSION="2.3.0";

-- ========================== end of geneset related tables =============================================

##version: 2.3.1
TRUNCATE TABLE mutation_count_by_keyword;

INSERT INTO mutation_count_by_keyword
    SELECT g2.`GENETIC_PROFILE_ID`, mutation_event.`KEYWORD`, m2.`ENTREZ_GENE_ID`,
        IF(mutation_event.`KEYWORD` IS NULL, 0, COUNT(DISTINCT(m2.SAMPLE_ID))) AS KEYWORD_COUNT,
        (SELECT COUNT(DISTINCT(m1.SAMPLE_ID)) FROM `mutation` AS m1 , `genetic_profile` AS g1
        WHERE m1.`GENETIC_PROFILE_ID` = g1.`GENETIC_PROFILE_ID`
              AND g1.`GENETIC_PROFILE_ID`= g2.`GENETIC_PROFILE_ID` AND m1.`ENTREZ_GENE_ID` = m2.`ENTREZ_GENE_ID`
        GROUP BY g1.`GENETIC_PROFILE_ID` , m1.`ENTREZ_GENE_ID`) AS GENE_COUNT
    FROM `mutation` AS m2 , `genetic_profile` AS g2 , `mutation_event`
    WHERE m2.`GENETIC_PROFILE_ID` = g2.`GENETIC_PROFILE_ID`
          AND m2.`MUTATION_EVENT_ID` = mutation_event.`MUTATION_EVENT_ID`
          AND g2.`GENETIC_ALTERATION_TYPE` = 'MUTATION_EXTENDED'
    GROUP BY g2.`GENETIC_PROFILE_ID` , mutation_event.`KEYWORD` , m2.`ENTREZ_GENE_ID`;

UPDATE info SET DB_SCHEMA_VERSION="2.3.1";

##version: 2.4.0
ALTER TABLE `mutation` ADD COLUMN `DRIVER_FILTER` VARCHAR(20) NULL;
ALTER TABLE `mutation` ADD COLUMN `DRIVER_FILTER_ANNOTATION` VARCHAR(80) NULL;
ALTER TABLE `mutation` ADD COLUMN `DRIVER_TIERS_FILTER` VARCHAR(50) NULL;
ALTER TABLE `mutation` ADD COLUMN `DRIVER_TIERS_FILTER_ANNOTATION` VARCHAR(80) NULL;

UPDATE info SET DB_SCHEMA_VERSION="2.4.0";

##version: 2.4.1
-- ========================== new reference genome genes related tables =============================================
CREATE TABLE `reference_genome` (
    `REFERENCE_GENOME_ID` int(4) NOT NULL AUTO_INCREMENT,
    `SPECIES` varchar(64) NOT NULL,
    `NAME` varchar(64) NOT NULL,
    `BUILD_NAME` varchar(64) NOT NULL,
    `GENOME_SIZE` bigint(20) NULL,
    `URL` varchar(256) NOT NULL,
    `RELEASE_DATE` datetime DEFAULT NULL,
    PRIMARY KEY (`REFERENCE_GENOME_ID`),
    UNIQUE INDEX `BUILD_NAME_UNIQUE` (`BUILD_NAME` ASC)
);

INSERT INTO `reference_genome`
VALUES (1, 'human', 'hg19', 'GRCh37', 2897310462, 'http://hgdownload.cse.ucsc.edu/goldenPath/hg19/bigZips', '2009-02-01');
INSERT INTO `reference_genome`
VALUES (2, 'human', 'hg38', 'GRCh38', 3049315783, 'http://hgdownload.cse.ucsc.edu/goldenPath/hg38/bigZips', '2013-12-01');
INSERT INTO `reference_genome`
VALUES (3, 'mouse', 'mm10', 'GRCm38', 2652783500, 'http://hgdownload.cse.ucsc.edu//goldenPath/mm10/bigZips', '2012-01-01');

CREATE TABLE `reference_genome_gene` (
    `ENTREZ_GENE_ID` int(11) NOT NULL,
    `REFERENCE_GENOME_ID` int(4) NOT NULL,
    `CHR` varchar(4) DEFAULT NULL,
    `CYTOBAND` varchar(64) DEFAULT NULL,
    `EXONIC_LENGTH` int(11) DEFAULT NULL,
    `START` bigint(20) DEFAULT NULL,
    `END` bigint(20) DEFAULT NULL,
    `ENSEMBL_GENE_ID` varchar(64) DEFAULT NULL,
    PRIMARY KEY (`ENTREZ_GENE_ID`,`REFERENCE_GENOME_ID`),
    FOREIGN KEY (`REFERENCE_GENOME_ID`) REFERENCES `reference_genome` (`REFERENCE_GENOME_ID`) ON DELETE CASCADE,
    FOREIGN KEY (`ENTREZ_GENE_ID`) REFERENCES `gene` (`ENTREZ_GENE_ID`) ON DELETE CASCADE
);

INSERT INTO reference_genome_gene (ENTREZ_GENE_ID, CYTOBAND, EXONIC_LENGTH, CHR, REFERENCE_GENOME_ID)
(SELECT
	ENTREZ_GENE_ID,
	CYTOBAND,
	LENGTH,
  SUBSTRING_INDEX(
    SUBSTRING_INDEX(
      SUBSTRING_INDEX(
        SUBSTRING_INDEX(gene.CYTOBAND, 'p', 1),
      'q', 1),
    'cen', 1),
  ' ', 1),
	1
FROM `gene`);

UPDATE info SET DB_SCHEMA_VERSION="2.4.1";
-- ========================= end of reference genes related tables ========================================================================

##version: 2.5.0

CREATE TABLE `fraction_genome_altered` (
  `CANCER_STUDY_ID` int(11) NOT NULL,
  `SAMPLE_ID` int(11) NOT NULL,
  `VALUE` double NOT NULL,
  PRIMARY KEY (`CANCER_STUDY_ID`,`SAMPLE_ID`),
  FOREIGN KEY (`CANCER_STUDY_ID`) REFERENCES `cancer_study` (`CANCER_STUDY_ID`) ON DELETE CASCADE,
  FOREIGN KEY (`SAMPLE_ID`) REFERENCES `sample` (`INTERNAL_ID`) ON DELETE CASCADE
);

INSERT INTO `fraction_genome_altered` SELECT cancer_study.`CANCER_STUDY_ID`, `SAMPLE_ID`, IF((SELECT SUM(`END`-`START`) FROM copy_number_seg AS c2
WHERE c2.`CANCER_STUDY_ID` = c1.`CANCER_STUDY_ID` AND c2.`SAMPLE_ID` = c1.`SAMPLE_ID` AND ABS(c2.`SEGMENT_MEAN`) >= 0.2) IS NULL, 0,
(SELECT SUM(`END`-`START`) FROM copy_number_seg AS c2 WHERE c2.`CANCER_STUDY_ID` = c1.`CANCER_STUDY_ID` AND c2.`SAMPLE_ID` = c1.`SAMPLE_ID` AND
ABS(c2.`SEGMENT_MEAN`) >= 0.2) / SUM(`END`-`START`)) AS `VALUE` FROM `copy_number_seg` AS c1, cancer_study WHERE
c1.`CANCER_STUDY_ID` = cancer_study.`CANCER_STUDY_ID` GROUP BY cancer_study.`CANCER_STUDY_ID`, `SAMPLE_ID` HAVING SUM(`END`-`START`) > 0;

UPDATE info SET DB_SCHEMA_VERSION="2.5.0";

##version: 2.6.0
-- modify fkc for gistic_to_gene
ALTER TABLE gistic_to_gene DROP FOREIGN KEY gistic_to_gene_ibfk_2;
ALTER TABLE gistic_to_gene ADD CONSTRAINT `gistic_to_gene_ibfk_2` FOREIGN KEY (`GISTIC_ROI_ID`) REFERENCES `gistic` (`GISTIC_ROI_ID`) ON DELETE CASCADE;
UPDATE info SET DB_SCHEMA_VERSION="2.6.0";

##version: 2.6.1
ALTER TABLE `mutation_event` MODIFY COLUMN `KEYWORD` VARCHAR(255);
ALTER TABLE `mutation_count_by_keyword` MODIFY COLUMN `KEYWORD` VARCHAR(255);
UPDATE `info` SET `DB_SCHEMA_VERSION`="2.6.1";

##version: 2.7.0
DELETE FROM `clinical_attribute_meta` WHERE clinical_attribute_meta.`ATTR_ID` = 'MUTATION_COUNT';
INSERT INTO `clinical_attribute_meta` SELECT 'MUTATION_COUNT', 'Mutation Count', 'Mutation Count', 'NUMBER', 0, '30',
genetic_profile.`CANCER_STUDY_ID` FROM mutation_count INNER JOIN genetic_profile ON
mutation_count.`GENETIC_PROFILE_ID` = genetic_profile.`GENETIC_PROFILE_ID` GROUP BY genetic_profile.`CANCER_STUDY_ID`;

-- MSK internal change to update all uncalled profiles to have the same
-- genetic_alteration_type. This avoids including those profiles when
-- recalculating the mutation counts.
update genetic_profile set GENETIC_ALTERATION_TYPE = 'MUTATION_UNCALLED' where stable_id like '%_uncalled';

-- recalculate mutation counts
-- exclude germline and fusions (msk internal)
DELETE FROM `clinical_sample` WHERE clinical_sample.`ATTR_ID` = 'MUTATION_COUNT';
INSERT INTO `clinical_sample` SELECT `SAMPLE_ID`, 'MUTATION_COUNT', COUNT(DISTINCT mutation_event.`CHR`, mutation_event.`START_POSITION`,
mutation_event.`END_POSITION`, mutation_event.`REFERENCE_ALLELE`, mutation_event.`TUMOR_SEQ_ALLELE`) AS MUTATION_COUNT
FROM `mutation` , `genetic_profile`, `mutation_event` WHERE genetic_profile.`GENETIC_ALTERATION_TYPE` = 'MUTATION_EXTENDED'
AND mutation.`GENETIC_PROFILE_ID` = genetic_profile.`GENETIC_PROFILE_ID`
AND mutation.`MUTATION_EVENT_ID` = mutation_event.`MUTATION_EVENT_ID` AND mutation.`MUTATION_STATUS` <> 'GERMLINE'
AND mutation_event.`MUTATION_TYPE` <> 'Fusion'
GROUP BY genetic_profile.`GENETIC_PROFILE_ID` , `SAMPLE_ID`;

-- recalculate fraction genome altered
DELETE FROM `clinical_attribute_meta` WHERE clinical_attribute_meta.`ATTR_ID` = 'FRACTION_GENOME_ALTERED';
INSERT INTO `clinical_attribute_meta` SELECT 'FRACTION_GENOME_ALTERED', 'Fraction Genome Altered',
'Fraction Genome Altered', 'NUMBER', 0, '20', fraction_genome_altered.`CANCER_STUDY_ID` FROM fraction_genome_altered
GROUP BY fraction_genome_altered.`CANCER_STUDY_ID`;

DELETE FROM `clinical_sample` WHERE clinical_sample.`ATTR_ID` = 'FRACTION_GENOME_ALTERED';
INSERT INTO `clinical_sample` SELECT `SAMPLE_ID`, 'FRACTION_GENOME_ALTERED', IF((SELECT SUM(`END`-`START`)
FROM copy_number_seg AS c2 WHERE c2.`CANCER_STUDY_ID` = c1.`CANCER_STUDY_ID` AND c2.`SAMPLE_ID` = c1.`SAMPLE_ID`
AND ABS(c2.`SEGMENT_MEAN`) >= 0.2) IS NULL, 0, (SELECT SUM(`END`-`START`) FROM copy_number_seg AS c2
WHERE c2.`CANCER_STUDY_ID` = c1.`CANCER_STUDY_ID` AND c2.`SAMPLE_ID` = c1.`SAMPLE_ID`
AND ABS(c2.`SEGMENT_MEAN`) >= 0.2) / SUM(`END`-`START`)) AS `VALUE` FROM `copy_number_seg` AS c1 , `cancer_study`
WHERE c1.`CANCER_STUDY_ID` = cancer_study.`CANCER_STUDY_ID` GROUP BY cancer_study.`CANCER_STUDY_ID` , `SAMPLE_ID`
HAVING SUM(`END`-`START`) > 0;

DROP TABLE IF EXISTS mutation_count;
DROP TABLE IF EXISTS fraction_genome_altered;

UPDATE `info` SET `DB_SCHEMA_VERSION`="2.7.0";

##version: 2.7.1
DELETE FROM `clinical_sample` WHERE clinical_sample.`ATTR_ID` = 'MUTATION_COUNT';
INSERT INTO `clinical_sample` SELECT sample_profile.`SAMPLE_ID`, 'MUTATION_COUNT', COUNT(DISTINCT mutation_event.`CHR`, mutation_event.`START_POSITION`,
mutation_event.`END_POSITION`, mutation_event.`REFERENCE_ALLELE`, mutation_event.`TUMOR_SEQ_ALLELE`) AS MUTATION_COUNT
FROM `sample_profile`
LEFT JOIN mutation ON mutation.`SAMPLE_ID` = sample_profile.`SAMPLE_ID`
LEFT JOIN mutation_event ON mutation.`MUTATION_EVENT_ID` = mutation_event.`MUTATION_EVENT_ID`
INNER JOIN genetic_profile ON genetic_profile.`GENETIC_PROFILE_ID` = sample_profile.`GENETIC_PROFILE_ID`
WHERE genetic_profile.`GENETIC_ALTERATION_TYPE` = 'MUTATION_EXTENDED'
AND ( mutation.`MUTATION_STATUS` <> 'GERMLINE' OR mutation.`MUTATION_STATUS` IS NULL )
AND ( mutation_event.`MUTATION_TYPE` <> 'Fusion' OR mutation_event.`MUTATION_TYPE` IS NULL )
GROUP BY sample_profile.`GENETIC_PROFILE_ID` , sample_profile.`SAMPLE_ID`;

UPDATE `info` SET `DB_SCHEMA_VERSION`="2.7.1";

##version: 2.7.2
DELETE FROM `clinical_sample` WHERE clinical_sample.`ATTR_ID` = 'MUTATION_COUNT';
INSERT INTO `clinical_sample` SELECT sample_profile.`SAMPLE_ID`, 'MUTATION_COUNT', COUNT(DISTINCT mutation_event.`CHR`, mutation_event.`START_POSITION`,
mutation_event.`END_POSITION`, mutation_event.`REFERENCE_ALLELE`, mutation_event.`TUMOR_SEQ_ALLELE`) AS MUTATION_COUNT
FROM `sample_profile`
LEFT JOIN mutation ON mutation.`SAMPLE_ID` = sample_profile.`SAMPLE_ID`
AND ( mutation.`MUTATION_STATUS` <> 'GERMLINE' OR mutation.`MUTATION_STATUS` IS NULL )
LEFT JOIN mutation_event ON mutation.`MUTATION_EVENT_ID` = mutation_event.`MUTATION_EVENT_ID`
AND ( mutation_event.`MUTATION_TYPE` <> 'Fusion' OR mutation_event.`MUTATION_TYPE` IS NULL )
INNER JOIN genetic_profile ON genetic_profile.`GENETIC_PROFILE_ID` = sample_profile.`GENETIC_PROFILE_ID`
WHERE genetic_profile.`GENETIC_ALTERATION_TYPE` = 'MUTATION_EXTENDED'
GROUP BY sample_profile.`GENETIC_PROFILE_ID` , sample_profile.`SAMPLE_ID`;

DELETE FROM `clinical_sample` WHERE clinical_sample.`ATTR_ID` = 'FRACTION_GENOME_ALTERED';
INSERT INTO `clinical_sample` SELECT `SAMPLE_ID`, 'FRACTION_GENOME_ALTERED', IF((SELECT SUM(`END`-`START`)
FROM copy_number_seg AS c2 WHERE c2.`CANCER_STUDY_ID` = c1.`CANCER_STUDY_ID` AND c2.`SAMPLE_ID` = c1.`SAMPLE_ID`
AND ABS(c2.`SEGMENT_MEAN`) >= 0.2) IS NULL, 0, (SELECT SUM(`END`-`START`) FROM copy_number_seg AS c2
WHERE c2.`CANCER_STUDY_ID` = c1.`CANCER_STUDY_ID` AND c2.`SAMPLE_ID` = c1.`SAMPLE_ID`
AND ABS(c2.`SEGMENT_MEAN`) >= 0.2) / SUM(`END`-`START`)) AS `VALUE` FROM `copy_number_seg` AS c1 , `cancer_study`
WHERE c1.`CANCER_STUDY_ID` = cancer_study.`CANCER_STUDY_ID` GROUP BY cancer_study.`CANCER_STUDY_ID` , `SAMPLE_ID`
HAVING SUM(`END`-`START`) > 0;

UPDATE `info` SET `DB_SCHEMA_VERSION`="2.7.2";

##version: 2.7.3
DELETE FROM `clinical_attribute_meta` WHERE clinical_attribute_meta.`ATTR_ID` = 'SAMPLE_COUNT';
INSERT INTO `clinical_attribute_meta` SELECT 'SAMPLE_COUNT', 'Number of Samples Per Patient',
'Number of Samples Per Patient', 'STRING', 1, '1', patient.`CANCER_STUDY_ID` FROM patient
GROUP BY patient.`CANCER_STUDY_ID`;

DELETE FROM `clinical_patient` WHERE clinical_patient.`ATTR_ID` = 'SAMPLE_COUNT';
INSERT INTO `clinical_patient` SELECT patient.`INTERNAL_ID`, 'SAMPLE_COUNT', COUNT(*) FROM sample
INNER JOIN patient ON sample.`PATIENT_ID` = patient.`INTERNAL_ID` GROUP BY patient.`INTERNAL_ID`;
UPDATE `info` SET `DB_SCHEMA_VERSION`="2.7.3";

##version: 2.7.4
CREATE TABLE `cancer_study_tags` (
  `CANCER_STUDY_ID` int(11) NOT NULL,
  `TAGS` text NOT NULL,
  PRIMARY KEY (`CANCER_STUDY_ID`),
  FOREIGN KEY (`CANCER_STUDY_ID`) REFERENCES `cancer_study` (`CANCER_STUDY_ID`) ON DELETE CASCADE
);

-- Corresponding change in cgds.sql was missed, hence this duplicate migration statement from version 2.6.1 to ensure dbs installed after v 2.6.1 are in sync.
ALTER TABLE `mutation_count_by_keyword` MODIFY COLUMN `KEYWORD` VARCHAR(255);

UPDATE `info` SET `DB_SCHEMA_VERSION`="2.7.4";

##version: 2.8.0
ALTER TABLE `cancer_study` MODIFY COLUMN `PMID` varchar(1024) DEFAULT NULL;
UPDATE `info` SET `DB_SCHEMA_VERSION`="2.8.0";

##version: 2.8.1
ALTER TABLE `mutation` MODIFY COLUMN `TUMOR_SEQ_ALLELE1` TEXT;
ALTER TABLE `mutation` MODIFY COLUMN `TUMOR_SEQ_ALLELE2` TEXT;
ALTER TABLE `mutation` MODIFY COLUMN `MATCH_NORM_SEQ_ALLELE1` TEXT;
ALTER TABLE `mutation` MODIFY COLUMN `MATCH_NORM_SEQ_ALLELE2` TEXT;
ALTER TABLE `mutation` MODIFY COLUMN `TUMOR_VALIDATION_ALLELE1` TEXT;
ALTER TABLE `mutation` MODIFY COLUMN `TUMOR_VALIDATION_ALLELE2` TEXT;
ALTER TABLE `mutation` MODIFY COLUMN `MATCH_NORM_VALIDATION_ALLELE1` TEXT;
ALTER TABLE `mutation` MODIFY COLUMN `MATCH_NORM_VALIDATION_ALLELE2` TEXT;

ALTER TABLE `mutation_event` DROP INDEX `CHR`;
ALTER TABLE `mutation_event` MODIFY COLUMN `TUMOR_SEQ_ALLELE` TEXT;
ALTER TABLE `mutation_event` MODIFY COLUMN `REFERENCE_ALLELE` TEXT;
ALTER TABLE `mutation_event` ADD KEY `KEY_MUTATION_EVENT_DETAILS` (`CHR`, `START_POSITION`, `END_POSITION`, `TUMOR_SEQ_ALLELE`(255), `ENTREZ_GENE_ID`, `PROTEIN_CHANGE`, `MUTATION_TYPE`);
UPDATE `info` SET `DB_SCHEMA_VERSION`="2.8.1";

##version: 2.8.2
ALTER TABLE `mutation_event` DROP KEY `KEY_MUTATION_EVENT_DETAILS`;
ALTER TABLE `mutation_event` ADD KEY `KEY_MUTATION_EVENT_DETAILS` (`CHR`, `START_POSITION`, `END_POSITION`, `TUMOR_SEQ_ALLELE`(240), `ENTREZ_GENE_ID`, `PROTEIN_CHANGE`, `MUTATION_TYPE`);
UPDATE `info` SET `DB_SCHEMA_VERSION`="2.8.2";

##version: 2.9.0
CREATE TABLE `data_access_tokens` (
    `TOKEN` varchar(50) NOT NULL,
    `USERNAME` varchar(128) NOT NULL,
    `EXPIRATION` datetime NOT NULL,
    `CREATION` datetime,
    PRIMARY KEY (`TOKEN`),
    FOREIGN KEY (`USERNAME`) REFERENCES `users` (`EMAIL`) ON DELETE CASCADE
);
UPDATE `info` SET `DB_SCHEMA_VERSION`="2.9.0";

-- ========================== new treatment related tables =============================================
##version: 2.9.1
CREATE TABLE `treatment` (
  `ID` INT(11) NOT NULL auto_increment,
  `STABLE_ID` VARCHAR(45) NOT NULL UNIQUE,
  `NAME` VARCHAR(45) NOT NULL,
  `DESCRIPTION` VARCHAR(200) NOT NULL,
  `LINKOUT_URL` VARCHAR(400) NOT NULL,
  `GENETIC_ENTITY_ID` INT NOT NULL,
  PRIMARY KEY (`ID`),
  UNIQUE INDEX `TREATMENT_GENETIC_ENTITY_ID_UNIQUE` (`GENETIC_ENTITY_ID` ASC),
  FOREIGN KEY (`GENETIC_ENTITY_ID`) REFERENCES `genetic_entity` (`ID`) ON DELETE CASCADE
);

-- --------------------------------------------------------
ALTER TABLE `genetic_profile` ADD COLUMN `PIVOT_THRESHOLD` FLOAT DEFAULT NULL;
ALTER TABLE `genetic_profile` ADD COLUMN `SORT_ORDER` ENUM('ASC','DESC') DEFAULT NULL;

UPDATE `info` SET `DB_SCHEMA_VERSION`="2.9.1";

-- ========================== end of treatment related tables =============================================
##version: 2.9.2
-- Previous structural_variant was never used, so recreate it
DROP TABLE IF EXISTS structural_variant;
CREATE TABLE `structural_variant` (
  `INTERNAL_ID` int(11) NOT NULL auto_increment,
  `GENETIC_PROFILE_ID` int(11) NOT NULL,
  `SAMPLE_ID` int(11) NOT NULL,
  `SITE1_ENTREZ_GENE_ID` int(11) NOT NULL,
  `SITE1_ENSEMBL_TRANSCRIPT_ID` varchar(25),
  `SITE1_EXON` int(4),
  `SITE1_CHROMOSOME` varchar(5),
  `SITE1_POSITION` int(11),
  `SITE1_DESCRIPTION` varchar(255),
  `SITE2_ENTREZ_GENE_ID` int(11),
  `SITE2_ENSEMBL_TRANSCRIPT_ID` varchar(25),
  `SITE2_EXON` int(4),
  `SITE2_CHROMOSOME` varchar(5),
  `SITE2_POSITION` int(11),
  `SITE2_DESCRIPTION` varchar(255),
  `SITE2_EFFECT_ON_FRAME` varchar(25),
  `NCBI_BUILD` varchar(10),
  `DNA_SUPPORT` varchar(3),
  `RNA_SUPPORT` varchar(3),
  `NORMAL_READ_COUNT` int(11),
  `TUMOR_READ_COUNT` int(11),
  `NORMAL_VARIANT_COUNT` int(11),
  `TUMOR_VARIANT_COUNT` int(11),
  `NORMAL_PAIRED_END_READ_COUNT` int(11),
  `TUMOR_PAIRED_END_READ_COUNT` int(11),
  `NORMAL_SPLIT_READ_COUNT` int(11),
  `TUMOR_SPLIT_READ_COUNT` int(11),
  `ANNOTATION` varchar(255),
  `BREAKPOINT_TYPE` varchar(25),
  `CENTER` varchar(25),
  `CONNECTION_TYPE` varchar(25),
  `EVENT_INFO` varchar(255),
  `CLASS` varchar(25),
  `LENGTH` int(11),
  `COMMENTS` varchar(255),
  `EXTERNAL_ANNOTATION` varchar(80),
  `DRIVER_FILTER` VARCHAR(20),
  `DRIVER_FILTER_ANNOTATION` VARCHAR(80),
  `DRIVER_TIERS_FILTER` VARCHAR(50),
  `DRIVER_TIERS_FILTER_ANNOTATION` VARCHAR(80),
  PRIMARY KEY (`INTERNAL_ID`),
  FOREIGN KEY (`SAMPLE_ID`) REFERENCES `sample` (`INTERNAL_ID`) ON DELETE CASCADE,
  FOREIGN KEY (`SITE1_ENTREZ_GENE_ID`) REFERENCES `gene` (`ENTREZ_GENE_ID`) ON DELETE CASCADE,
  FOREIGN KEY (`SITE2_ENTREZ_GENE_ID`) REFERENCES `gene` (`ENTREZ_GENE_ID`) ON DELETE CASCADE,
  FOREIGN KEY (`GENETIC_PROFILE_ID`) REFERENCES `genetic_profile` (`GENETIC_PROFILE_ID`) ON DELETE CASCADE
);

UPDATE `info` SET `DB_SCHEMA_VERSION`="2.9.2";

##version: 2.10.0
-- remove gene length, this is stored in genome nexus
ALTER TABLE `gene` DROP COLUMN `length`;

UPDATE `info` SET `DB_SCHEMA_VERSION`="2.10.0";

##version: 2.10.1
ALTER TABLE `copy_number_seg` MODIFY COLUMN `SEG_ID` BIGINT(20);

UPDATE `info` SET `DB_SCHEMA_VERSION`="2.10.1";

##version: 2.11.0
UPDATE `reference_genome` SET `GENOME_SIZE` = 2897310462 WHERE `NAME`='hg19';
UPDATE `reference_genome` SET `GENOME_SIZE` = 3049315783 WHERE `NAME`='hg38';
UPDATE `reference_genome` SET `GENOME_SIZE` = 2652783500 WHERE `NAME`='mm10';
ALTER TABLE `reference_genome_gene` MODIFY COLUMN `CHR` varchar(5);
INSERT INTO reference_genome_gene (ENTREZ_GENE_ID, CYTOBAND, EXONIC_LENGTH, CHR, REFERENCE_GENOME_ID)
SELECT
    ENTREZ_GENE_ID,
    CYTOBAND,
    0,
    SUBSTRING_INDEX(SUBSTRING_INDEX(SUBSTRING_INDEX(gene.CYTOBAND,IF(LOCATE('p', gene.CYTOBAND), 'p', 'q'), 1),'q',1),'cen',1),
    1
FROM `gene`
WHERE NOT EXISTS (SELECT * FROM reference_genome_gene);
ALTER TABLE `gene` DROP COLUMN `CYTOBAND`;
ALTER TABLE `cancer_study` ADD COLUMN `REFERENCE_GENOME_ID` INT(4) DEFAULT 1,
                           ADD CONSTRAINT `FK_REFERENCE_GENOME` FOREIGN KEY (`REFERENCE_GENOME_ID`)
                               REFERENCES `reference_genome`(`REFERENCE_GENOME_ID`) ON DELETE RESTRICT;
UPDATE `cancer_study`
    INNER JOIN `genetic_profile` ON `cancer_study`.CANCER_STUDY_ID = `genetic_profile`.CANCER_STUDY_ID
    INNER JOIN `mutation` ON `mutation`.GENETIC_PROFILE_ID = `genetic_profile`.GENETIC_PROFILE_ID
    INNER JOIN `mutation_event` ON `mutation`.MUTATION_EVENT_ID = `mutation_event`.MUTATION_EVENT_ID
SET `cancer_study`.REFERENCE_GENOME_ID =
CASE
    WHEN `mutation_event`.NCBI_BUILD in ('mm10', 'GRCm38') THEN 3
    WHEN `mutation_event`.NCBI_BUILD in ('38', 'hg38', 'GRCh38') THEN 2
    ELSE 1
END;
UPDATE `info` SET `DB_SCHEMA_VERSION`="2.11.0";

##version: 2.12.0
ALTER TABLE `mutation` ADD COLUMN ANNOTATION_JSON JSON DEFAULT NULL;
-- ========================== new ascn table =============================================
CREATE TABLE `allele_specific_copy_number` (
    `MUTATION_EVENT_ID` int(255) NOT NULL,
    `GENETIC_PROFILE_ID` int(11) NOT NULL,
    `SAMPLE_ID` int(11) NOT NULL,
    `ASCN_INTEGER_COPY_NUMBER` int DEFAULT NULL,
    `ASCN_METHOD` varchar(24) NOT NULL,
    `CCF_M_COPIES_UPPER` float DEFAULT NULL,
    `CCF_M_COPIES` float DEFAULT NULL,
    `CLONAL` boolean DEFAULT NULL,
    `MINOR_COPY_NUMBER` int DEFAULT NULL,
    `MUTANT_COPIES` int DEFAULT NULL,
    `TOTAL_COPY_NUMBER` int DEFAULT NULL,
    UNIQUE KEY `UQ_ASCN_MUTATION_EVENT_ID_GENETIC_PROFILE_ID_SAMPLE_ID` (`MUTATION_EVENT_ID`,`GENETIC_PROFILE_ID`,`SAMPLE_ID`),
    FOREIGN KEY (`MUTATION_EVENT_ID`) REFERENCES `mutation_event` (`MUTATION_EVENT_ID`),
    FOREIGN KEY (`GENETIC_PROFILE_ID`) REFERENCES `genetic_profile` (`GENETIC_PROFILE_ID`) ON DELETE CASCADE,
    FOREIGN KEY (`SAMPLE_ID`) REFERENCES `sample` (`INTERNAL_ID`) ON DELETE CASCADE
);

UPDATE `info` SET `DB_SCHEMA_VERSION`="2.12.0";
-- ========================== end of ascn table =============================================
##version: 2.12.1
-- update genetic_entity table
ALTER TABLE `genetic_entity` ADD COLUMN `STABLE_ID` varchar(45) DEFAULT NULL;
ALTER TABLE `genetic_profile` ADD COLUMN `GENERIC_ASSAY_TYPE` varchar(255) DEFAULT NULL;
ALTER TABLE `genetic_alteration` DROP FOREIGN KEY genetic_alteration_ibfk_2;
ALTER TABLE `genetic_alteration` ADD CONSTRAINT `genetic_alteration_ibfk_2` FOREIGN KEY (`GENETIC_ENTITY_ID`) REFERENCES `genetic_entity` (`ID`) ON DELETE CASCADE;

CREATE TABLE `generic_entity_properties` (
  `ID` INT(11) NOT NULL auto_increment,
  `GENETIC_ENTITY_ID` INT NOT NULL,
  `NAME` varchar(255) NOT NULL,
  `VALUE` varchar(5000) NOT NULL,
  UNIQUE (`GENETIC_ENTITY_ID`, `NAME`),
  PRIMARY KEY (`ID`),
  FOREIGN KEY (`GENETIC_ENTITY_ID`) REFERENCES `genetic_entity` (`ID`) ON DELETE CASCADE
);

UPDATE `info` SET `DB_SCHEMA_VERSION`="2.12.1";

##version: 2.12.2
-- treatment to generic_assay migration
-- insert NAME into generic_entity_properties
INSERT INTO generic_entity_properties (GENETIC_ENTITY_ID, NAME, VALUE)
SELECT
    GENETIC_ENTITY_ID,
    "NAME",
    NAME
FROM `treatment`;
-- insert DESCRIPTION into generic_entity_properties
INSERT INTO generic_entity_properties (GENETIC_ENTITY_ID, NAME, VALUE)
SELECT
    GENETIC_ENTITY_ID,
    "DESCRIPTION",
    DESCRIPTION
FROM `treatment`;
-- insert URL into generic_entity_properties
INSERT INTO generic_entity_properties (GENETIC_ENTITY_ID, NAME, VALUE)
SELECT
    GENETIC_ENTITY_ID,
    "URL",
    LINKOUT_URL
FROM `treatment`;
-- update genetic_entity and genetic_profile
UPDATE genetic_entity INNER JOIN treatment ON genetic_entity.ID = treatment.GENETIC_ENTITY_ID SET genetic_entity.STABLE_ID = treatment.STABLE_ID, genetic_entity.ENTITY_TYPE = "GENERIC_ASSAY";
UPDATE genetic_profile SET GENERIC_ASSAY_TYPE = "TREATMENT_RESPONSE" WHERE genetic_profile.GENETIC_ALTERATION_TYPE = "GENERIC_ASSAY";
-- drop treatment table
DROP TABLE IF EXISTS `treatment`;

UPDATE `info` SET `DB_SCHEMA_VERSION`="2.12.2";

##version: 2.12.3
CREATE TEMPORARY TABLE IF NOT EXISTS
    fusion_studies ( INDEX(CANCER_STUDY_IDENTIFIER) )
AS (
    SELECT DISTINCT CANCER_STUDY_IDENTIFIER, cancer_study.CANCER_STUDY_ID
    FROM `mutation_event`
             JOIN `mutation` ON `mutation`.MUTATION_EVENT_ID = `mutation_event`.MUTATION_EVENT_ID
             JOIN `genetic_profile` ON `genetic_profile`.GENETIC_PROFILE_ID = `mutation`.GENETIC_PROFILE_ID
             JOIN `cancer_study` ON `cancer_study`.CANCER_STUDY_ID = `genetic_profile`.CANCER_STUDY_ID
    WHERE MUTATION_TYPE = 'fusion'
);
INSERT INTO genetic_profile(STABLE_ID, CANCER_STUDY_ID, GENETIC_ALTERATION_TYPE, DATATYPE, NAME, DESCRIPTION, SHOW_PROFILE_IN_ANALYSIS_TAB)
SELECT CONCAT(CANCER_STUDY_IDENTIFIER, '_fusion'), CANCER_STUDY_ID, 'STRUCTURAL_VARIANT','FUSION','Fusions','Fusions',0
FROM `fusion_studies`
WHERE NOT EXISTS (SELECT * FROM genetic_profile WHERE  STABLE_ID=CONCAT(`fusion_studies`.CANCER_STUDY_IDENTIFIER, '_fusion')
    AND CANCER_STUDY_ID = `fusion_studies`.CANCER_STUDY_ID);
DROP TEMPORARY TABLE fusion_studies;
UPDATE `info` SET `DB_SCHEMA_VERSION`="2.12.3";

##version: 2.12.4
CREATE TABLE `resource_definition` (
  `RESOURCE_ID` varchar(255) NOT NULL,
  `DISPLAY_NAME` varchar(255) NOT NULL,
  `DESCRIPTION` varchar(2048) DEFAULT NULL,
  `RESOURCE_TYPE` ENUM('STUDY', 'PATIENT', 'SAMPLE') NOT NULL,
  `OPEN_BY_DEFAULT` BOOLEAN DEFAULT 0,
  `PRIORITY` int(11) NOT NULL,
  `CANCER_STUDY_ID` int(11) NOT NULL,
  PRIMARY KEY (`RESOURCE_ID`,`CANCER_STUDY_ID`),
  FOREIGN KEY (`CANCER_STUDY_ID`) REFERENCES `cancer_study` (`CANCER_STUDY_ID`) ON DELETE CASCADE
);

CREATE TABLE `resource_sample` (
  `INTERNAL_ID` int(11) NOT NULL,
  `RESOURCE_ID` varchar(255) NOT NULL,
  `URL` varchar(255) NOT NULL,
  PRIMARY KEY (`INTERNAL_ID`, `RESOURCE_ID`, `URL`),
  FOREIGN KEY (`INTERNAL_ID`) REFERENCES `sample` (`INTERNAL_ID`) ON DELETE CASCADE
);

CREATE TABLE `resource_patient` (
  `INTERNAL_ID` int(11) NOT NULL,
  `RESOURCE_ID` varchar(255) NOT NULL,
  `URL` varchar(255) NOT NULL,
  PRIMARY KEY (`INTERNAL_ID`, `RESOURCE_ID`, `URL`),
  FOREIGN KEY (`INTERNAL_ID`) REFERENCES `patient` (`INTERNAL_ID`) ON DELETE CASCADE
);

CREATE TABLE `resource_study` (
  `INTERNAL_ID` int(11) NOT NULL,
  `RESOURCE_ID` varchar(255) NOT NULL,
  `URL` varchar(255) NOT NULL,
  PRIMARY KEY (`INTERNAL_ID`, `RESOURCE_ID`, `URL`),
  FOREIGN KEY (`INTERNAL_ID`) REFERENCES `cancer_study` (`CANCER_STUDY_ID`) ON DELETE CASCADE
);
UPDATE `info` SET `DB_SCHEMA_VERSION`="2.12.4";

##version: 2.12.5
-- survival data migration
-- create temporary table to store survival attributes
CREATE TEMPORARY TABLE IF NOT EXISTS survival_attributes AS 
  (SELECT DISTINCT Concat(Substr(ATTR_ID, 1, Char_length(ATTR_ID) - 7), 
                   "_STATUS") AS ATTR_ID 
   FROM   clinical_attribute_meta 
   WHERE  ATTR_ID LIKE "%_STATUS" 
          AND Substr(ATTR_ID, 1, Char_length(ATTR_ID) - 7)IN (SELECT DISTINCT 
              Substr(ATTR_ID, 1, Char_length(ATTR_ID) - 7) AS 
              SurvivalDataStatusPrefix 
              FROM   clinical_attribute_meta 
              WHERE  ATTR_ID LIKE "%_MONTHS")); 

-- mapping to 0/1
UPDATE clinical_patient SET ATTR_VALUE = CONCAT("1:",ATTR_VALUE) WHERE ATTR_ID in (SELECT ATTR_ID FROM survival_attributes) AND ATTR_VALUE in ('DECEASED','Recurred/Progressed','Recurred','Progressed','Yes','yes','1','PROGRESSION','Event','DEAD OF MELANOMA','DEAD WITH TUMOR','Metastatic Relapse','Localized Relapse');
UPDATE clinical_patient SET ATTR_VALUE = CONCAT("0:",ATTR_VALUE) WHERE ATTR_ID in (SELECT ATTR_ID FROM survival_attributes) AND ATTR_VALUE in ('LIVING','ALIVE','DiseaseFree','No','0','ProgressionFree','NO PROGRESSION','Not Progressed','CENSORED','Censor','ALIVE OR CENSORED','ALIVE OR DEAD TUMOR FREE','Censored','No Relapse','Progression free','Censure','no','NED');
UPDATE `info` SET `DB_SCHEMA_VERSION`="2.12.5";

##version: 2.12.6
-- WARNING: old allele specific copy number (ASCN) schema is incompatible with the new schema
-- studies that contain ASCN data will lose any existing ASCN data and should be reimported
DROP TABLE IF EXISTS `allele_specific_copy_number`;
CREATE TABLE `allele_specific_copy_number` (
    `MUTATION_EVENT_ID` int(255) NOT NULL,
    `GENETIC_PROFILE_ID` int(11) NOT NULL,
    `SAMPLE_ID` int(11) NOT NULL,
    `ASCN_INTEGER_COPY_NUMBER` int DEFAULT NULL,
    `ASCN_METHOD` varchar(24) NOT NULL,
    `CCF_EXPECTED_COPIES_UPPER` float DEFAULT NULL,
    `CCF_EXPECTED_COPIES` float DEFAULT NULL,
    `CLONAL` varchar(16) DEFAULT NULL,
    `MINOR_COPY_NUMBER` int DEFAULT NULL,
    `EXPECTED_ALT_COPIES` int DEFAULT NULL,
    `TOTAL_COPY_NUMBER` int DEFAULT NULL,
    UNIQUE KEY `UQ_ASCN_MUTATION_EVENT_ID_GENETIC_PROFILE_ID_SAMPLE_ID` (`MUTATION_EVENT_ID`,`GENETIC_PROFILE_ID`,`SAMPLE_ID`), -- Constraint to block duplicated mutation entries
    FOREIGN KEY (`MUTATION_EVENT_ID`) REFERENCES `mutation_event` (`MUTATION_EVENT_ID`),
    FOREIGN KEY (`GENETIC_PROFILE_ID`) REFERENCES `genetic_profile` (`GENETIC_PROFILE_ID`) ON DELETE CASCADE,
    FOREIGN KEY (`SAMPLE_ID`) REFERENCES `sample` (`INTERNAL_ID`) ON DELETE CASCADE
);
UPDATE `info` SET `DB_SCHEMA_VERSION`="2.12.6";

##version: 2.12.7
CREATE TABLE `alteration_driver_annotation` (
  `ALTERATION_EVENT_ID` int(255) NOT NULL,
  `GENETIC_PROFILE_ID` int(11) NOT NULL,
  `SAMPLE_ID` int(11) NOT NULL,
  `DRIVER_FILTER` VARCHAR(20),
  `DRIVER_FILTER_ANNOTATION` VARCHAR(80),
  `DRIVER_TIERS_FILTER` VARCHAR(50),
  `DRIVER_TIERS_FILTER_ANNOTATION` VARCHAR(80),
  PRIMARY KEY (`ALTERATION_EVENT_ID`, `GENETIC_PROFILE_ID`, `SAMPLE_ID`),
  FOREIGN KEY (`GENETIC_PROFILE_ID`) REFERENCES `genetic_profile` (`GENETIC_PROFILE_ID`) ON DELETE CASCADE,
  FOREIGN KEY (`SAMPLE_ID`) REFERENCES `sample` (`INTERNAL_ID`) ON DELETE CASCADE
) COMMENT='Alteration driver annotation';
insert into `alteration_driver_annotation`
select `INTERNAL_ID`, `GENETIC_PROFILE_ID`, `SAMPLE_ID`, `DRIVER_FILTER`, `DRIVER_FILTER_ANNOTATION`, `DRIVER_TIERS_FILTER`, `DRIVER_TIERS_FILTER_ANNOTATION` from `structural_variant`
where `DRIVER_FILTER` is not null and `DRIVER_FILTER` != 'NA' and `DRIVER_FILTER` != ''
or `DRIVER_FILTER_ANNOTATION` is not null and `DRIVER_FILTER_ANNOTATION` != 'NA' and `DRIVER_FILTER_ANNOTATION` != ''
or `DRIVER_TIERS_FILTER` is not null and `DRIVER_TIERS_FILTER` != 'NA' and `DRIVER_TIERS_FILTER` != ''
or `DRIVER_TIERS_FILTER_ANNOTATION` is not null and `DRIVER_TIERS_FILTER_ANNOTATION` != 'NA' and `DRIVER_TIERS_FILTER_ANNOTATION` != '';
alter table `structural_variant`
drop column `DRIVER_FILTER`,
drop column `DRIVER_FILTER_ANNOTATION`,
drop column `DRIVER_TIERS_FILTER`,
drop column `DRIVER_TIERS_FILTER_ANNOTATION`;
insert into `alteration_driver_annotation`
select `MUTATION_EVENT_ID`, `GENETIC_PROFILE_ID`, `SAMPLE_ID`, `DRIVER_FILTER`, `DRIVER_FILTER_ANNOTATION`, `DRIVER_TIERS_FILTER`, `DRIVER_TIERS_FILTER_ANNOTATION` from `mutation`
where `DRIVER_FILTER` is not null and `DRIVER_FILTER` != 'NA' and `DRIVER_FILTER` != ''
or `DRIVER_FILTER_ANNOTATION` is not null and `DRIVER_FILTER_ANNOTATION` != 'NA' and `DRIVER_FILTER_ANNOTATION` != ''
or `DRIVER_TIERS_FILTER` is not null and `DRIVER_TIERS_FILTER` != 'NA' and `DRIVER_TIERS_FILTER` != ''
or `DRIVER_TIERS_FILTER_ANNOTATION` is not null and `DRIVER_TIERS_FILTER_ANNOTATION` != 'NA' and `DRIVER_TIERS_FILTER_ANNOTATION` != '';
alter table `mutation`
drop column `DRIVER_FILTER`,
drop column `DRIVER_FILTER_ANNOTATION`,
drop column `DRIVER_TIERS_FILTER`,
drop column `DRIVER_TIERS_FILTER_ANNOTATION`;
UPDATE `info` SET `DB_SCHEMA_VERSION`="2.12.7";

##version: 2.12.8
CREATE INDEX idx_mutation_type ON mutation_event (`MUTATION_TYPE`);
CREATE INDEX idx_cna_type ON cna_event (`ALTERATION`);                                                        
CREATE INDEX idx_driver_filter ON alteration_driver_annotation (`DRIVER_FILTER`);
CREATE INDEX idx_driver_tiers_filter ON alteration_driver_annotation (`DRIVER_TIERS_FILTER`);
UPDATE `info` SET `DB_SCHEMA_VERSION`="2.12.8";

##version: 2.12.9
-- changes for 3 issues 7820 6375 and 3088
-- WARNING: this will drop column SHORT_NAME from table CANCER_STUDY
-- WARNING: this will drop column TYPE_OF_CANCER_ID from table sample
-- the foreign key constraint on TYPE_OF_CANCER_ID in the sample table is removed with the migrate_db.py script. This is because the name can be either sample_ibfk_1  or sample_ibfk_2
-- WARNING: this will drop column CLINICAL_TRIAL_KEYWORDS from table type_of_cancer
ALTER TABLE `sample` DROP COLUMN `TYPE_OF_CANCER_ID`;
ALTER TABLE `type_of_cancer` DROP COLUMN `CLINICAL_TRIAL_KEYWORDS`;
ALTER TABLE `cancer_study` DROP COLUMN `SHORT_NAME`;
UPDATE `info` SET `DB_SCHEMA_VERSION`="2.12.9";

##version: 2.12.10
-- all previous genetic_profile will be considered as sample level data
-- so set 0 (false) as default value for PATIENT_LEVEL field
ALTER TABLE `genetic_profile` ADD COLUMN `PATIENT_LEVEL` boolean DEFAULT 0;
UPDATE `info` SET `DB_SCHEMA_VERSION`="2.12.10";

<<<<<<< HEAD
##version: 2.12.12
DROP TABLE IF EXISTS `pdb_uniprot_residue_mapping`;
DROP TABLE IF EXISTS `pdb_uniprot_alignment`;

-- real DB version to be set when PR is merged to main
DROP TABLE IF EXISTS `protein_array_data`;
DROP TABLE IF EXISTS `protein_array_target`;
DROP TABLE IF EXISTS `protein_array_info`;
DROP TABLE IF EXISTS `protein_array_cancer_study`;
-- version number will be set when migrating database changes
DROP TABLE `sanger_cancer_census`;

-- dropping table uniprot_id_mapping
DROP TABLE IF EXISTS `uniprot_id_mapping`;

DROP TABLE IF EXISTS `pfam_graphics`;

DROP TABLE IF EXISTS `text_cache`;

DROP TABLE IF EXISTS `drug_interaction`;
DROP TABLE IF EXISTS `drug`;

-- removing table interaction
DROP TABLE IF EXISTS `interaction`;
UPDATE `info` SET `DB_SCHEMA_VERSION`="2.12.12";
=======
##version: 2.12.11
-- changes for issue 9257
ALTER TABLE `reference_genome_gene` DROP COLUMN `EXONIC_LENGTH`;
UPDATE `info` SET `DB_SCHEMA_VERSION`="2.12.11";
>>>>>>> a5257bb4
<|MERGE_RESOLUTION|>--- conflicted
+++ resolved
@@ -954,8 +954,6 @@
 ALTER TABLE `genetic_profile` ADD COLUMN `PATIENT_LEVEL` boolean DEFAULT 0;
 UPDATE `info` SET `DB_SCHEMA_VERSION`="2.12.10";
 
-<<<<<<< HEAD
-##version: 2.12.12
 DROP TABLE IF EXISTS `pdb_uniprot_residue_mapping`;
 DROP TABLE IF EXISTS `pdb_uniprot_alignment`;
 
@@ -979,10 +977,7 @@
 
 -- removing table interaction
 DROP TABLE IF EXISTS `interaction`;
-UPDATE `info` SET `DB_SCHEMA_VERSION`="2.12.12";
-=======
 ##version: 2.12.11
 -- changes for issue 9257
 ALTER TABLE `reference_genome_gene` DROP COLUMN `EXONIC_LENGTH`;
-UPDATE `info` SET `DB_SCHEMA_VERSION`="2.12.11";
->>>>>>> a5257bb4
+UPDATE `info` SET `DB_SCHEMA_VERSION`="2.12.12";