package org.cbioportal;

import org.cbioportal.web.util.InvolvedCancerStudyExtractorInterceptor;
import org.springframework.context.annotation.Bean;
import org.springframework.context.annotation.Configuration;
import org.springframework.web.servlet.HandlerInterceptor;
import org.springframework.web.servlet.config.annotation.InterceptorRegistry;
import org.springframework.web.servlet.config.annotation.ResourceHandlerRegistry;
import org.springframework.web.servlet.config.annotation.ViewControllerRegistry;
import org.springframework.web.servlet.config.annotation.WebMvcConfigurer;

// TODO Consider creating separate DispatcherServlets as in the original web.xml
// See: https://stackoverflow.com/a/30686733/11651683
@Configuration
//@EnableAspectJAutoProxy // TODO no idea what this does; is this logging aspect still useful?
public class WebAppConfig implements WebMvcConfigurer {

    private static final String SINGLE_PAGE_APP_ROOT = "forward:/";

    @Override
    public void addResourceHandlers(ResourceHandlerRegistry registry) {
        registry.addResourceHandler("/images/**").addResourceLocations("classpath:/webapp/images/");
        registry.addResourceHandler("/reactapp/**").addResourceLocations("classpath:/reactapp/");
        registry.addResourceHandler("/js/**").addResourceLocations("classpath:/js/");
    }

    @Override
    public void addViewControllers(ViewControllerRegistry registry) {
        registry.addRedirectViewController("/api", "/swagger-ui.html");
        
        
        // Redirects for single page app
        registry.addViewController("/results/*").setViewName(SINGLE_PAGE_APP_ROOT);
        registry.addViewController("/results**").setViewName(SINGLE_PAGE_APP_ROOT);
        registry.addViewController("/patient/*").setViewName(SINGLE_PAGE_APP_ROOT);
        registry.addViewController("/patient**").setViewName(SINGLE_PAGE_APP_ROOT);
        registry.addViewController("/study/*").setViewName(SINGLE_PAGE_APP_ROOT);
        registry.addViewController("/study").setViewName(SINGLE_PAGE_APP_ROOT);
        registry.addViewController("/mutation_mapper/*").setViewName(SINGLE_PAGE_APP_ROOT);
        registry.addViewController("/mutation_mapper").setViewName(SINGLE_PAGE_APP_ROOT);
        registry.addViewController("/index.do/*").setViewName(SINGLE_PAGE_APP_ROOT);
        registry.addViewController("/case.do/*").setViewName(SINGLE_PAGE_APP_ROOT);
        registry.addViewController("/loading/*").setViewName(SINGLE_PAGE_APP_ROOT);
        registry.addViewController("/comparison").setViewName(SINGLE_PAGE_APP_ROOT);
        registry.addViewController("/comparison/*").setViewName(SINGLE_PAGE_APP_ROOT);
        registry.addViewController("/restore").setViewName(SINGLE_PAGE_APP_ROOT);
        registry.addViewController("/index.do**").setViewName(SINGLE_PAGE_APP_ROOT);
        registry.addViewController("/oncoprinter**").setViewName(SINGLE_PAGE_APP_ROOT);
        registry.addViewController("/encodedRedirect").setViewName(SINGLE_PAGE_APP_ROOT);
        registry.addViewController("/datasets**").setViewName(SINGLE_PAGE_APP_ROOT);
<<<<<<< HEAD
        registry.addViewController("/ln**").setViewName(SINGLE_PAGE_APP_ROOT);

=======
        registry.addRedirectViewController("/installations", "https://installationmap.netlify.app/");
>>>>>>> e0b7fa8e
    }
    
    @Bean
    public HandlerInterceptor involvedCancerStudyExtractorInterceptor() {
        return new InvolvedCancerStudyExtractorInterceptor();
    }

    @Override
    public void addInterceptors(InterceptorRegistry registry) {
        registry.addInterceptor(involvedCancerStudyExtractorInterceptor());
    }
    
}<|MERGE_RESOLUTION|>--- conflicted
+++ resolved
@@ -48,12 +48,8 @@
         registry.addViewController("/oncoprinter**").setViewName(SINGLE_PAGE_APP_ROOT);
         registry.addViewController("/encodedRedirect").setViewName(SINGLE_PAGE_APP_ROOT);
         registry.addViewController("/datasets**").setViewName(SINGLE_PAGE_APP_ROOT);
-<<<<<<< HEAD
         registry.addViewController("/ln**").setViewName(SINGLE_PAGE_APP_ROOT);
-
-=======
         registry.addRedirectViewController("/installations", "https://installationmap.netlify.app/");
->>>>>>> e0b7fa8e
     }
     
     @Bean
