package org.cbioportal.service.impl;

public class BaseServiceImplTest {

    public static final String PROJECTION = "projection";
    public static final Integer PAGE_SIZE = 1000;
    public static final Integer PAGE_NUMBER = 0;
    public static final String SORT = "sort";
    public static final String DIRECTION = "direction";
    public static final String STUDY_ID = "study_id";
    public static final String MOLECULAR_PROFILE_ID = "molecular_profile_id";
    public static final String SAMPLE_ID1 = "sample_id1";
    public static final String SAMPLE_ID2 = "sample_id2";
    public static final String SAMPLE_ID3 = "sample_id3";
    public static final String PATIENT_ID_1 = "patient_id1";
    public static final String PATIENT_ID_2 = "patient_id2";
    public static final String PATIENT_ID_3 = "patient_id3";
    public static final String CLINICAL_ATTRIBUTE_ID = "attributeId";
    public static final String CANCER_TYPE_ID = "cancer_type_id";
    public static final String CLINICAL_DATA_TYPE = "clinical_data_type";
    public static final Integer ENTREZ_GENE_ID_1 = 1;
    public static final Integer ENTREZ_GENE_ID_2 = 2;
<<<<<<< HEAD
=======
    public static final Integer ENTREZ_GENE_ID_3 = 3;
>>>>>>> 3e0ab11c
    public static final String GENESET_ID1 = "geneset_id1";
    public static final String GENESET_ID2 = "geneset_id2";
    public static final String HUGO_GENE_SYMBOL = "hugo_gene_symbol";
    public static final String SAMPLE_LIST_ID = "sample_list_id";
    public static final String ALIAS = "alias";
    public static final String GENE_ID_TYPE = "gene_id_type";
    public static final String KEYWORD = "keyword";
    public static final Long GISTIC_ROI_ID = 1L;
    public static final Integer CLINICAL_EVENT_ID = 1;
    public static final Integer PROTEIN_POS_START = 1;
    public static final Integer PROTEIN_POS_END = 2;
    public static final String GENE_PANEL_ID = "gene_panel_id";
    public static final Integer SAMPLE_INTERNAL_ID = 1;
}<|MERGE_RESOLUTION|>--- conflicted
+++ resolved
@@ -20,10 +20,7 @@
     public static final String CLINICAL_DATA_TYPE = "clinical_data_type";
     public static final Integer ENTREZ_GENE_ID_1 = 1;
     public static final Integer ENTREZ_GENE_ID_2 = 2;
-<<<<<<< HEAD
-=======
     public static final Integer ENTREZ_GENE_ID_3 = 3;
->>>>>>> 3e0ab11c
     public static final String GENESET_ID1 = "geneset_id1";
     public static final String GENESET_ID2 = "geneset_id2";
     public static final String HUGO_GENE_SYMBOL = "hugo_gene_symbol";
