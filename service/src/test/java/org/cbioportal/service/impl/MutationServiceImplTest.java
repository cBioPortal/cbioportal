package org.cbioportal.service.impl;

import org.cbioportal.model.*;
import org.cbioportal.model.meta.MutationMeta;
import org.cbioportal.persistence.MutationRepository;
import org.cbioportal.persistence.SampleListRepository;
import org.cbioportal.persistence.mybatis.util.OffsetCalculator;
import org.cbioportal.service.GenePanelService;
import org.cbioportal.service.MolecularProfileService;
import org.cbioportal.service.exception.MolecularProfileNotFoundException;
import org.cbioportal.service.util.ChromosomeCalculator;
import org.junit.Assert;
import org.junit.Test;
import org.junit.runner.RunWith;
import org.mockito.InjectMocks;
import org.mockito.Mock;
import org.mockito.Mockito;
import org.mockito.runners.MockitoJUnitRunner;

import java.util.ArrayList;
import java.util.Arrays;
import java.util.List;

@RunWith(MockitoJUnitRunner.class)
public class MutationServiceImplTest extends BaseServiceImplTest {

    @InjectMocks
    private MutationServiceImpl mutationService;
    
    @Mock
    private MutationRepository mutationRepository;
    @Mock
    private MolecularProfileService molecularProfileService;
    @Mock
    private ChromosomeCalculator chromosomeCalculator;
    @Mock
    private SampleListRepository sampleListRepository;
    @Mock
    private GenePanelService genePanelService;
    @Mock
    private OffsetCalculator offsetCalculator;
    
    @Test
    public void getMutationsInMolecularProfileBySampleListId() throws Exception {
        
        MolecularProfile molecularProfile = new MolecularProfile();
        molecularProfile.setMolecularAlterationType(MolecularProfile.MolecularAlterationType.MUTATION_EXTENDED);
        Mockito.when(molecularProfileService.getMolecularProfile(MOLECULAR_PROFILE_ID)).thenReturn(molecularProfile);

        List<Mutation> expectedMutationList = new ArrayList<>();
        Mutation mutation = new Mutation();
        Gene gene = new Gene();
        mutation.setGene(gene);
        expectedMutationList.add(mutation);

        Mockito.when(mutationRepository.getMutationsInMolecularProfileBySampleListId(MOLECULAR_PROFILE_ID, 
            SAMPLE_LIST_ID, Arrays.asList(ENTREZ_GENE_ID_1), null, PROJECTION, PAGE_SIZE, PAGE_NUMBER, SORT, DIRECTION))
            .thenReturn(expectedMutationList);
        
        Mockito.when(sampleListRepository.getAllSampleIdsInSampleList(SAMPLE_LIST_ID)).thenReturn(Arrays.asList(SAMPLE_ID1));
        Mockito.doAnswer(invocationOnMock -> {
            ((Gene) invocationOnMock.getArguments()[0]).setChromosome("19");
            return null;
        }).when(chromosomeCalculator).setChromosome(gene);
        
        List<Mutation> result = mutationService.getMutationsInMolecularProfileBySampleListId(MOLECULAR_PROFILE_ID, 
<<<<<<< HEAD
            SAMPLE_LIST_ID, Arrays.asList(ENTREZ_GENE_ID_1), null, PROJECTION, PAGE_SIZE, PAGE_NUMBER, SORT, DIRECTION);
=======
            SAMPLE_LIST_ID, Arrays.asList(ENTREZ_GENE_ID_1), null, null, PROJECTION, PAGE_SIZE, PAGE_NUMBER, SORT, DIRECTION);
>>>>>>> b8d33cce

        Assert.assertEquals(expectedMutationList, result);
        Assert.assertEquals("19", result.get(0).getGene().getChromosome());
    }

    @Test
    public void getMutationsInMolecularProfileBySampleListIdIncludeNonMutated() throws Exception {
        
        MolecularProfile molecularProfile = new MolecularProfile();
        molecularProfile.setMolecularAlterationType(MolecularProfile.MolecularAlterationType.MUTATION_EXTENDED);
        Mockito.when(molecularProfileService.getMolecularProfile(MOLECULAR_PROFILE_ID)).thenReturn(molecularProfile);

        List<Mutation> expectedMutationList = new ArrayList<>();
        Mutation mutation = new Mutation();
        mutation.setMolecularProfileId(MOLECULAR_PROFILE_ID);
        mutation.setSampleId(SAMPLE_ID1);
        mutation.setEntrezGeneId(ENTREZ_GENE_ID_1);
        Gene gene = new Gene();
        mutation.setGene(gene);
        expectedMutationList.add(mutation);

        Mockito.when(mutationRepository.getMutationsInMolecularProfileBySampleListId(MOLECULAR_PROFILE_ID, 
            SAMPLE_LIST_ID, Arrays.asList(ENTREZ_GENE_ID_1, ENTREZ_GENE_ID_2), null, PROJECTION, PAGE_SIZE, 
            PAGE_NUMBER, SORT, DIRECTION)).thenReturn(expectedMutationList);
        
        Mockito.when(sampleListRepository.getAllSampleIdsInSampleList(SAMPLE_LIST_ID)).thenReturn(Arrays.asList(SAMPLE_ID1));
        Mockito.doAnswer(invocationOnMock -> {
            ((Gene) invocationOnMock.getArguments()[0]).setChromosome("19");
            return null;
        }).when(chromosomeCalculator).setChromosome(gene);

        List<GenePanelData> genePanelDataList = new ArrayList<>();
        GenePanelData genePanelData1 = new GenePanelData();
        genePanelData1.setMolecularProfileId(MOLECULAR_PROFILE_ID);
        genePanelData1.setSampleId(SAMPLE_ID1);
        genePanelData1.setEntrezGeneId(ENTREZ_GENE_ID_1);
        genePanelData1.setSequenced(true);
        genePanelDataList.add(genePanelData1);
        GenePanelData genePanelData2 = new GenePanelData();
        genePanelData2.setMolecularProfileId(MOLECULAR_PROFILE_ID);
        genePanelData2.setSampleId(SAMPLE_ID1);
        genePanelData2.setEntrezGeneId(ENTREZ_GENE_ID_2);
        genePanelData2.setSequenced(false);
        genePanelDataList.add(genePanelData2);
        GenePanelData genePanelData3 = new GenePanelData();
        genePanelData3.setMolecularProfileId(MOLECULAR_PROFILE_ID);
        genePanelData3.setSampleId(SAMPLE_ID1);
        genePanelData3.setEntrezGeneId(ENTREZ_GENE_ID_3);
        genePanelData3.setSequenced(true);
        genePanelDataList.add(genePanelData3);

        Mockito.when(genePanelService.fetchGenePanelDataInMultipleMolecularProfiles(Arrays.asList(MOLECULAR_PROFILE_ID), 
            Arrays.asList(SAMPLE_ID1), Arrays.asList(ENTREZ_GENE_ID_1, ENTREZ_GENE_ID_2))).thenReturn(genePanelDataList);
        
        Mockito.when(offsetCalculator.calculate(PAGE_SIZE, PAGE_NUMBER)).thenReturn(null);

        List<Mutation> result = mutationService.getMutationsInMolecularProfileBySampleListId(MOLECULAR_PROFILE_ID, 
            SAMPLE_LIST_ID, Arrays.asList(ENTREZ_GENE_ID_1, ENTREZ_GENE_ID_2), null, true, PROJECTION, PAGE_SIZE, 
            PAGE_NUMBER, SORT, DIRECTION);

        Assert.assertEquals(3, result.size());
        Mutation mutation1 = result.get(0);
        Assert.assertEquals(ENTREZ_GENE_ID_1, mutation1.getEntrezGeneId());
        Assert.assertTrue(mutation1.getSequenced());
        Assert.assertFalse(mutation1.getWildType());
        Mutation mutation2 = result.get(1);
        Assert.assertEquals(ENTREZ_GENE_ID_2, mutation2.getEntrezGeneId());
        Assert.assertFalse(mutation2.getSequenced());
        Assert.assertFalse(mutation2.getWildType());
        Mutation mutation3 = result.get(2);
        Assert.assertEquals(ENTREZ_GENE_ID_3, mutation3.getEntrezGeneId());
        Assert.assertTrue(mutation3.getSequenced());
        Assert.assertTrue(mutation3.getWildType());
    }

    @Test(expected = MolecularProfileNotFoundException.class)
    public void getMutationsInMolecularProfileBySampleListIdMolecularProfileNotFound() throws Exception {

        Mockito.when(molecularProfileService.getMolecularProfile(MOLECULAR_PROFILE_ID)).thenThrow(
            new MolecularProfileNotFoundException(MOLECULAR_PROFILE_ID));
        mutationService.getMutationsInMolecularProfileBySampleListId(MOLECULAR_PROFILE_ID, SAMPLE_LIST_ID, 
<<<<<<< HEAD
            Arrays.asList(ENTREZ_GENE_ID_1), null, PROJECTION, PAGE_SIZE, PAGE_NUMBER, SORT, DIRECTION);
=======
            Arrays.asList(ENTREZ_GENE_ID_1), null, null, PROJECTION, PAGE_SIZE, PAGE_NUMBER, SORT, DIRECTION);
>>>>>>> b8d33cce
    }

    @Test
    public void getMetaMutationsInMolecularProfileBySampleListId() throws Exception {

        MolecularProfile molecularProfile = new MolecularProfile();
        molecularProfile.setMolecularAlterationType(MolecularProfile.MolecularAlterationType.MUTATION_EXTENDED);
        Mockito.when(molecularProfileService.getMolecularProfile(MOLECULAR_PROFILE_ID)).thenReturn(molecularProfile);
        
        MutationMeta expectedMutationMeta = new MutationMeta();
        Mockito.when(mutationRepository.getMetaMutationsInMolecularProfileBySampleListId(MOLECULAR_PROFILE_ID,
            SAMPLE_LIST_ID, Arrays.asList(ENTREZ_GENE_ID_1))).thenReturn(expectedMutationMeta);
        MutationMeta result = mutationService.getMetaMutationsInMolecularProfileBySampleListId(MOLECULAR_PROFILE_ID, 
<<<<<<< HEAD
            SAMPLE_LIST_ID, Arrays.asList(ENTREZ_GENE_ID_1));
=======
            SAMPLE_LIST_ID, Arrays.asList(ENTREZ_GENE_ID_1), null);
>>>>>>> b8d33cce

        Assert.assertEquals(expectedMutationMeta, result);
    }

    @Test(expected = MolecularProfileNotFoundException.class)
    public void getMetaMutationsInMolecularProfileBySampleListIdMolecularProfileNotFound() throws Exception {
        
        Mockito.when(molecularProfileService.getMolecularProfile(MOLECULAR_PROFILE_ID)).thenThrow(
            new MolecularProfileNotFoundException(MOLECULAR_PROFILE_ID));
        mutationService.getMetaMutationsInMolecularProfileBySampleListId(MOLECULAR_PROFILE_ID, SAMPLE_LIST_ID, 
<<<<<<< HEAD
            Arrays.asList(ENTREZ_GENE_ID_1));
=======
            Arrays.asList(ENTREZ_GENE_ID_1), null);
>>>>>>> b8d33cce
    }

    @Test
    public void getMutationsInMultipleMolecularProfiles() throws Exception {

        List<Mutation> expectedMutationList = new ArrayList<>();
        Mutation mutation = new Mutation();
        Gene gene = new Gene();
        mutation.setGene(gene);
        expectedMutationList.add(mutation);

        Mockito.when(mutationRepository.getMutationsInMultipleMolecularProfiles(Arrays.asList(MOLECULAR_PROFILE_ID), 
            Arrays.asList(SAMPLE_ID1), Arrays.asList(ENTREZ_GENE_ID_1), PROJECTION, PAGE_SIZE, PAGE_NUMBER, SORT, 
            DIRECTION)).thenReturn(expectedMutationList);
        Mockito.doAnswer(invocationOnMock -> {
            ((Gene) invocationOnMock.getArguments()[0]).setChromosome("19");
            return null;
        }).when(chromosomeCalculator).setChromosome(gene);
        
        List<Mutation> result = mutationService.getMutationsInMultipleMolecularProfiles(
<<<<<<< HEAD
            Arrays.asList(MOLECULAR_PROFILE_ID), Arrays.asList(SAMPLE_ID1), Arrays.asList(ENTREZ_GENE_ID_1), PROJECTION, 
            PAGE_SIZE, PAGE_NUMBER, SORT, DIRECTION);
=======
            Arrays.asList(MOLECULAR_PROFILE_ID), Arrays.asList(SAMPLE_ID1), Arrays.asList(ENTREZ_GENE_ID_1), null, 
            PROJECTION, PAGE_SIZE, PAGE_NUMBER, SORT, DIRECTION);
>>>>>>> b8d33cce

        Assert.assertEquals(expectedMutationList, result);
        Assert.assertEquals("19", result.get(0).getGene().getChromosome());
    }

    @Test
    public void getMetaMutationsInMultipleMolecularProfiles() throws Exception {

        MutationMeta expectedMutationMeta = new MutationMeta();
        Mockito.when(mutationRepository.getMetaMutationsInMultipleMolecularProfiles(Arrays.asList(MOLECULAR_PROFILE_ID),
            Arrays.asList(SAMPLE_ID1), Arrays.asList(ENTREZ_GENE_ID_1))).thenReturn(expectedMutationMeta);
        MutationMeta result = mutationService.getMetaMutationsInMultipleMolecularProfiles(
<<<<<<< HEAD
            Arrays.asList(MOLECULAR_PROFILE_ID), Arrays.asList(SAMPLE_ID1), Arrays.asList(ENTREZ_GENE_ID_1));
=======
            Arrays.asList(MOLECULAR_PROFILE_ID), Arrays.asList(SAMPLE_ID1), Arrays.asList(ENTREZ_GENE_ID_1), null);
>>>>>>> b8d33cce

        Assert.assertEquals(expectedMutationMeta, result);
    }

    @Test
    public void fetchMutationsInMolecularProfile() throws Exception {

        MolecularProfile molecularProfile = new MolecularProfile();
        molecularProfile.setMolecularAlterationType(MolecularProfile.MolecularAlterationType.MUTATION_EXTENDED);
        Mockito.when(molecularProfileService.getMolecularProfile(MOLECULAR_PROFILE_ID)).thenReturn(molecularProfile);

        List<Mutation> expectedMutationList = new ArrayList<>();
        Mutation mutation = new Mutation();
        Gene gene = new Gene();
        mutation.setGene(gene);
        expectedMutationList.add(mutation);

        Mockito.when(mutationRepository.fetchMutationsInMolecularProfile(MOLECULAR_PROFILE_ID,
            Arrays.asList(SAMPLE_ID1), Arrays.asList(ENTREZ_GENE_ID_1), null, PROJECTION, PAGE_SIZE, PAGE_NUMBER, SORT, 
            DIRECTION)).thenReturn(expectedMutationList);
        Mockito.doAnswer(invocationOnMock -> {
            ((Gene) invocationOnMock.getArguments()[0]).setChromosome("19");
            return null;
        }).when(chromosomeCalculator).setChromosome(gene);

        List<Mutation> result = mutationService.fetchMutationsInMolecularProfile(MOLECULAR_PROFILE_ID, 
<<<<<<< HEAD
            Arrays.asList(SAMPLE_ID1), Arrays.asList(ENTREZ_GENE_ID_1), null, PROJECTION, PAGE_SIZE, PAGE_NUMBER, SORT,
=======
            Arrays.asList(SAMPLE_ID1), Arrays.asList(ENTREZ_GENE_ID_1), null, null, PROJECTION, PAGE_SIZE, PAGE_NUMBER, SORT,
>>>>>>> b8d33cce
            DIRECTION);

        Assert.assertEquals(expectedMutationList, result);
        Assert.assertEquals("19", result.get(0).getGene().getChromosome());
    }

    @Test(expected = MolecularProfileNotFoundException.class)
    public void fetchMutationsInMolecularProfileNotFound() throws Exception {
        
        Mockito.when(molecularProfileService.getMolecularProfile(MOLECULAR_PROFILE_ID)).thenThrow(
            new MolecularProfileNotFoundException(MOLECULAR_PROFILE_ID));
        mutationService.fetchMutationsInMolecularProfile(MOLECULAR_PROFILE_ID, Arrays.asList(SAMPLE_ID1),
<<<<<<< HEAD
            Arrays.asList(ENTREZ_GENE_ID_1), null, PROJECTION, PAGE_SIZE, PAGE_NUMBER, SORT, DIRECTION);
=======
            Arrays.asList(ENTREZ_GENE_ID_1), null, null, PROJECTION, PAGE_SIZE, PAGE_NUMBER, SORT, DIRECTION);
>>>>>>> b8d33cce
    }

    @Test
    public void fetchMetaMutationsInMolecularProfile() throws Exception {

        MolecularProfile molecularProfile = new MolecularProfile();
        molecularProfile.setMolecularAlterationType(MolecularProfile.MolecularAlterationType.MUTATION_EXTENDED);
        Mockito.when(molecularProfileService.getMolecularProfile(MOLECULAR_PROFILE_ID)).thenReturn(molecularProfile);

        MutationMeta expectedMutationMeta = new MutationMeta();
        Mockito.when(mutationRepository.fetchMetaMutationsInMolecularProfile(MOLECULAR_PROFILE_ID, 
            Arrays.asList(SAMPLE_ID1), Arrays.asList(ENTREZ_GENE_ID_1))).thenReturn(expectedMutationMeta);
        MutationMeta result = mutationService.fetchMetaMutationsInMolecularProfile(MOLECULAR_PROFILE_ID, 
<<<<<<< HEAD
            Arrays.asList(SAMPLE_ID1), Arrays.asList(ENTREZ_GENE_ID_1));
=======
            Arrays.asList(SAMPLE_ID1), Arrays.asList(ENTREZ_GENE_ID_1), null);
>>>>>>> b8d33cce

        Assert.assertEquals(expectedMutationMeta, result);
    }

    @Test(expected = MolecularProfileNotFoundException.class)
    public void fetchMetaMutationsInMolecularProfileNotFound() throws Exception {
        
        Mockito.when(molecularProfileService.getMolecularProfile(MOLECULAR_PROFILE_ID)).thenThrow(
            new MolecularProfileNotFoundException(MOLECULAR_PROFILE_ID));
        mutationService.fetchMetaMutationsInMolecularProfile(MOLECULAR_PROFILE_ID, Arrays.asList(SAMPLE_ID1),
<<<<<<< HEAD
            Arrays.asList(ENTREZ_GENE_ID_1));
=======
            Arrays.asList(ENTREZ_GENE_ID_1), null);
>>>>>>> b8d33cce
    }

    @Test
    public void getSampleCountByEntrezGeneIds() throws Exception {

        MolecularProfile molecularProfile = new MolecularProfile();
        molecularProfile.setMolecularAlterationType(MolecularProfile.MolecularAlterationType.MUTATION_EXTENDED);
        Mockito.when(molecularProfileService.getMolecularProfile(MOLECULAR_PROFILE_ID)).thenReturn(molecularProfile);

        List<MutationCountByGene> expectedMutationSampleCountByGeneList = new ArrayList<>();
        MutationCountByGene mutationSampleCountByGene = new MutationCountByGene();
        expectedMutationSampleCountByGeneList.add(mutationSampleCountByGene);
        
        Mockito.when(mutationRepository.getSampleCountByEntrezGeneIdsAndSampleIds(MOLECULAR_PROFILE_ID, null,
            Arrays.asList(ENTREZ_GENE_ID_1))).thenReturn(expectedMutationSampleCountByGeneList);
        
        List<MutationCountByGene> result = mutationService.getSampleCountByEntrezGeneIdsAndSampleIds(
            MOLECULAR_PROFILE_ID, null, Arrays.asList(ENTREZ_GENE_ID_1));
        
        Assert.assertEquals(expectedMutationSampleCountByGeneList, result);
    }

    @Test(expected = MolecularProfileNotFoundException.class)
    public void getSampleCountByEntrezGeneIdsMolecularProfileNotFound() throws Exception {
        
        Mockito.when(molecularProfileService.getMolecularProfile(MOLECULAR_PROFILE_ID)).thenThrow(
            new MolecularProfileNotFoundException(MOLECULAR_PROFILE_ID));
        mutationService.getSampleCountByEntrezGeneIdsAndSampleIds(MOLECULAR_PROFILE_ID, null,
            Arrays.asList(ENTREZ_GENE_ID_1));
    }

    @Test
    public void getPatientCountByEntrezGeneIds() throws Exception {

        MolecularProfile molecularProfile = new MolecularProfile();
        molecularProfile.setMolecularAlterationType(MolecularProfile.MolecularAlterationType.MUTATION_EXTENDED);
        Mockito.when(molecularProfileService.getMolecularProfile(MOLECULAR_PROFILE_ID)).thenReturn(molecularProfile);

        List<MutationCountByGene> expectedMutationPatientCountByGeneList = new ArrayList<>();
        MutationCountByGene mutationPatientCountByGene = new MutationCountByGene();
        expectedMutationPatientCountByGeneList.add(mutationPatientCountByGene);
        
        Mockito.when(mutationRepository.getPatientCountByEntrezGeneIdsAndSampleIds(MOLECULAR_PROFILE_ID, null,
            Arrays.asList(ENTREZ_GENE_ID_1))).thenReturn(expectedMutationPatientCountByGeneList);
        
        List<MutationCountByGene> result = mutationService.getPatientCountByEntrezGeneIdsAndSampleIds(
            MOLECULAR_PROFILE_ID, null, Arrays.asList(ENTREZ_GENE_ID_1));
        
        Assert.assertEquals(expectedMutationPatientCountByGeneList, result);
    }

    @Test(expected = MolecularProfileNotFoundException.class)
    public void getPatientCountByEntrezGeneIdsMolecularProfileNotFound() throws Exception {
        
        Mockito.when(molecularProfileService.getMolecularProfile(MOLECULAR_PROFILE_ID)).thenThrow(
            new MolecularProfileNotFoundException(MOLECULAR_PROFILE_ID));
        mutationService.getPatientCountByEntrezGeneIdsAndSampleIds(MOLECULAR_PROFILE_ID, null,
            Arrays.asList(ENTREZ_GENE_ID_1));
    }
    
    @Test
    public void getMutationCountsInMolecularProfileBySampleListId() throws Exception {

        MolecularProfile molecularProfile = new MolecularProfile();
        molecularProfile.setMolecularAlterationType(MolecularProfile.MolecularAlterationType.MUTATION_EXTENDED);
        Mockito.when(molecularProfileService.getMolecularProfile(MOLECULAR_PROFILE_ID)).thenReturn(molecularProfile);
        
        List<MutationCount> expectedMutationCountList = new ArrayList<>();
        MutationCount mutationCount = new MutationCount();
        expectedMutationCountList.add(mutationCount);
        
        Mockito.when(mutationRepository.getMutationCountsInMolecularProfileBySampleListId(MOLECULAR_PROFILE_ID, 
            SAMPLE_LIST_ID)).thenReturn(expectedMutationCountList);
        
        List<MutationCount> result = mutationService.getMutationCountsInMolecularProfileBySampleListId(
            MOLECULAR_PROFILE_ID, SAMPLE_LIST_ID);
        
        Assert.assertEquals(expectedMutationCountList, result);
    }

    @Test(expected = MolecularProfileNotFoundException.class)
    public void getMutationCountsInMolecularProfileBySampleListIdMolecularProfileNotFound() throws Exception {

        Mockito.when(molecularProfileService.getMolecularProfile(MOLECULAR_PROFILE_ID)).thenThrow(
            new MolecularProfileNotFoundException(MOLECULAR_PROFILE_ID));
        mutationService.getMutationCountsInMolecularProfileBySampleListId(MOLECULAR_PROFILE_ID, SAMPLE_LIST_ID);
    }

    @Test
    public void fetchMutationCountsInMolecularProfile() throws Exception {

        MolecularProfile molecularProfile = new MolecularProfile();
        molecularProfile.setMolecularAlterationType(MolecularProfile.MolecularAlterationType.MUTATION_EXTENDED);
        Mockito.when(molecularProfileService.getMolecularProfile(MOLECULAR_PROFILE_ID)).thenReturn(molecularProfile);

        List<MutationCount> expectedMutationCountList = new ArrayList<>();
        MutationCount mutationCount = new MutationCount();
        expectedMutationCountList.add(mutationCount);

        Mockito.when(mutationRepository.fetchMutationCountsInMolecularProfile(MOLECULAR_PROFILE_ID,
            Arrays.asList(SAMPLE_LIST_ID))).thenReturn(expectedMutationCountList);

        List<MutationCount> result = mutationService.fetchMutationCountsInMolecularProfile(MOLECULAR_PROFILE_ID,
            Arrays.asList(SAMPLE_LIST_ID));

        Assert.assertEquals(expectedMutationCountList, result);
    }

    @Test(expected = MolecularProfileNotFoundException.class)
    public void fetchMutationCountsInMolecularProfileNotFound() throws Exception {
        
        Mockito.when(molecularProfileService.getMolecularProfile(MOLECULAR_PROFILE_ID)).thenThrow(
            new MolecularProfileNotFoundException(MOLECULAR_PROFILE_ID));
        mutationService.fetchMutationCountsInMolecularProfile(MOLECULAR_PROFILE_ID, Arrays.asList(SAMPLE_LIST_ID));
    }

    @Test
    public void fetchMutationCountsByPosition() throws Exception {

        MutationCountByPosition expectedMutationCountByPosition = new MutationCountByPosition();
        Mockito.when(mutationRepository.getMutationCountByPosition(ENTREZ_GENE_ID_1,
            PROTEIN_POS_START, PROTEIN_POS_END)).thenReturn(expectedMutationCountByPosition);
        
        List<MutationCountByPosition> result = mutationService.fetchMutationCountsByPosition(
            Arrays.asList(ENTREZ_GENE_ID_1), Arrays.asList(PROTEIN_POS_START), Arrays.asList(PROTEIN_POS_END));
        
        Assert.assertEquals(1, result.size());
        Assert.assertEquals(expectedMutationCountByPosition, result.get(0));
    }
}<|MERGE_RESOLUTION|>--- conflicted
+++ resolved
@@ -64,11 +64,7 @@
         }).when(chromosomeCalculator).setChromosome(gene);
         
         List<Mutation> result = mutationService.getMutationsInMolecularProfileBySampleListId(MOLECULAR_PROFILE_ID, 
-<<<<<<< HEAD
-            SAMPLE_LIST_ID, Arrays.asList(ENTREZ_GENE_ID_1), null, PROJECTION, PAGE_SIZE, PAGE_NUMBER, SORT, DIRECTION);
-=======
             SAMPLE_LIST_ID, Arrays.asList(ENTREZ_GENE_ID_1), null, null, PROJECTION, PAGE_SIZE, PAGE_NUMBER, SORT, DIRECTION);
->>>>>>> b8d33cce
 
         Assert.assertEquals(expectedMutationList, result);
         Assert.assertEquals("19", result.get(0).getGene().getChromosome());
@@ -150,11 +146,7 @@
         Mockito.when(molecularProfileService.getMolecularProfile(MOLECULAR_PROFILE_ID)).thenThrow(
             new MolecularProfileNotFoundException(MOLECULAR_PROFILE_ID));
         mutationService.getMutationsInMolecularProfileBySampleListId(MOLECULAR_PROFILE_ID, SAMPLE_LIST_ID, 
-<<<<<<< HEAD
-            Arrays.asList(ENTREZ_GENE_ID_1), null, PROJECTION, PAGE_SIZE, PAGE_NUMBER, SORT, DIRECTION);
-=======
             Arrays.asList(ENTREZ_GENE_ID_1), null, null, PROJECTION, PAGE_SIZE, PAGE_NUMBER, SORT, DIRECTION);
->>>>>>> b8d33cce
     }
 
     @Test
@@ -168,11 +160,7 @@
         Mockito.when(mutationRepository.getMetaMutationsInMolecularProfileBySampleListId(MOLECULAR_PROFILE_ID,
             SAMPLE_LIST_ID, Arrays.asList(ENTREZ_GENE_ID_1))).thenReturn(expectedMutationMeta);
         MutationMeta result = mutationService.getMetaMutationsInMolecularProfileBySampleListId(MOLECULAR_PROFILE_ID, 
-<<<<<<< HEAD
-            SAMPLE_LIST_ID, Arrays.asList(ENTREZ_GENE_ID_1));
-=======
             SAMPLE_LIST_ID, Arrays.asList(ENTREZ_GENE_ID_1), null);
->>>>>>> b8d33cce
 
         Assert.assertEquals(expectedMutationMeta, result);
     }
@@ -183,11 +171,7 @@
         Mockito.when(molecularProfileService.getMolecularProfile(MOLECULAR_PROFILE_ID)).thenThrow(
             new MolecularProfileNotFoundException(MOLECULAR_PROFILE_ID));
         mutationService.getMetaMutationsInMolecularProfileBySampleListId(MOLECULAR_PROFILE_ID, SAMPLE_LIST_ID, 
-<<<<<<< HEAD
-            Arrays.asList(ENTREZ_GENE_ID_1));
-=======
             Arrays.asList(ENTREZ_GENE_ID_1), null);
->>>>>>> b8d33cce
     }
 
     @Test
@@ -208,13 +192,8 @@
         }).when(chromosomeCalculator).setChromosome(gene);
         
         List<Mutation> result = mutationService.getMutationsInMultipleMolecularProfiles(
-<<<<<<< HEAD
-            Arrays.asList(MOLECULAR_PROFILE_ID), Arrays.asList(SAMPLE_ID1), Arrays.asList(ENTREZ_GENE_ID_1), PROJECTION, 
-            PAGE_SIZE, PAGE_NUMBER, SORT, DIRECTION);
-=======
             Arrays.asList(MOLECULAR_PROFILE_ID), Arrays.asList(SAMPLE_ID1), Arrays.asList(ENTREZ_GENE_ID_1), null, 
             PROJECTION, PAGE_SIZE, PAGE_NUMBER, SORT, DIRECTION);
->>>>>>> b8d33cce
 
         Assert.assertEquals(expectedMutationList, result);
         Assert.assertEquals("19", result.get(0).getGene().getChromosome());
@@ -227,11 +206,7 @@
         Mockito.when(mutationRepository.getMetaMutationsInMultipleMolecularProfiles(Arrays.asList(MOLECULAR_PROFILE_ID),
             Arrays.asList(SAMPLE_ID1), Arrays.asList(ENTREZ_GENE_ID_1))).thenReturn(expectedMutationMeta);
         MutationMeta result = mutationService.getMetaMutationsInMultipleMolecularProfiles(
-<<<<<<< HEAD
-            Arrays.asList(MOLECULAR_PROFILE_ID), Arrays.asList(SAMPLE_ID1), Arrays.asList(ENTREZ_GENE_ID_1));
-=======
             Arrays.asList(MOLECULAR_PROFILE_ID), Arrays.asList(SAMPLE_ID1), Arrays.asList(ENTREZ_GENE_ID_1), null);
->>>>>>> b8d33cce
 
         Assert.assertEquals(expectedMutationMeta, result);
     }
@@ -258,11 +233,7 @@
         }).when(chromosomeCalculator).setChromosome(gene);
 
         List<Mutation> result = mutationService.fetchMutationsInMolecularProfile(MOLECULAR_PROFILE_ID, 
-<<<<<<< HEAD
-            Arrays.asList(SAMPLE_ID1), Arrays.asList(ENTREZ_GENE_ID_1), null, PROJECTION, PAGE_SIZE, PAGE_NUMBER, SORT,
-=======
             Arrays.asList(SAMPLE_ID1), Arrays.asList(ENTREZ_GENE_ID_1), null, null, PROJECTION, PAGE_SIZE, PAGE_NUMBER, SORT,
->>>>>>> b8d33cce
             DIRECTION);
 
         Assert.assertEquals(expectedMutationList, result);
@@ -275,11 +246,7 @@
         Mockito.when(molecularProfileService.getMolecularProfile(MOLECULAR_PROFILE_ID)).thenThrow(
             new MolecularProfileNotFoundException(MOLECULAR_PROFILE_ID));
         mutationService.fetchMutationsInMolecularProfile(MOLECULAR_PROFILE_ID, Arrays.asList(SAMPLE_ID1),
-<<<<<<< HEAD
-            Arrays.asList(ENTREZ_GENE_ID_1), null, PROJECTION, PAGE_SIZE, PAGE_NUMBER, SORT, DIRECTION);
-=======
             Arrays.asList(ENTREZ_GENE_ID_1), null, null, PROJECTION, PAGE_SIZE, PAGE_NUMBER, SORT, DIRECTION);
->>>>>>> b8d33cce
     }
 
     @Test
@@ -293,11 +260,7 @@
         Mockito.when(mutationRepository.fetchMetaMutationsInMolecularProfile(MOLECULAR_PROFILE_ID, 
             Arrays.asList(SAMPLE_ID1), Arrays.asList(ENTREZ_GENE_ID_1))).thenReturn(expectedMutationMeta);
         MutationMeta result = mutationService.fetchMetaMutationsInMolecularProfile(MOLECULAR_PROFILE_ID, 
-<<<<<<< HEAD
-            Arrays.asList(SAMPLE_ID1), Arrays.asList(ENTREZ_GENE_ID_1));
-=======
             Arrays.asList(SAMPLE_ID1), Arrays.asList(ENTREZ_GENE_ID_1), null);
->>>>>>> b8d33cce
 
         Assert.assertEquals(expectedMutationMeta, result);
     }
@@ -308,11 +271,7 @@
         Mockito.when(molecularProfileService.getMolecularProfile(MOLECULAR_PROFILE_ID)).thenThrow(
             new MolecularProfileNotFoundException(MOLECULAR_PROFILE_ID));
         mutationService.fetchMetaMutationsInMolecularProfile(MOLECULAR_PROFILE_ID, Arrays.asList(SAMPLE_ID1),
-<<<<<<< HEAD
-            Arrays.asList(ENTREZ_GENE_ID_1));
-=======
             Arrays.asList(ENTREZ_GENE_ID_1), null);
->>>>>>> b8d33cce
     }
 
     @Test
