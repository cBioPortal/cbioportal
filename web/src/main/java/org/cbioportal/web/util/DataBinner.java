package org.cbioportal.web.util;

import com.google.common.collect.Range;
import org.apache.commons.lang3.math.NumberUtils;
import org.cbioportal.model.Binnable;
import org.cbioportal.model.ClinicalData;
import org.cbioportal.model.ClinicalData;
import org.cbioportal.model.DataBin;
import org.cbioportal.webparam.BinsGeneratorConfig;
import org.cbioportal.webparam.ClinicalDataBinFilter;
import org.cbioportal.webparam.ClinicalDataType;
import org.cbioportal.webparam.DataBinFilter;
import org.springframework.beans.factory.annotation.Autowired;
import org.springframework.stereotype.Component;

import java.math.BigDecimal;
import java.util.*;
import java.util.function.Predicate;
import java.util.stream.Collectors;
import java.util.stream.Stream;

@Component
public class DataBinner {
    private static final Integer DEFAULT_DISTINCT_VALUE_THRESHOLD = 10;

    @Autowired
    private DataBinHelper dataBinHelper;
    @Autowired
    private DiscreteDataBinner discreteDataBinner;
    @Autowired
    private LinearDataBinner linearDataBinner;
    @Autowired
    private ScientificSmallDataBinner scientificSmallDataBinner;
    @Autowired
    private LogScaleDataBinner logScaleDataBinner;

    public <T extends DataBinFilter> List<DataBin> calculateClinicalDataBins(T dataBinFilter,
<<<<<<< HEAD
        ClinicalDataType clinicalDataType,
        List<Binnable> filteredClinicalData,
        List<Binnable> unfilteredClinicalData,
        List<String> filteredIds,
                                                   List<String> unfilteredIds) {
=======
                                                                             ClinicalDataType clinicalDataType,
                                                                             List<ClinicalData> filteredClinicalData,
                                                                             List<ClinicalData> unfilteredClinicalData,
                                                                             List<String> filteredIds,
                                                                             List<String> unfilteredIds) {
>>>>>>> 4be9db44
        // calculate data bins for unfiltered clinical data
        List<DataBin> dataBins = calculateDataBins(
            dataBinFilter, clinicalDataType, unfilteredClinicalData, unfilteredIds);

        // recount
        return recalcBinCount(dataBins, clinicalDataType, filteredClinicalData, filteredIds);
    }

    public List<DataBin> recalcBinCount(List<DataBin> dataBins,
                                        ClinicalDataType clinicalDataType,
                                        List<Binnable> clinicalData,
                                        List<String> ids) {
        List<BigDecimal> numericalValues = clinicalData == null ?
            Collections.emptyList() : filterNumericalValues(clinicalData);
        List<String> nonNumericalValues = clinicalData == null ?
            Collections.emptyList() : filterNonNumericalValues(clinicalData);
        List<Range<BigDecimal>> ranges = clinicalData == null ?
            Collections.emptyList() : filterSpecialRanges(clinicalData);

        for (DataBin dataBin : dataBins) {
            // reset count
            dataBin.setCount(0);

            // calculate range
            Range<BigDecimal> range = dataBinHelper.calcRange(dataBin);

            if (range != null) {
                for (BigDecimal value : numericalValues) {
                    if (range.contains(value)) {
                        dataBin.setCount(dataBin.getCount() + 1);
                    }
                }

                for (Range<BigDecimal> r : ranges) {
                    if (range.encloses(r)) {
                        dataBin.setCount(dataBin.getCount() + 1);
                    }
                }
            } else { // if no range then it means non numerical data bin
                for (String value : nonNumericalValues) {
                    if (value.equalsIgnoreCase(dataBin.getSpecialValue())) {
                        dataBin.setCount(dataBin.getCount() + 1);
                    }
                }
            }
            if ("NA".equalsIgnoreCase(dataBin.getSpecialValue())) {
                dataBin.setCount(countNAs(clinicalData, clinicalDataType, ids).intValue());
            }
        }

        return dataBins;
    }

    public <T extends DataBinFilter> List<DataBin> calculateDataBins(
        T dataBinFilter,
        ClinicalDataType clinicalDataType,
        List<Binnable> clinicalData,
        List<String> ids
    ) {
        return calculateDataBins(
            dataBinFilter,
            clinicalDataType,
            clinicalData,
            ids,
            DEFAULT_DISTINCT_VALUE_THRESHOLD
        );
    }

    public <T extends DataBinFilter> List<DataBin> calculateDataBins(
        T dataBinFilter,
        ClinicalDataType clinicalDataType,
        List<Binnable> clinicalData,
        List<String> ids,
        Integer distinctValueThreshold
    ) {
        boolean numericalOnly = false;

        Range<BigDecimal> range = dataBinFilter.getStart() == null && dataBinFilter.getEnd() == null ?
            Range.all() : dataBinHelper.calcRange(dataBinFilter.getStart(), true, dataBinFilter.getEnd(), true);

        if (range.hasUpperBound()) {
            clinicalData = filterSmallerThanUpperBound(clinicalData, range.upperEndpoint());
            numericalOnly = true;
        }

        if (range.hasLowerBound()) {
            clinicalData = filterBiggerThanLowerBound(clinicalData, range.lowerEndpoint());
            numericalOnly = true;
        }

        DataBin upperOutlierBin = calcUpperOutlierBin(clinicalData);
        DataBin lowerOutlierBin = calcLowerOutlierBin(clinicalData);
        Collection<DataBin> numericalBins = calcNumericalClinicalDataBins(
            dataBinFilter,
            clinicalData,
            dataBinFilter.getCustomBins(),
            dataBinFilter.getBinMethod(),
            dataBinFilter.getBinsGeneratorConfig(),
            lowerOutlierBin,
            upperOutlierBin,
            dataBinFilter.getDisableLogScale(),
            distinctValueThreshold
        );

        List<DataBin> dataBins = new ArrayList<>();

        if (!lowerOutlierBin.getCount().equals(0)) {
            dataBins.add(lowerOutlierBin);
        }

        dataBins.addAll(numericalBins);

        if (!upperOutlierBin.getCount().equals(0)) {
            dataBins.add(upperOutlierBin);
        }

        // remove leading and trailing empty bins before adding non numerical ones
        dataBins = dataBinHelper.trim(dataBins);

        // in some cases every numerical bin actually contains only a single discrete value
        // convert interval bins to distinct (single value) bins in these cases
        dataBins = dataBinHelper.convertToDistinctBins(
            dataBins, filterNumericalValues(clinicalData), filterSpecialRanges(clinicalData)
        );

        if (!numericalOnly) {
            // add non numerical and NA data bins

            dataBins.addAll(calcNonNumericalClinicalDataBins(clinicalData));

            DataBin naDataBin = calcNaDataBin(clinicalData, clinicalDataType, ids);
            if (!naDataBin.getCount().equals(0)) {
                dataBins.add(naDataBin);
            }
        }

        return dataBins;
    }

    public List<Range<BigDecimal>> filterSpecialRanges(List<Binnable> clinicalData) {
        return clinicalData.stream()
            .map(Binnable::getAttrValue)
            .filter(s -> (s.contains(">") || s.contains("<")) &&
                // ignore any invalid values such as >10PY, <20%, etc.
                NumberUtils.isCreatable(dataBinHelper.stripOperator(s)))
            .map(v -> dataBinHelper.calcRange(
                // only use "<" or ">" to make sure that we only generate open ranges
                dataBinHelper.extractOperator(v).substring(0, 1),
                new BigDecimal(dataBinHelper.stripOperator(v))))
            .collect(Collectors.toList());
    }

    public Collection<DataBin> calcNonNumericalClinicalDataBins(List<Binnable> clinicalData) {
        return calcNonNumericalDataBins(filterNonNumericalValues(clinicalData));
    }

    public List<String> filterNonNumericalValues(List<Binnable> clinicalData) {
        // filter out numerical values and 'NA's
        return clinicalData.stream()
            .map(Binnable::getAttrValue)
            .filter(s -> !NumberUtils.isCreatable(dataBinHelper.stripOperator(s)) && !dataBinHelper.isNA(s))
            .collect(Collectors.toList());
    }

    public Collection<DataBin> calcNonNumericalDataBins(List<String> nonNumericalValues) {
        Map<String, DataBin> map = new LinkedHashMap<>();

        for (String value : nonNumericalValues) {
            DataBin dataBin = map.computeIfAbsent(value.trim().toUpperCase(), key -> {
                DataBin bin = new DataBin();
                bin.setSpecialValue(value.trim());
                bin.setCount(0);
                return bin;
            });

            dataBin.setCount(dataBin.getCount() + 1);
        }

        return map.values();
    }

    public <T extends DataBinFilter> Collection<DataBin> calcNumericalClinicalDataBins(
        DataBinFilter dataBinFilter,
        List<Binnable> clinicalData,
        List<BigDecimal> customBins,
        DataBinFilter.BinMethod binMethod,
        BinsGeneratorConfig binsGeneratorConfig,
        DataBin lowerOutlierBin,
        DataBin upperOutlierBin,
        Boolean disableLogScale,
        Integer distinctValueThreshold
    ) {
        return calcNumericalDataBins(
            dataBinFilter,
            filterNumericalValues(clinicalData),
            customBins,
            binMethod,
            binsGeneratorConfig,
            lowerOutlierBin,
            upperOutlierBin,
            disableLogScale,
            distinctValueThreshold
        );
    }

    public List<BigDecimal> filterNumericalValues(List<Binnable> clinicalData) {
        // filter out invalid values
        return clinicalData.stream()
            .filter(c -> NumberUtils.isCreatable(c.getAttrValue()))
            .map(c -> new BigDecimal(c.getAttrValue()))
            .collect(Collectors.toList());
    }

    public <T extends DataBinFilter> Collection<DataBin> calcNumericalDataBins(
        DataBinFilter dataBinFilter,
        List<BigDecimal> numericalValues,
        List<BigDecimal> customBins,
        DataBinFilter.BinMethod binMethod,
        BinsGeneratorConfig binsGeneratorConfig,
        DataBin lowerOutlierBin,
        DataBin upperOutlierBin,
        Boolean disableLogScale,
        Integer distinctValueThreshold
    ) {

        Predicate<BigDecimal> isLowerOutlier = d -> (
            lowerOutlierBin != null &&
                lowerOutlierBin.getEnd() != null &&
                (lowerOutlierBin.getSpecialValue() != null && lowerOutlierBin.getSpecialValue().contains("=") ?
                    d.compareTo(lowerOutlierBin.getEnd()) != 1 : d.compareTo(lowerOutlierBin.getEnd()) == -1)
        );

        Predicate<BigDecimal> isUpperOutlier = d -> (
            upperOutlierBin != null &&
                upperOutlierBin.getStart() != null &&
                (upperOutlierBin.getSpecialValue() != null && upperOutlierBin.getSpecialValue().contains("=") ?
                    d.compareTo(upperOutlierBin.getStart()) != -1 : d.compareTo(upperOutlierBin.getStart()) == 1)
        );

        Predicate<BigDecimal> isNotOutlier =
            d -> !isUpperOutlier.test(d) && !isLowerOutlier.test(d);

        List<BigDecimal> sortedNumericalValues = new ArrayList<>(numericalValues);
        Collections.sort(sortedNumericalValues);

        Range<BigDecimal> boxRange = dataBinHelper.calcBoxRange(sortedNumericalValues);

        // remove initial outliers
        List<BigDecimal> withoutOutliers = sortedNumericalValues.stream().filter(isNotOutlier).collect(Collectors.toList());

        // calculate data bins for the rest of the values
        List<DataBin> dataBins = null;

        Set<BigDecimal> uniqueValues = new LinkedHashSet<>(withoutOutliers);

        if (0 < uniqueValues.size() && uniqueValues.size() <= distinctValueThreshold) {
            // No data intervals when the number of distinct values less than or equal to the threshold.
            // In this case, number of bins = number of distinct data values
            dataBins = discreteDataBinner.calculateDataBins(withoutOutliers, uniqueValues);
        } else if (!withoutOutliers.isEmpty()) {

            if (DataBinFilter.BinMethod.CUSTOM == binMethod && customBins != null) {
                // adjust custom bins w.r.t. outliers (if any)
                customBins = this.adjustCustomBins(customBins, lowerOutlierBin, upperOutlierBin);
                dataBins = linearDataBinner.calculateDataBins(customBins, numericalValues);
            } else if (DataBinFilter.BinMethod.GENERATE == binMethod && binsGeneratorConfig != null) {
                List<BigDecimal> bins = this.dataBinHelper.generateBins(sortedNumericalValues, binsGeneratorConfig.getBinSize(), binsGeneratorConfig.getAnchorValue());
                dataBins = linearDataBinner.calculateDataBins(bins, numericalValues);
            } else if (DataBinFilter.BinMethod.MEDIAN == binMethod) {
                // NOOP - handled later
            } else if (DataBinFilter.BinMethod.QUARTILE == binMethod) {
                List<BigDecimal> boundaries = this.dataBinHelper.calcQuartileBoundaries(sortedNumericalValues);
                dataBins = linearDataBinner.calculateDataBins(boundaries, numericalValues);
            } else if (boxRange.upperEndpoint().subtract(boxRange.lowerEndpoint()).compareTo(new BigDecimal(1000)) == 1 &&
                (disableLogScale == null || !disableLogScale)) {
                dataBins = logScaleDataBinner.calculateDataBins(
                    boxRange,
                    withoutOutliers,
                    lowerOutlierBin.getEnd(),
                    upperOutlierBin.getStart());
            } else if (dataBinHelper.isSmallData(sortedNumericalValues)) {
                dataBins = scientificSmallDataBinner.calculateDataBins(
                    sortedNumericalValues,
                    withoutOutliers,
                    lowerOutlierBin.getEnd(),
                    upperOutlierBin.getStart());

                // override box range with data bin min & max values (ignoring actual box range for now)
                if (!dataBins.isEmpty()) {
                    boxRange = Range.closed(dataBins.get(0).getStart(), dataBins.get(dataBins.size() - 1).getEnd());
                }
            } else {
                Boolean areAllIntegers = this.dataBinHelper.areAllIntegers(uniqueValues);

                if (areAllIntegers) {
                    boxRange = Range.closed(
                        new BigDecimal(boxRange.lowerEndpoint().longValue()),
                        new BigDecimal(boxRange.upperEndpoint().longValue())
                    );
                }

                BigDecimal lowerOutlier = lowerOutlierBin.getEnd() == null ? boxRange.lowerEndpoint()
                    : boxRange.lowerEndpoint().max(lowerOutlierBin.getEnd());
                BigDecimal upperOutlier = upperOutlierBin.getStart() == null ? boxRange.upperEndpoint()
                    : boxRange.upperEndpoint().min(upperOutlierBin.getStart());

                Optional<String> attributeId = dataBinFilter instanceof ClinicalDataBinFilter
                    ? Optional.of(((ClinicalDataBinFilter) dataBinFilter).getAttributeId())
                    : Optional.empty();

                dataBins = linearDataBinner.calculateDataBins(areAllIntegers, boxRange, withoutOutliers, lowerOutlier,
                    upperOutlier, attributeId);
            }

            if (DataBinFilter.BinMethod.MEDIAN == binMethod
                // In edge cases all quartile values can be identical (all
                // values are in the outlier bins). 
                || (DataBinFilter.BinMethod.QUARTILE == binMethod && dataBins.size() == 0)) {
                BigDecimal median = this.dataBinHelper.calcMedian(sortedNumericalValues);
                lowerOutlierBin.setEnd(median);
                upperOutlierBin.setStart(median);
                // Covers the situation where there is a single custom boundary (i.e. there are only outlier bins).
            } else if (DataBinFilter.BinMethod.CUSTOM == binMethod && customBins != null &&
                customBins.size() == 1) {
                lowerOutlierBin.setEnd(customBins.get(0));
                upperOutlierBin.setStart(customBins.get(0));
            }

            // adjust the outlier limits:
            //
            // - when there is no special outlier values within the original data (like "<=20", ">80")
            // then prioritize dataBin values over box range values
            //
            // - when there is special outlier values within the original data,
            // then prioritize special outlier values over dataBin values

            if (lowerOutlierBin.getEnd() == null) {

                BigDecimal end = dataBins != null && !dataBins.isEmpty() ? dataBins.get(0).getStart() :
                    boxRange.lowerEndpoint();

                lowerOutlierBin.setEnd(end);
            } else if (dataBins != null && !dataBins.isEmpty()) {
                if (dataBins.get(0).getStart().compareTo(lowerOutlierBin.getEnd()) == 1) {
                    lowerOutlierBin.setEnd(dataBins.get(0).getStart());
                } else {
                    dataBins.get(0).setStart(lowerOutlierBin.getEnd());
                }
            }

            if (upperOutlierBin.getStart() == null) {
                BigDecimal start = dataBins != null && !dataBins.isEmpty() ? dataBins.get(dataBins.size() - 1).getEnd() :
                    boxRange.upperEndpoint();

                upperOutlierBin.setStart(start);
            } else if (dataBins != null && !dataBins.isEmpty()) {
                if (dataBins.get(dataBins.size() - 1).getEnd().compareTo(upperOutlierBin.getStart()) == -1) {
                    upperOutlierBin.setStart(dataBins.get(dataBins.size() - 1).getEnd());
                } else {
                    dataBins.get(dataBins.size() - 1).setEnd(upperOutlierBin.getStart());
                }
            }
        }

        // update upper and lower outlier counts
        List<BigDecimal> upperOutliers = sortedNumericalValues.stream().filter(isUpperOutlier).collect(Collectors.toList());
        List<BigDecimal> lowerOutliers = sortedNumericalValues.stream().filter(isLowerOutlier).collect(Collectors.toList());

        if (upperOutliers.size() > 0) {
            upperOutlierBin.setCount(upperOutlierBin.getCount() + upperOutliers.size());
        }

        if (lowerOutliers.size() > 0) {
            lowerOutlierBin.setCount(lowerOutlierBin.getCount() + lowerOutliers.size());
        }

        if (dataBins == null) {
            dataBins = Collections.emptyList();
        }

        return dataBins;
    }

    public List<BigDecimal> doubleValuesForSpecialOutliers(List<Binnable> clinicalData, String operator) {
        return (
            // find the ones starting with the operator
            clinicalData.stream().filter(c -> c.getAttrValue().trim().startsWith(operator))
                // strip the operator
                .map(c -> c.getAttrValue().trim().substring(operator.length()))
                // filter out invalid values
                .filter(NumberUtils::isCreatable)
                // parse the numerical value as a BigDecimal instance
                .map(integer -> new BigDecimal(integer))
                // collect as list
                .collect(Collectors.toList())
        );
    }

    public List<Binnable> filterSmallerThanUpperBound(List<Binnable> clinicalData, BigDecimal value) {
        return (
            clinicalData.stream()
                .filter(c -> NumberUtils.isCreatable(c.getAttrValue()) && new BigDecimal(c.getAttrValue()).compareTo(value) != 1)
                .collect(Collectors.toList())
        );
    }

    public List<Binnable> filterBiggerThanLowerBound(List<Binnable> clinicalData, BigDecimal value) {
        return (
            clinicalData.stream()
                .filter(c -> NumberUtils.isCreatable(c.getAttrValue()) && new BigDecimal(c.getAttrValue()).compareTo(value) != -1)
                // collect as list
                .collect(Collectors.toList())
        );
    }

    public DataBin calcUpperOutlierBin(List<Binnable> clinicalData) {
        DataBin dataBin = dataBinHelper.calcUpperOutlierBin(
            doubleValuesForSpecialOutliers(clinicalData, ">="),
            doubleValuesForSpecialOutliers(clinicalData, ">"));

        // for consistency always set operator to ">"
        dataBin.setSpecialValue(">");

        return dataBin;
    }

    public DataBin calcLowerOutlierBin(List<Binnable> clinicalData) {
        DataBin dataBin = dataBinHelper.calcLowerOutlierBin(
            doubleValuesForSpecialOutliers(clinicalData, "<="),
            doubleValuesForSpecialOutliers(clinicalData, "<"));

        // for consistency always set operator to "<="
        dataBin.setSpecialValue("<=");

        return dataBin;
    }

    /**
     * We cannot do an exact calculation for values below/above the special outlier values.
     * We need to adjust custom bins for those cases.
     * 
     * example: assume we have special values <18 and >90 in our dataset
     * custom bins => [10, 15, 40, 70, 95, 100]
     * adjusted custom bins => [18, 40, 70, 90]
     */
    public List<BigDecimal> adjustCustomBins(
        List<BigDecimal> customBins,
        DataBin lowerOutlierBin,
        DataBin upperOutlierBin
    ) {
        BigDecimal lowerBound = lowerOutlierBin.getEnd();
        BigDecimal upperBound = upperOutlierBin.getStart();

        // filter out values less than lower bound and greater than the upper bound
        List<BigDecimal> binsWithinBounds = customBins
            .stream()
            .filter(bin -> lowerBound == null || bin.compareTo(lowerBound) != -1)
            .filter(bin -> upperBound == null || bin.compareTo(upperBound) != 1)
            .collect(Collectors.toList());

        // we need to add back lower bound if we removed values below the lower bound from the original bin list
        if (customBins.stream().anyMatch(bin -> lowerBound != null && bin.compareTo(lowerBound) == -1)) {
            binsWithinBounds.add(0, lowerBound);
        }

        // we need to add back upper bound if we removed values above the upper bound from the original bin list
        if (customBins.stream().anyMatch(bin -> upperBound != null && bin.compareTo(upperBound) == 1)) {
            binsWithinBounds.add(upperBound);
        }

        return binsWithinBounds;
    }

    /**
     * NA count is: Number of clinical data marked actually as "NA" + Number of patients/samples without clinical data.
     * Assuming that clinical data is for a single attribute.
     *
     * @param clinicalData clinical data list for a single attribute
     * @param ids          sample/patient ids
     *
     * @return 'NA' clinical data count as a DataBin instance
     */
    public DataBin calcNaDataBin(List<Binnable> clinicalData,
                                 ClinicalDataType clinicalDataType,
                                 List<String> ids) {
        DataBin bin = new DataBin();

        bin.setSpecialValue("NA");

        Long count = countNAs(clinicalData, clinicalDataType, ids);

        bin.setCount(count.intValue());

        return bin;
    }

    public Long countNAs(List<Binnable> clinicalData, ClinicalDataType clinicalDataType, List<String> ids) {
        // Calculate number of clinical data marked actually as "NA", "NAN", or "N/A"

        Long count = clinicalData == null ? 0 :
            clinicalData.stream()
                .filter(c -> dataBinHelper.isNA(c.getAttrValue()))
                .count();

        // Calculate number of patients/samples without clinical data

        Set<String> uniqueClinicalDataIds;

        if (clinicalData != null) {
            uniqueClinicalDataIds = clinicalData
                .stream()
                .filter(Objects::nonNull)
                .map(datum -> computeUniqueCaseId(datum, clinicalDataType))
                .collect(Collectors.toSet());
        } else {
            uniqueClinicalDataIds = Collections.emptySet();
        }

        Set<String> uniqueInputIds = new HashSet<>(ids);

        // remove the ids with existing clinical data,
        // size of the difference (of two sets) is the count we need
        uniqueInputIds.removeAll(uniqueClinicalDataIds);
        count += uniqueInputIds.size();

        return count;
    }

    private String computeUniqueCaseId(Binnable clinicalData, ClinicalDataType clinicalDataType) {
        return clinicalData.getStudyId() + (clinicalDataType == ClinicalDataType.PATIENT
            ? clinicalData.getPatientId()
            : clinicalData.getSampleId());
    }
}<|MERGE_RESOLUTION|>--- conflicted
+++ resolved
@@ -35,19 +35,11 @@
     private LogScaleDataBinner logScaleDataBinner;
 
     public <T extends DataBinFilter> List<DataBin> calculateClinicalDataBins(T dataBinFilter,
-<<<<<<< HEAD
         ClinicalDataType clinicalDataType,
         List<Binnable> filteredClinicalData,
         List<Binnable> unfilteredClinicalData,
         List<String> filteredIds,
                                                    List<String> unfilteredIds) {
-=======
-                                                                             ClinicalDataType clinicalDataType,
-                                                                             List<ClinicalData> filteredClinicalData,
-                                                                             List<ClinicalData> unfilteredClinicalData,
-                                                                             List<String> filteredIds,
-                                                                             List<String> unfilteredIds) {
->>>>>>> 4be9db44
         // calculate data bins for unfiltered clinical data
         List<DataBin> dataBins = calculateDataBins(
             dataBinFilter, clinicalDataType, unfilteredClinicalData, unfilteredIds);
