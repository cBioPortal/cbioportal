--- conflicted
+++ resolved
@@ -86,16 +86,10 @@
         List<String> sampleIds = sampleListRepository.getAllSampleIdsInSampleList(sampleListId);
         List<String> molecularProfileIds = new ArrayList<>();
         sampleIds.forEach(s -> molecularProfileIds.add(molecularProfileId));
-<<<<<<< HEAD
-        
-        return createGenePanelData(genePanelRepository.getGenePanelData(molecularProfileId, sampleListId), 
-            molecularProfileIds, sampleIds, entrezGeneIds);
-=======
 
         List<GenePanelData> genePanelData = genePanelRepository.getGenePanelData(molecularProfileId, sampleListId);
         return createGenePanelData(createGenePanelDataMap(genePanelData), createGenePanelToGeneMap(genePanelData),
                                    molecularProfileIds, sampleIds, entrezGeneIds);
->>>>>>> 3e0ab11c
     }
 
     @Override
@@ -106,27 +100,14 @@
         List<String> molecularProfileIds = new ArrayList<>();
         sampleIds.forEach(s -> molecularProfileIds.add(molecularProfileId));
 
-<<<<<<< HEAD
-        return createGenePanelData(genePanelRepository.fetchGenePanelData(molecularProfileId, sampleIds), 
-            molecularProfileIds, sampleIds, entrezGeneIds);
-=======
         List<GenePanelData> genePanelData = genePanelRepository.fetchGenePanelData(molecularProfileId, sampleIds);
         return createGenePanelData(createGenePanelDataMap(genePanelData), createGenePanelToGeneMap(genePanelData),
                                    molecularProfileIds, sampleIds, entrezGeneIds);
->>>>>>> 3e0ab11c
     }
 
     @Override
 	public List<GenePanelData> fetchGenePanelDataInMultipleMolecularProfiles(List<String> molecularProfileIds,
 			List<String> sampleIds, List<Integer> entrezGeneIds) {
-<<<<<<< HEAD
-        
-        return createGenePanelData(genePanelRepository.fetchGenePanelDataInMultipleMolecularProfiles(
-            molecularProfileIds, sampleIds), molecularProfileIds, sampleIds, entrezGeneIds);
-	}
-
-    private List<GenePanelData> createGenePanelData(List<GenePanelData> genePanelDataList, List<String> molecularProfileIds,
-=======
 
             List<GenePanelData> genePanelData =
                 genePanelRepository.fetchGenePanelDataInMultipleMolecularProfiles(molecularProfileIds, sampleIds);
@@ -135,7 +116,6 @@
 	}
 
     private List<GenePanelData> createGenePanelData(MultiKeyMap genePanelDataMap, MultiKeyMap genePanelToGeneMap, List<String> molecularProfileIds,
->>>>>>> 3e0ab11c
         List<String> sampleIds, List<Integer> entrezGeneIds) {
 
         List<Gene> genes = geneService.fetchGenes(entrezGeneIds.stream().map(e -> String.valueOf(e)).collect(Collectors.toList()), 
@@ -144,12 +124,6 @@
         Map<String, MolecularProfile> molecularProfileMap = molecularProfileService.getMolecularProfiles(
             molecularProfileIds, "SUMMARY").stream().collect(Collectors.toMap(MolecularProfile::getStableId, Function.identity()));
         List<String> studyIds = new ArrayList<>();
-<<<<<<< HEAD
-        molecularProfileIds.forEach(m -> studyIds.add(molecularProfileMap.get(m).getCancerStudyIdentifier()));
-        List<Sample> samples = sampleService.fetchSamples(studyIds, sampleIds, "ID");
-
-        List<GenePanelToGene> genePanelToGeneList = genePanelRepository.getGenesOfPanels(genePanelDataList.stream()
-=======
         List<String> copyMolecularProfileIds = new ArrayList<>(molecularProfileIds);
         
         for (int i = 0; i < copyMolecularProfileIds.size(); i++) {
@@ -212,7 +186,6 @@
     {
         MultiKeyMap toReturn = new MultiKeyMap();
            List<GenePanelToGene> genePanelToGeneList = genePanelRepository.getGenesOfPanels(genePanelDataList.stream()
->>>>>>> 3e0ab11c
             .map(GenePanelData::getGenePanelId).collect(Collectors.toList()));
            for (GenePanelToGene gp2g : genePanelToGeneList) {
                toReturn.put(gp2g.getGenePanelId(), gp2g.getEntrezGeneId(), gp2g);
@@ -220,43 +193,6 @@
            return toReturn;
     }
 
-<<<<<<< HEAD
-        List<GenePanelData> resultGenePanelDataList = new ArrayList<>();
-
-        for(int i = 0; i < sampleIds.size(); i++) {
-            String sampleId = sampleIds.get(i);
-            String molecularProfileId = molecularProfileIds.get(i);
-            for (Gene gene : genes) {
-                Integer entrezGeneId = gene.getEntrezGeneId();
-                GenePanelData resultGenePanelData = new GenePanelData();
-                Optional<GenePanelData> genePanelData = genePanelDataList.stream().filter(g -> g.getMolecularProfileId().equals(
-                    molecularProfileId) && g.getSampleId().equals(sampleId)).findFirst();
-                if (genePanelData.isPresent()) {
-                    String genePanelId = genePanelData.get().getGenePanelId();
-                    resultGenePanelData.setGenePanelId(genePanelId);
-                    resultGenePanelData.setSequenced(genePanelToGeneList.stream().anyMatch(g -> 
-                        g.getGenePanelId().equals(genePanelId) && g.getEntrezGeneId().equals(entrezGeneId)));
-                    resultGenePanelData.setWholeExomeSequenced(false);
-                } else {
-                    resultGenePanelData.setWholeExomeSequenced(true);
-                    resultGenePanelData.setSequenced(true);
-                }
-                resultGenePanelData.setEntrezGeneId(entrezGeneId);
-                resultGenePanelData.setMolecularProfileId(molecularProfileId);
-                resultGenePanelData.setSampleId(sampleId);
-                String studyId = molecularProfileMap.get(molecularProfileId).getCancerStudyIdentifier();
-                resultGenePanelData.setStudyId(studyId);
-                Optional<Sample> sample = samples.stream().filter(s -> s.getStableId().equals(sampleId) && 
-                    s.getCancerStudyIdentifier().equals(studyId)).findFirst();
-                if (sample.isPresent()) {
-                    resultGenePanelData.setPatientId(sample.get().getPatientStableId());
-                    resultGenePanelDataList.add(resultGenePanelData);
-                }
-            }
-        }
-
-        return resultGenePanelDataList;
-=======
     private MultiKeyMap createSampleMap(List<String> studyIds, List<String> sampleIds)
     {
         MultiKeyMap toReturn = new MultiKeyMap();
@@ -264,6 +200,5 @@
             toReturn.put(sample.getStableId(), sample.getCancerStudyIdentifier(), sample);
         }
         return toReturn;
->>>>>>> 3e0ab11c
     }
 }