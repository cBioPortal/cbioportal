/**
 * Utility class for formatting a table of mutations.
 * This class is specifically designed to convert a regular
 * html table into a DataTable.
 *
 * @param tableSelector jQuery selector for the target table
 * @param gene          hugo gene symbol
 * @param mutations     mutations as an array of raw JSON objects
 * @constructor
 */
var MutationTableUtil = function(tableSelector, gene, mutations)
{
	var mutationUtil = new MutationDetailsUtil(
		new MutationCollection(mutations));

	// a list of registered callback functions
	var callbackFunctions = [];

	// flag used to switch callbacks on/off
	var callbackActive = true;

	// reference to the data table object
	var dataTable = null;

	// this is used to check if search string is changed after each redraw
	var prevSearch = "";

	// last search string manually entered by the user
	var manualSearch = "";

	/**
	 * Creates a mapping for given column headers. The mapped values
	 * will be the array indices for each element.
	 *
	 * @param headers   column header names
	 * @return {object} map of <column name, column index>
	 * @private
	 */
	function _buildColumnIndexMap(headers)
	{
		var map = {};

		for (var i=0; i < headers.length; i++)
		{
			if (map[headers[i].toLowerCase()] == undefined ||
			    map[headers[i].toLowerCase()] == null)
			{
				map[headers[i].toLowerCase()] = i;
			}
		}

		return map;
	}

	/**
	 * Creates an array of indices for the columns to be hidden.
	 *
	 * @param headers           column header names
	 * @param indexMap          map of <column name, column index>
	 * @param containsGermline  whether the table contains a germline mutation
	 * @param containsIgvLink   whether the table contains a valid link to IGV
	 * @return {Array}          an array of column indices
	 * @private
	 */
	function _getHiddenColumns(headers, indexMap, containsGermline, containsIgvLink)
	{
		// set hidden column indices
		var hiddenCols = [];
		var count = 0;

		for (var key in headers)
		{
			count++;
		}

		// always hide id
		hiddenCols.push(indexMap["mutation id"]);

		// hide less important columns by default
		for (var col=indexMap["vs"] + 1; col<count; col++)
		{
			// do not hide allele frequency (T) and count columns
			if (!(col == indexMap["allele freq (t)"] ||
			      col == indexMap["#mut in sample"] ||
			      col == indexMap["bam"]))
			{
				hiddenCols.push(col);
			}
		}

		// conditionally hide mutation status column if there is no germline mutation
		if (!containsGermline)
		{
			hiddenCols.push(indexMap["ms"]);
		}

		// conditionally hide BAM file column if there is no valid link available
		if (!containsIgvLink)
		{
			hiddenCols.push(indexMap["bam"]);
		}

		return hiddenCols;
	}

	/**
	 * Initializes the data tables plug-in for the given table selector.
	 *
	 * @param tableSelector jQuery selector for the target table
	 * @param indexMap      map of <column name, column index>
	 * @param hiddenCols    indices of the hidden columns
	 * @return {object}     DataTable instance
	 * @private
	 */
	function _initDataTable(tableSelector, indexMap, hiddenCols)
	{
		// format the table with the dataTable plugin
	    var oTable = tableSelector.dataTable({
	        "sDom": '<"H"<"mutation_datatables_filter"f>C<"mutation_datatables_info"i>>t',
	        "bJQueryUI": true,
	        "bPaginate": false,
	        "bFilter": true,
//	        "aaData" : rows,
//	        "aoColumns" : columns,
	        "aoColumnDefs":[
	            {"sType": 'aa-change-col',
	                "aTargets": [ indexMap["aa change"] ]},
	            {"sType": 'label-int-col',
	                "sClass": "right-align-td",
	                "aTargets": [indexMap["cosmic"],
		                indexMap["start pos"],
		                indexMap["end pos"],
		                indexMap["var alt"],
		                indexMap["var ref"],
		                indexMap["norm alt"],
		                indexMap["norm ref"],
	                    indexMap["#mut in sample"]]},
	            {"sType": 'label-float-col',
	                "sClass": "right-align-td",
	                "aTargets": [indexMap["allele freq (t)"],
		                indexMap["allele freq (n)"]]},
	            {"sType": 'predicted-impact-col',
	                "aTargets": [indexMap["fis"]]},
	            {"asSorting": ["desc", "asc"],
	                "aTargets": [indexMap["cosmic"],
		                indexMap["fis"],
	                    indexMap["cons"],
	                    indexMap["3d"],
	                    indexMap["#mut in sample"]]},
	            {"bVisible": false,
	                "aTargets": hiddenCols}
	        ],
			"oColVis": {"aiExclude": [indexMap["mutation id"]]}, // always hide id column
	        "fnDrawCallback": function(oSettings) {
	            // add tooltips to the table
	            _addMutationTableTooltips(tableSelector);

		        var currSearch = oSettings.oPreviousSearch.sSearch;

		        // call the functions only if the corresponding flag is set
		        // and there is a change in the search term
		        if (callbackActive &&
		            prevSearch != currSearch)
		        {
			        // call registered callback functions
			        for (var i=0; i < callbackFunctions.length; i++)
			        {
				        callbackFunctions[i](tableSelector);
			        }

			        // assuming callbacks are active for only manual filtering
			        // so update manual search string only if callbacks are active
			        manualSearch = currSearch;
		        }

		        // update prev search string reference for future use
		        prevSearch = currSearch;
	        }
	    });

	    oTable.css("width", "100%");

		// return the data table instance
		return oTable;
	}

	/**
	 * Add tooltips for the table header and the table data rows.
	 *
	 * @param tableSelector   jQuery selector for the target table
	 * @private
	 */
	function _addMutationTableTooltips(tableSelector)
	{
	    var qTipOptions = {content: {attr: 'alt'},
		    show: {event: 'mouseover'},
	        hide: {fixed: true, delay: 100, event: 'mouseout'},
	        style: { classes: 'mutation-details-tooltip ui-tooltip-shadow ui-tooltip-light ui-tooltip-rounded' },
	        position: {my:'top left', at:'bottom right'}};

	    var qTipOptionsHeader = {};
		var qTipOptionsFooter = {};
	    var qTipOptionsLeft = {};
	    jQuery.extend(true, qTipOptionsHeader, qTipOptions);
		jQuery.extend(true, qTipOptionsFooter, qTipOptions);
	    jQuery.extend(true, qTipOptionsLeft, qTipOptions);
	    qTipOptionsHeader.position = {my:'bottom center', at:'top center'};
		qTipOptionsFooter.position = {my:'top center', at:'bottom center'};
	    qTipOptionsLeft.position = {my:'top right', at:'bottom left'};

	    tableSelector.find('thead th').qtip(qTipOptionsHeader);
		tableSelector.find('tfoot th').qtip(qTipOptionsFooter);
	    //$('#mutation_details .mutation_details_table td').qtip(qTipOptions);

		tableSelector.find('.simple-tip').qtip(qTipOptions);
		tableSelector.find('.best_effect_transcript').qtip(qTipOptions);
		tableSelector.find('.simple-tip-left').qtip(qTipOptionsLeft);

		// add tooltip for COSMIC value
		tableSelector.find('.mutation_table_cosmic').each(function() {
			var label = this;
			var mutationId = $(label).attr('alt');
			var mutation = mutationUtil.getMutationIdMap()[mutationId];

			// copy default qTip options and modify "content" to customize for cosmic
			var qTipOptsCosmic = {};
			jQuery.extend(true, qTipOptsCosmic, qTipOptions);

			qTipOptsCosmic.content = {text: "NA"}; // content is overwritten on render
			qTipOptsCosmic.events = {render: function(event, api) {
<<<<<<< HEAD
				var model = {cosmic: cosmic,
=======
				var model = {cosmic: mutation.cosmic,
					keyword: mutation.keyword,
>>>>>>> 19a06855
					geneSymbol: gene,
					total: $(label).text()};

				var container = $(this).find('.ui-tooltip-content');

				// create & render cosmic tip view
				var cosmicView = new CosmicTipView({el: container, model: model});
				cosmicView.render();
			}};

			$(label).qtip(qTipOptsCosmic);
		});

		// add tooltip for Predicted Impact Score (FIS)
		tableSelector.find('.oma_link').each(function() {
			var links = $(this).attr('alt');
			var parts = links.split("|");
<<<<<<< HEAD

			// copy default qTip options and modify "content"
			// to customize for predicted impact score
			var qTipOptsOma = {};
			jQuery.extend(true, qTipOptsOma, qTipOptions);

			qTipOptsOma.content = {text: "NA"}; // content is overwritten on render
			qTipOptsOma.events = {render: function(event, api) {
				var model = {impact: parts[0],
					xvia: parts[1]};

				var container = $(this).find('.ui-tooltip-content');

=======

			// copy default qTip options and modify "content"
			// to customize for predicted impact score
			var qTipOptsOma = {};
			jQuery.extend(true, qTipOptsOma, qTipOptions);

			qTipOptsOma.content = {text: "NA"}; // content is overwritten on render
			qTipOptsOma.events = {render: function(event, api) {
				var model = {impact: parts[0],
					xvia: parts[1]};

				var container = $(this).find('.ui-tooltip-content');

>>>>>>> 19a06855
				// create & render FIS tip view
				var fisTipView = new PredictedImpactTipView({el:container, model: model});
				fisTipView.render();
			}};

			$(this).qtip(qTipOptsOma);
		});
	}

	/**
	 * Helper function for predicted impact score sorting.
	 */
	function _assignValueToPredictedImpact(text, score)
	{
		// using score by itself may be sufficient,
		// but sometimes we have no numerical score value

		var value;
		text = text.toLowerCase();

		if (text == "low" || text == "l") {
			value = 2;
		} else if (text == "medium" || text == "m") {
			value = 3;
		} else if (text == "high" || text == "h") {
			value = 4;
		} else if (text == "neutral" || text == "n") {
			value = 1;
		} else {
			value = -1;
		}

		if (value > 0 && !isNaN(score))
		{
			//assuming FIS values cannot exceed 1000
			value += score / 1000;
		}

		return value;
	}

	/**
	 * Helper function for predicted impact score sorting.
	 * Gets the score from the "alt" property within the given html string.
	 */
	function _getFisValue(a)
	{
		var score = "";
		var altValue = $(a).attr("alt");

		var parts = altValue.split("|");

		if (parts.length > 0)
		{
			if (parts[0].length > 0)
			{
				score = parseFloat(parts[0]);
			}
		}

		return score;
	}

	/**
	 * Helper function for sorting string values within label tag.
	 */
	function _getLabelTextValue(a)
	{
		if (a.indexOf("label") != -1)
		{
			return $(a).text().trim();
		}
		else
		{
			return -1;
		}
	}

	/**
	 * Helper function for sorting int values within label tag.
	 */
	function _getLabelTextIntValue(a)
	{
		if (a.indexOf("label") != -1)
		{
			return parseInt($(a).text());
		}
		else
		{
			return -1;
		}
	}

	/**
	 * Helper function for sorting float values within label tag.
	 */
	function _getLabelTextFloatValue(a)
	{
		if (a.indexOf("label") != -1)
		{
			return parseFloat($(a).text());
		}
		else
		{
			return -1;
		}
	}

	/**
	 * Comparison function for ascending sort operations.
	 *
	 * @param a
	 * @param b
	 * @param av
	 * @param bv
	 * @return
	 * @private
	 */
	function _compareSortAsc(a, b, av, bv)
	{
		if (av >= 0) {
			if (bv >= 0) {
				return av==bv ? 0 : (av<bv ? -1:1);
			} else {
				return -1;
			}
		} else {
			if (bv >= 0) {
				return 1;
			} else {
				return a==b ? 0 : (a<b ? 1:-1);
			}
		}
	}

	/**
	 * Comparison function for descending sort operations.
	 *
	 * @param a
	 * @param b
	 * @param av
	 * @param bv
	 * @return
	 * @private
	 */
	function _compareSortDesc(a, b, av, bv)
	{
		if (av >= 0) {
			if (bv >= 0) {
				return av==bv ? 0 : (av<bv ? 1:-1);
			} else {
				return -1;
			}
		} else {
			if (bv >= 0) {
				return 1;
			} else {
				return a==b ? 0 : (a<b ? -1:1);
			}
		}
	}

	/**
	 * Adds custom DataTables sort function for specific columns.
	 *
	 * @private
	 */
	function _addSortFunctions()
	{
		/**
		 * Ascending sort function for protein (amino acid) change column.
		 */
		jQuery.fn.dataTableExt.oSort['aa-change-col-asc'] = function(a,b) {
			var ares = a.match(/.*[A-Z]([0-9]+)[^0-9]+/);
			var bres = b.match(/.*[A-Z]([0-9]+)[^0-9]+/);

			if (ares) {
				if (bres) {
					var ia = parseInt(ares[1]);
					var ib = parseInt(bres[1]);
					return ia==ib ? 0 : (ia<ib ? -1:1);
				} else {
					return -1;
				}
			} else {
				if (bres) {
					return 1;
				} else {
					return a==b ? 0 : (a<b ? -1:1);
				}
			}
		};

		/**
		 * Descending sort function for protein (amino acid) change column.
		 */
		jQuery.fn.dataTableExt.oSort['aa-change-col-desc'] = function(a,b) {
			var ares = a.match(/.*[A-Z]([0-9]+)[^0-9]+/);
			var bres = b.match(/.*[A-Z]([0-9]+)[^0-9]+/);

			if (ares) {
				if (bres) {
					var ia = parseInt(ares[1]);
					var ib = parseInt(bres[1]);
					return ia==ib ? 0 : (ia<ib ? 1:-1);
				} else {
					return -1;
				}
			} else {
				if (bres) {
					return 1;
				} else {
					return a==b ? 0 : (a<b ? 1:-1);
				}
			}
		};

		/**
		 * Ascending sort function for predicted impact column.
		 */
		jQuery.fn.dataTableExt.oSort['predicted-impact-col-asc']  = function(a,b) {
			var av = _assignValueToPredictedImpact(_getLabelTextValue(a), _getFisValue(a));
			var bv = _assignValueToPredictedImpact(_getLabelTextValue(b), _getFisValue(b));

			return _compareSortAsc(a, b, av, bv);
		};

		/**
		 * Descending sort function for predicted impact column.
		 */
		jQuery.fn.dataTableExt.oSort['predicted-impact-col-desc']  = function(a,b) {
			var av = _assignValueToPredictedImpact(_getLabelTextValue(a), _getFisValue(a));
			var bv = _assignValueToPredictedImpact(_getLabelTextValue(b), _getFisValue(b));

			return _compareSortDesc(a, b, av, bv);
		};

		/**
		 * Ascending sort function for columns having int within label tag.
		 */
		jQuery.fn.dataTableExt.oSort['label-int-col-asc'] = function(a,b) {
			var av = _getLabelTextIntValue(a);
			var bv = _getLabelTextIntValue(b);

			return _compareSortAsc(a, b, av, bv);
		};

		/**
		 * Descending sort function for columns having int within label tag.
		 */
		jQuery.fn.dataTableExt.oSort['label-int-col-desc'] = function(a,b) {
			var av = _getLabelTextIntValue(a);
			var bv = _getLabelTextIntValue(b);

			return _compareSortDesc(a, b, av, bv);
		};

		/**
		 * Ascending sort function for columns having float within label tag.
		 */
		jQuery.fn.dataTableExt.oSort['label-float-col-asc'] = function(a,b) {
			var av = _getLabelTextFloatValue(a);
			var bv = _getLabelTextFloatValue(b);

			return _compareSortAsc(a, b, av, bv);
		};

		/**
		 * Descending sort function for columns having float within label tag.
		 */
		jQuery.fn.dataTableExt.oSort['label-float-col-desc'] = function(a,b) {
			var av = _getLabelTextFloatValue(a);
			var bv = _getLabelTextFloatValue(b);

			return _compareSortDesc(a, b, av, bv);
		};
	}

	this.getDataTable = function()
	{
		return dataTable;
	};

	/**
	 * Formats the table with data tables plugin.
	 */
	this.formatTable = function()
	{
		var headers = [];

		// extract table header strings into an array
		tableSelector.find("thead .mutation-table-header").each(function(){
			headers.push($(this).text().trim());
		});

		// build a map, to be able to use string constants
		// instead of integer constants for table columns
		var indexMap = _buildColumnIndexMap(headers);

		// determine hidden columns
		var hiddenCols = _getHiddenColumns(headers,
			indexMap,
			mutationUtil.containsGermline(gene),
			mutationUtil.containsIgvLink(gene));

		// add custom sort functions for specific columns
		_addSortFunctions();

		// actual initialization of the DataTables plug-in
		dataTable = _initDataTable(tableSelector, indexMap, hiddenCols);
	};

	/**
	 * Registers a callback function which is to be called
	 * for each rendering of the table.
	 *
	 * @param callbackFn    function to register
	 */
	this.registerCallback = function(callbackFn)
	{
		if (_.isFunction(callbackFn))
		{
			callbackFunctions.push(callbackFn);
		}
	};

	/**
	 * Removes a previously registered callback function.
	 *
	 * @param callbackFn    function to unregister
	 */
	this.unregisterCallback = function(callbackFn)
	{
		var index = $.inArray(callbackFn);

		// remove the function at the specified index
		if (index >= 0)
		{
			callbackFunctions.splice(index, 1);
		}
	};

	/**
	 * Enables/disables callback functions.
	 *
	 * @param active    boolean value
	 */
	this.setCallbackActive = function(active)
	{
		callbackActive = active;
	};

	/**
	 * Resets filtering related variables to their initial state.
	 * Does not remove actual table filters.
	 */
	this.cleanFilters = function()
	{
		prevSearch = "";
		manualSearch = "";
	};

	this.getManualSearch = function()
	{
		return manualSearch;
	};
};<|MERGE_RESOLUTION|>--- conflicted
+++ resolved
@@ -228,12 +228,8 @@
 
 			qTipOptsCosmic.content = {text: "NA"}; // content is overwritten on render
 			qTipOptsCosmic.events = {render: function(event, api) {
-<<<<<<< HEAD
-				var model = {cosmic: cosmic,
-=======
 				var model = {cosmic: mutation.cosmic,
 					keyword: mutation.keyword,
->>>>>>> 19a06855
 					geneSymbol: gene,
 					total: $(label).text()};
 
@@ -251,7 +247,6 @@
 		tableSelector.find('.oma_link').each(function() {
 			var links = $(this).attr('alt');
 			var parts = links.split("|");
-<<<<<<< HEAD
 
 			// copy default qTip options and modify "content"
 			// to customize for predicted impact score
@@ -265,21 +260,6 @@
 
 				var container = $(this).find('.ui-tooltip-content');
 
-=======
-
-			// copy default qTip options and modify "content"
-			// to customize for predicted impact score
-			var qTipOptsOma = {};
-			jQuery.extend(true, qTipOptsOma, qTipOptions);
-
-			qTipOptsOma.content = {text: "NA"}; // content is overwritten on render
-			qTipOptsOma.events = {render: function(event, api) {
-				var model = {impact: parts[0],
-					xvia: parts[1]};
-
-				var container = $(this).find('.ui-tooltip-content');
-
->>>>>>> 19a06855
 				// create & render FIS tip view
 				var fisTipView = new PredictedImpactTipView({el:container, model: model});
 				fisTipView.render();
