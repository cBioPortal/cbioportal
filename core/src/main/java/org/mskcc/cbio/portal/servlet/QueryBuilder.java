/** Copyright (c) 2012 Memorial Sloan-Kettering Cancer Center.
 *
 * This library is distributed in the hope that it will be useful, but
 * WITHOUT ANY WARRANTY, WITHOUT EVEN THE IMPLIED WARRANTY OF
 * MERCHANTABILITY OR FITNESS FOR A PARTICULAR PURPOSE.  The software and
 * documentation provided hereunder is on an "as is" basis, and
 * Memorial Sloan-Kettering Cancer Center 
 * has no obligations to provide maintenance, support,
 * updates, enhancements or modifications.  In no event shall
 * Memorial Sloan-Kettering Cancer Center
 * be liable to any party for direct, indirect, special,
 * incidental or consequential damages, including lost profits, arising
 * out of the use of this software and its documentation, even if
 * Memorial Sloan-Kettering Cancer Center 
 * has been advised of the possibility of such damage.
*/

package org.mskcc.cbio.portal.servlet;

import org.mskcc.cbio.portal.dao.*;
import org.mskcc.cbio.portal.util.*;
import org.mskcc.cbio.portal.model.*;
import org.mskcc.cbio.portal.web_api.*;
import org.mskcc.cbio.portal.validate.gene.*;
import org.mskcc.cbio.portal.util.AccessControl;
import org.mskcc.cbio.portal.oncoPrintSpecLanguage.*;

import org.apache.commons.lang.*;

<<<<<<< HEAD
import org.owasp.validator.html.PolicyException;
=======
import org.apache.commons.lang.StringEscapeUtils;
import org.mskcc.cbio.portal.dao.DaoCancerStudy;
import org.mskcc.cbio.portal.dao.DaoClinicalData;
>>>>>>> 55b0c013

import org.springframework.context.ApplicationContext;
import org.springframework.context.support.ClassPathXmlApplicationContext;

import java.io.*;
import java.util.*;
import javax.servlet.*;
import javax.servlet.http.*;
import java.rmi.RemoteException;

/**
 * Central Servlet for building queries.
 */
public class QueryBuilder extends HttpServlet {
    public static final String CLIENT_TRANSPOSE_MATRIX = "transpose_matrix";
    public static final String CANCER_TYPES_INTERNAL = "cancer_types";
    public static final String PROFILE_LIST_INTERNAL = "profile_list";
    public static final String CASE_SETS_INTERNAL = "case_sets";
    public static final String CANCER_STUDY_ID = "cancer_study_id";
    public static final String HAS_SURVIVAL_DATA = "has_survival_data";
    public static final String GENETIC_PROFILE_IDS = "genetic_profile_ids";
    public static final String GENE_SET_CHOICE = "gene_set_choice";
    public static final String CASE_SET_ID = "case_set_id";
    public static final String CASE_IDS = "case_ids";
    public static final String CASE_IDS_KEY = "case_ids_key";
    public static final String SET_OF_CASE_IDS = "set_of_case_ids";
    public static final String CLINICAL_PARAM_SELECTION = "clinical_param_selection";
    public static final String GENE_LIST = "gene_list";
    public static final String RAW_GENE_STR = "raw_gene_str";
    public static final String ACTION_NAME = "Action";
    public static final String OUTPUT = "output";
    public static final String FORMAT = "format";
    public static final String PLOT_TYPE = "plot_type";
    public static final String OS_SURVIVAL_PLOT = "os_survival_plot";
    public static final String DFS_SURVIVAL_PLOT = "dfs_survival_plot";
    public static final String XDEBUG = "xdebug";
    public static final String ACTION_SUBMIT = "Submit";
    public static final String STEP1_ERROR_MSG = "step1_error_msg";
    public static final String STEP2_ERROR_MSG = "step2_error_msg";
    public static final String STEP3_ERROR_MSG = "step3_error_msg";
    public static final String STEP4_ERROR_MSG = "step4_error_msg";
    public static final String MERGED_PROFILE_DATA_INTERNAL = "merged_profile_data";
    public static final String PROFILE_DATA_SUMMARY = "profile_data_summary";
    public static final String WARNING_UNION = "warning_union";
    public static final String DOWNLOAD_LINKS = "download_links";
    public static final String NETWORK = "network";
    public static final String HTML_TITLE = "html_title";
    public static final String TAB_INDEX = "tab_index";
    public static final String TAB_DOWNLOAD = "tab_download";
    public static final String TAB_VISUALIZE = "tab_visualize";
    public static final String USER_ERROR_MESSAGE = "user_error_message";
    public static final String ATTRIBUTE_URL_BEFORE_FORWARDING = "ATTRIBUTE_URL_BEFORE_FORWARDING";
    public static final String Z_SCORE_THRESHOLD = "Z_SCORE_THRESHOLD";
    public static final String RPPA_SCORE_THRESHOLD = "RPPA_SCORE_THRESHOLD";
    public static final String MRNA_PROFILES_SELECTED = "MRNA_PROFILES_SELECTED";
    public static final String COMPUTE_LOG_ODDS_RATIO = "COMPUTE_LOG_ODDS_RATIO";
    public static final int MUTATION_DETAIL_LIMIT = 100;
    public static final String MUTATION_DETAIL_LIMIT_REACHED = "MUTATION_DETAIL_LIMIT_REACHED";
    public static final String XDEBUG_OBJECT = "xdebug_object";
    public static final String ONCO_PRINT_HTML = "oncoprint_html";
    public static final String INDEX_PAGE = "index.do";
    public static final String INTERNAL_EXTENDED_MUTATION_LIST = "INTERNAL_EXTENDED_MUTATION_LIST";
    public static final String DATA_PRIORITY = "data_priority";
    private static final String DB_CONNECT_ERROR = ("An error occurred while trying to connect to the database." +
                                                    "  This could happen if the database does not contain any cancer studies.");

    private ServletXssUtil servletXssUtil;

	// class which process access control to cancer studies
	private AccessControl accessControl;

    /**
     * Initializes the servlet.
     *
     * @throws ServletException Serlvet Init Error.
     */
    public void init() throws ServletException {
        super.init();
        try {
            servletXssUtil = ServletXssUtil.getInstance();
			ApplicationContext context = 
				new ClassPathXmlApplicationContext("classpath:applicationContext-security.xml");
			accessControl = (AccessControl)context.getBean("accessControl");
        } catch (PolicyException e) {
            throw new ServletException (e);
        }
    }

    /**
     * Handles HTTP GET Request.
     *
     * @param httpServletRequest  Http Servlet Request Object.
     * @param httpServletResponse Http Servelt Response Object.
     * @throws ServletException Servlet Error.
     * @throws IOException      IO Error.
     */
    protected void doGet(HttpServletRequest httpServletRequest,
                         HttpServletResponse httpServletResponse) throws ServletException,
            IOException {
        doPost(httpServletRequest, httpServletResponse);
    }

    /**
     * Handles HTTP POST Request.
     *
     * @param httpServletRequest  Http Servlet Request Object.
     * @param httpServletResponse Http Servelt Response Object.
     * @throws ServletException Servlet Error.
     * @throws IOException      IO Error.
     */
    protected void doPost(HttpServletRequest httpServletRequest,
                          HttpServletResponse httpServletResponse) throws ServletException,
            IOException {
        XDebug xdebug = new XDebug( httpServletRequest );
        xdebug.startTimer();

        xdebug.logMsg(this, "Attempting to initiate new user query.");
        
        if (httpServletRequest.getRequestURL() != null) {
            httpServletRequest.setAttribute(ATTRIBUTE_URL_BEFORE_FORWARDING,
                                            httpServletRequest.getRequestURL().toString());
        }

        //  Get User Selected Action
        String action = httpServletRequest.getParameter(ACTION_NAME);

        //  Get User Selected Cancer Type
        String cancerTypeId = httpServletRequest.getParameter(CANCER_STUDY_ID);

        //  Get User Selected Genetic Profiles
        HashSet<String> geneticProfileIdSet = getGeneticProfileIds(httpServletRequest, xdebug);

        //  Get User Defined Gene List
	    // we need the raw gene list...
	    String geneList = httpServletRequest.getParameter(GENE_LIST);

	    if (httpServletRequest instanceof XssRequestWrapper)
	    {
		    geneList = ((XssRequestWrapper)httpServletRequest).getRawParameter(GENE_LIST);
	    }

        geneList = servletXssUtil.getCleanInput(geneList);

        // save the raw gene string as it was entered for other things to work on
        httpServletRequest.setAttribute(RAW_GENE_STR, geneList);

        xdebug.logMsg(this, "Gene List is set to:  " + geneList);

        //  Get all Cancer Types
        try {
			List<CancerStudy> cancerStudyList = accessControl.getCancerStudies();

            if (cancerTypeId == null) {
                cancerTypeId = cancerStudyList.get(0).getCancerStudyStableId();
            }
            
            httpServletRequest.setAttribute(CANCER_STUDY_ID, cancerTypeId);
            httpServletRequest.setAttribute(CANCER_TYPES_INTERNAL, cancerStudyList);

            //  Get Genetic Profiles for Selected Cancer Type
            ArrayList<GeneticProfile> profileList = GetGeneticProfiles.getGeneticProfiles
                (cancerTypeId);
            httpServletRequest.setAttribute(PROFILE_LIST_INTERNAL, profileList);

            //  Get Patient Sets for Selected Cancer Type
            xdebug.logMsg(this, "Using Cancer Study ID:  " + cancerTypeId);
            ArrayList<PatientList> patientSets = GetPatientLists.getPatientLists(cancerTypeId);
            xdebug.logMsg(this, "Total Number of Patient Sets:  " + patientSets.size());
            PatientList patientSet = new PatientList();
            patientSet.setName("User-defined Patient List");
            patientSet.setDescription("User defined patient list.");
            patientSet.setStableId("-1");
            patientSets.add(patientSet);
            httpServletRequest.setAttribute(CASE_SETS_INTERNAL, patientSets);

            //  Get User Selected Patient Set
            String patientSetId = httpServletRequest.getParameter(CASE_SET_ID);
            if (patientSetId != null) {
                httpServletRequest.setAttribute(CASE_SET_ID, patientSetId);
            } else {
                if (patientSets.size() > 0) {
                    PatientList zeroSet = patientSets.get(0);
                    httpServletRequest.setAttribute(CASE_SET_ID, zeroSet.getStableId());
                }
            }
            String patientIds = httpServletRequest.getParameter(CASE_IDS);
	        // TODO allowing only new line and tab chars, getRawParameter may be vulnerable here...
	        if (patientIds != null)
	        {
		        patientIds = patientIds.replaceAll("\\\\n", "\n").replaceAll("\\\\t", "\t");
	        }

            httpServletRequest.setAttribute(XDEBUG_OBJECT, xdebug);

            boolean errorsExist = validateForm(action, profileList, geneticProfileIdSet, geneList,
                                               patientSetId, patientIds, httpServletRequest);
            if (action != null && action.equals(ACTION_SUBMIT) && (!errorsExist)) {

                processData(cancerTypeId, geneticProfileIdSet, profileList, geneList, patientSetId,
                            patientIds, patientSets, getServletContext(), httpServletRequest,
                            httpServletResponse, xdebug);
            } else {
                if (errorsExist) {
                   httpServletRequest.setAttribute(QueryBuilder.USER_ERROR_MESSAGE,
                           "Please fix the errors below.");
                }
                RequestDispatcher dispatcher =
                    getServletContext().getRequestDispatcher("/WEB-INF/jsp/index.jsp");
                dispatcher.forward(httpServletRequest, httpServletResponse);
            }
        } catch (RemoteException e) {
            xdebug.logMsg(this, "Got Remote Exception:  " + e.getMessage());
            forwardToErrorPage(httpServletRequest, httpServletResponse,
                               DB_CONNECT_ERROR, xdebug);
        } catch (DaoException e) {
            xdebug.logMsg(this, "Got Database Exception:  " + e.getMessage());
            forwardToErrorPage(httpServletRequest, httpServletResponse,
                               DB_CONNECT_ERROR, xdebug);
        } catch (ProtocolException e) {
            xdebug.logMsg(this, "Got Protocol Exception:  " + e.getMessage());
            forwardToErrorPage(httpServletRequest, httpServletResponse,
                               DB_CONNECT_ERROR, xdebug);
        }
    }

    /**
     * Gets all Genetic Profile IDs.
     *
     * These values are passed with parameter names like this:
     *
     * genetic_profile_ids
     * genetic_profile_ids_MUTATION
     * genetic_profile_ids_MUTATION_EXTENDED
     * genetic_profile_ids_COPY_NUMBER_ALTERATION
     * genetic_profile_ids_MRNA_EXPRESSION
     *
     *
     * @param httpServletRequest HTTPServlet Request.
     * @return HashSet of GeneticProfileIDs.
     */
    private HashSet<String> getGeneticProfileIds(HttpServletRequest httpServletRequest,
        XDebug xdebug) {
        HashSet<String> geneticProfileIdSet = new HashSet<String>();
        Enumeration nameEnumeration = httpServletRequest.getParameterNames();
        while (nameEnumeration.hasMoreElements()) {
            String currentName = (String) nameEnumeration.nextElement();
            if (currentName.startsWith(GENETIC_PROFILE_IDS)) {
                String geneticProfileIds[] = httpServletRequest.getParameterValues(currentName);
                if (geneticProfileIds != null && geneticProfileIds.length > 0) {
                    for (String geneticProfileId : geneticProfileIds) {
                        xdebug.logMsg (this, "Received Genetic Profile ID:  "
                                + currentName + ":  " + geneticProfileId);
                        geneticProfileIdSet.add(geneticProfileId);
                    }
                }
            }
        }
        httpServletRequest.setAttribute(GENETIC_PROFILE_IDS, geneticProfileIdSet);
        return geneticProfileIdSet;
    }

    /**
     * process a good request
     * 
    */
    private void processData(String cancerTypeId,
							 HashSet<String> geneticProfileIdSet,
							 ArrayList<GeneticProfile> profileList,
							 String geneListStr,
							 String patientSetId, String patientIds,
							 ArrayList<PatientList> patientSetList,
							 ServletContext servletContext, HttpServletRequest request,
							 HttpServletResponse response,
							 XDebug xdebug) throws IOException, ServletException, DaoException {

       // parse geneList, written in the OncoPrintSpec language (except for changes by XSS clean)
       double zScore = ZScoreUtil.getZScore(geneticProfileIdSet, profileList, request);
       double rppaScore = ZScoreUtil.getRPPAScore(request);
       
       ParserOutput theOncoPrintSpecParserOutput =
               OncoPrintSpecificationDriver.callOncoPrintSpecParserDriver( geneListStr,
                geneticProfileIdSet, profileList, zScore, rppaScore );
       
        ArrayList<String> geneList = new ArrayList<String>();
        geneList.addAll( theOncoPrintSpecParserOutput.getTheOncoPrintSpecification().listOfGenes());
        ArrayList<String> tempGeneList = new ArrayList<String>();
        for (String gene : geneList){
            tempGeneList.add(gene);
        }
        geneList = tempGeneList;
        request.setAttribute(GENE_LIST, geneList);

        xdebug.logMsg(this, "Using gene list geneList.toString():  " + geneList.toString());
        
        HashSet<String> setOfPatientIds = null;
        
        String patientIdsKey = null;
        
        // user-specified patients, but patient_ids parameter is missing,
        // so try to retrieve patient_ids by using patient_ids_key parameter.
        // this is required for survival plot requests  
        if (patientSetId.equals("-1") &&
        	patientIds == null)
        {
        	patientIdsKey = request.getParameter(CASE_IDS_KEY);
        	
        	if (patientIdsKey != null)
        	{
        		patientIds = PatientSetUtil.getPatientIds(patientIdsKey);
        	}
        }
        
        if (!patientSetId.equals("-1"))
        {
            for (PatientList patientSet : patientSetList) {
                if (patientSet.getStableId().equals(patientSetId)) {
                    patientIds = patientSet.getPatientListAsString();
                    setOfPatientIds = new HashSet<String>(patientSet.getPatientList());
                }
            }
        }
        //if user specifies patients, add these to hashset, and send to GetMutationData
        else if (patientIds != null)
        {
            String[] patientIdSplit = patientIds.split("\\s+");
            setOfPatientIds = new HashSet<String>();
            
            for (String patientID : patientIdSplit){
                if (null != patientID){
                   setOfPatientIds.add(patientID);
                }
            }
        }

        patientIds = patientIds.replaceAll("\\s+", " ");
        request.setAttribute(SET_OF_CASE_IDS, patientIds);

        if (patientIdsKey == null)
        {
        	patientIdsKey = PatientSetUtil.shortenPatientIds(patientIds);
        }
        
        // this will create a key even if the patient set is a predefined set,
        // because it is required to build a patient id string in any case
        request.setAttribute(CASE_IDS_KEY, patientIdsKey);

        Iterator<String> profileIterator = geneticProfileIdSet.iterator();
        ArrayList<ProfileData> profileDataList = new ArrayList<ProfileData>();

        Set<String> warningUnion = new HashSet<String>();
        ArrayList<DownloadLink> downloadLinkSet = new ArrayList<DownloadLink>();
        ArrayList<ExtendedMutation> mutationList = new ArrayList<ExtendedMutation>();

        while (profileIterator.hasNext()) {
            String profileId = profileIterator.next();
            GeneticProfile profile = GeneticProfileUtil.getProfile(profileId, profileList);
            if( null == profile ){
               continue;
            } 
            
            List<Sample.Type> excludes = new ArrayList<Sample.Type>();
            excludes.add(Sample.Type.SOLID_NORMAL);
            excludes.add(Sample.Type.BLOOD_NORMAL);
            List<String> stableSampleIds =
              StableIdUtil.getStableSampleIdsFromPatientIds(profile.getCancerStudyId(),
                                                            new ArrayList(setOfPatientIds),
                                                            excludes);
         
            xdebug.logMsg(this, "Getting data for:  " + profile.getProfileName());
            GetProfileData remoteCall =
              new GetProfileData(profile, geneList, StringUtils.join(stableSampleIds, " "));
            ProfileData pData = remoteCall.getProfileData();
            DownloadLink downloadLink = new DownloadLink(profile, geneList, patientIds,
                    remoteCall.getRawContent());
            downloadLinkSet.add(downloadLink);
            warningUnion.addAll(remoteCall.getWarnings());
            if( pData == null ){
               System.err.println( "pData == null" );
            }else{
               if( pData.getGeneList() == null ){
                  System.err.println( "pData.getValidGeneList() == null" );
               }
            }
            if (pData != null) {
                xdebug.logMsg(this, "Got number of genes:  " + pData.getGeneList().size());
                xdebug.logMsg(this, "Got number of cases:  " + pData.getCaseIdList().size());
            }
            xdebug.logMsg(this, "Number of warnings received:  " + remoteCall.getWarnings().size());
            profileDataList.add(pData);

            //  Optionally, get Extended Mutation Data.
            if (profile.getGeneticAlterationType().equals
                    (GeneticAlterationType.MUTATION_EXTENDED)) {
                if (geneList.size() <= MUTATION_DETAIL_LIMIT) {
                    xdebug.logMsg(this, "Number genes requested is <= " + MUTATION_DETAIL_LIMIT);
                    xdebug.logMsg(this, "Therefore, getting extended mutation data");
                    GetMutationData remoteCallMutation = new GetMutationData();
                    List<ExtendedMutation> tempMutationList =
                            remoteCallMutation.getMutationData(profile, geneList, new HashSet(stableSampleIds), xdebug);
                    if (tempMutationList != null && tempMutationList.size() > 0) {
                        xdebug.logMsg(this, "Total number of mutation records retrieved:  "
                            + tempMutationList.size());
                        mutationList.addAll(tempMutationList);
                    }
                } else {
                    request.setAttribute(MUTATION_DETAIL_LIMIT_REACHED, Boolean.TRUE);
                }
            }
        }
        
        //  Store Extended Mutations
        request.setAttribute(INTERNAL_EXTENDED_MUTATION_LIST, mutationList);

        // Store download links in session (for possible future retrieval).
        request.getSession().setAttribute(DOWNLOAD_LINKS, downloadLinkSet);

        String tabIndex = request.getParameter(QueryBuilder.TAB_INDEX);
        if (tabIndex != null && tabIndex.equals(QueryBuilder.TAB_VISUALIZE)) {
            xdebug.logMsg(this, "Merging Profile Data");
            ProfileMerger merger = new ProfileMerger(profileDataList);
            ProfileData mergedProfile = merger.getMergedProfile();

<<<<<<< HEAD
            //  Get Clinical Data
            xdebug.logMsg(this, "Getting Clinical Data:");
            List <Patient> clinicalDataList =
                    GetClinicalData.getClinicalData(DaoCancerStudy
                    .getCancerStudyByStableId(cancerTypeId).getInternalId(),setOfPatientIds);
            xdebug.logMsg(this, "Got Clinical Data for:  " + clinicalDataList.size()
                +  " patients.");
            request.setAttribute(CLINICAL_DATA_LIST, clinicalDataList);

=======
>>>>>>> 55b0c013
            xdebug.logMsg(this, "Merged Profile, Number of genes:  "
                    + mergedProfile.getGeneList().size());
            ArrayList<String> mergedProfileGeneList = mergedProfile.getGeneList();
            for (String currentGene:  mergedProfileGeneList) {
                xdebug.logMsg(this, "Merged Profile Gene:  " + currentGene);
            }
            xdebug.logMsg(this, "Merged Profile, Number of cases:  "
                    + mergedProfile.getCaseIdList().size());
            request.setAttribute(MERGED_PROFILE_DATA_INTERNAL, mergedProfile);
            request.setAttribute(WARNING_UNION, warningUnion);

            String output = request.getParameter(OUTPUT);
            String format = request.getParameter(FORMAT);
            double zScoreThreshold = ZScoreUtil.getZScore(geneticProfileIdSet, profileList, request);
            double rppaScoreThreshold = ZScoreUtil.getRPPAScore(request);
            request.setAttribute(Z_SCORE_THRESHOLD, zScoreThreshold);
            request.setAttribute(RPPA_SCORE_THRESHOLD, rppaScoreThreshold);

            if (output != null) {
				if (output.equals("text")) {
                    outputPlainText(response, mergedProfile, theOncoPrintSpecParserOutput,
                            zScoreThreshold, rppaScoreThreshold);
                }
            } else {

                // Store download links in session (for possible future retrieval).
                request.getSession().setAttribute(DOWNLOAD_LINKS, downloadLinkSet);
                RequestDispatcher dispatcher =
                        getServletContext().getRequestDispatcher("/WEB-INF/jsp/visualize.jsp");
                dispatcher.forward(request, response);
            }
        } else {
            ShowData.showDataAtSpecifiedIndex(servletContext, request,
                    response, 0, xdebug);
        }
    }

    private void outputPlainText(HttpServletResponse response, ProfileData mergedProfile,
            ParserOutput theOncoPrintSpecParserOutput, double zScoreThreshold, double rppaScoreThreshold) throws IOException {
        response.setContentType("text/plain");
        ProfileDataSummary dataSummary = new ProfileDataSummary( mergedProfile,
                theOncoPrintSpecParserOutput.getTheOncoPrintSpecification(), zScoreThreshold, rppaScoreThreshold );
        PrintWriter writer = response.getWriter();
        writer.write("" + dataSummary.getPercentCasesAffected());
        writer.flush();
        writer.close();
    }

    /**
     * validate the portal web input form.
     */
    private boolean validateForm(String action,
                                ArrayList<GeneticProfile> profileList,
                                 HashSet<String> geneticProfileIdSet,
                                 String geneList, String patientSetId, String patientIds,
                                 HttpServletRequest httpServletRequest) throws DaoException {
        boolean errorsExist = false;
        String tabIndex = httpServletRequest.getParameter(QueryBuilder.TAB_INDEX);
        if (action != null) {
            if (action.equals(ACTION_SUBMIT)) {
				// is user authorized for the study
				String cancerStudyIdentifier = (String)httpServletRequest.getAttribute(CANCER_STUDY_ID);
	            cancerStudyIdentifier = StringEscapeUtils.escapeJavaScript(cancerStudyIdentifier);

	            if (accessControl.isAccessibleCancerStudy(cancerStudyIdentifier).size() != 1) {
                    httpServletRequest.setAttribute(STEP1_ERROR_MSG,
													"You are not authorized to view the cancer study with id: '" +
													cancerStudyIdentifier + "'. ");
					errorsExist = true;
				}
						
                if (geneticProfileIdSet.size() == 0) {
                    if (tabIndex == null || tabIndex.equals(QueryBuilder.TAB_DOWNLOAD)) {
                        httpServletRequest.setAttribute(STEP2_ERROR_MSG,
                                "Please select a genetic profile below. ");
                    } else {
                        httpServletRequest.setAttribute(STEP2_ERROR_MSG,
                                "Please select one or more genetic profiles below. ");
                    }
                    errorsExist = true;
                }
                
                // user-defined patient set
                if (patientIds != null &&
                	patientSetId != null &&
                	patientSetId.equals("-1"))
                {
                	// empty patient list
                	if (patientIds.trim().length() == 0)
                	{
                		httpServletRequest.setAttribute(STEP3_ERROR_MSG,
                				"Please enter at least one patient ID below. ");
                		
                		errorsExist = true;
                	}
                	else
                	{
                		List<String> invalidPatients = PatientSetUtil.validatePatientSet(
                				cancerStudyIdentifier, patientIds);
                		
                		String patientSetErrMsg = "Invalid patient(s) for the selected cancer study:";
                		
                		// non-empty list, but contains invalid patient IDs
                		if (invalidPatients.size() > 0)
                		{
                			// append patient ids to the message
                    		for (String patientId : invalidPatients)
                    		{
                    			patientSetErrMsg += " " + patientId;
                    		}
                    		
                			httpServletRequest.setAttribute(STEP3_ERROR_MSG,
                					patientSetErrMsg);
                    		
                    		errorsExist = true;
                		}
                	}
                }

                errorsExist = validateGenes(geneList, httpServletRequest, errorsExist);

                //  Additional validation rules
                //  If we have selected mRNA Expression Data Check Box, but failed to
                //  select an mRNA profile, this is an error.
                String mRNAProfileSelected = httpServletRequest.getParameter(
                        QueryBuilder.MRNA_PROFILES_SELECTED);
                if (mRNAProfileSelected != null && mRNAProfileSelected.equalsIgnoreCase("on")) {

                    //  Make sure that at least one of the mRNA profiles is selected
                    boolean mRNAProfileRadioSelected = false;
                    for (int i = 0; i < profileList.size(); i++) {
                        GeneticProfile geneticProfile = profileList.get(i);
                        if (geneticProfile.getGeneticAlterationType()
                                == GeneticAlterationType.MRNA_EXPRESSION
                                && geneticProfileIdSet.contains(geneticProfile.getStableId())) {
                            mRNAProfileRadioSelected = true;
                        }
                    }
                    if (mRNAProfileRadioSelected == false) {
                        httpServletRequest.setAttribute(STEP2_ERROR_MSG,
                                "Please select an mRNA profile.");
                        errorsExist = true;
                    }
                }
            }
        }
        if( errorsExist ){
           httpServletRequest.setAttribute( GENE_LIST, geneList );
       }
        return errorsExist;
    }

    private boolean validateGenes(String geneList, HttpServletRequest httpServletRequest,
            boolean errorsExist) throws DaoException {
        try {
            GeneValidator geneValidator = new GeneValidator(geneList);
        } catch (GeneValidationException e) {
            errorsExist = true;
            httpServletRequest.setAttribute(STEP4_ERROR_MSG, e.getMessage());
        }
        return errorsExist;
    }
    
    private void forwardToErrorPage(HttpServletRequest request, HttpServletResponse response,
                                    String userMessage, XDebug xdebug)
            throws ServletException, IOException {
        request.setAttribute("xdebug_object", xdebug);
        request.setAttribute(USER_ERROR_MESSAGE, userMessage);
        RequestDispatcher dispatcher =
                getServletContext().getRequestDispatcher("/WEB-INF/jsp/error.jsp");
        dispatcher.forward(request, response);
    }
}<|MERGE_RESOLUTION|>--- conflicted
+++ resolved
@@ -27,13 +27,8 @@
 
 import org.apache.commons.lang.*;
 
-<<<<<<< HEAD
 import org.owasp.validator.html.PolicyException;
-=======
-import org.apache.commons.lang.StringEscapeUtils;
-import org.mskcc.cbio.portal.dao.DaoCancerStudy;
-import org.mskcc.cbio.portal.dao.DaoClinicalData;
->>>>>>> 55b0c013
+
 
 import org.springframework.context.ApplicationContext;
 import org.springframework.context.support.ClassPathXmlApplicationContext;
@@ -456,18 +451,6 @@
             ProfileMerger merger = new ProfileMerger(profileDataList);
             ProfileData mergedProfile = merger.getMergedProfile();
 
-<<<<<<< HEAD
-            //  Get Clinical Data
-            xdebug.logMsg(this, "Getting Clinical Data:");
-            List <Patient> clinicalDataList =
-                    GetClinicalData.getClinicalData(DaoCancerStudy
-                    .getCancerStudyByStableId(cancerTypeId).getInternalId(),setOfPatientIds);
-            xdebug.logMsg(this, "Got Clinical Data for:  " + clinicalDataList.size()
-                +  " patients.");
-            request.setAttribute(CLINICAL_DATA_LIST, clinicalDataList);
-
-=======
->>>>>>> 55b0c013
             xdebug.logMsg(this, "Merged Profile, Number of genes:  "
                     + mergedProfile.getGeneList().size());
             ArrayList<String> mergedProfileGeneList = mergedProfile.getGeneList();
