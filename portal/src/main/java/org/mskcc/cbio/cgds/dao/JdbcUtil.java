--- conflicted
+++ resolved
@@ -58,12 +58,6 @@
         }
         
         Connection con = ds.getConnection();
-<<<<<<< HEAD
-        if (ds.getNumActive()>0) {
-            System.err.println("Get a MySQL connection. Active connections: "+ds.getNumActive());
-        }
-=======
->>>>>>> 03e909c6
         
         return con;
     }
@@ -104,12 +98,6 @@
         try {
             if (con != null && !con.isClosed()) {
                 con.close();
-<<<<<<< HEAD
-                if (ds.getNumActive()>0) {
-                    System.err.println("Close a MySQL connection. Active connections: "+ds.getNumActive());
-                }
-=======
->>>>>>> 03e909c6
             }
         } catch (SQLException e) {
             e.printStackTrace();
