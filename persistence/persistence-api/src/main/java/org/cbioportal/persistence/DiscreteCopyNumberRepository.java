--- conflicted
+++ resolved
@@ -53,12 +53,8 @@
                                                                           List<Integer> entrezGeneIds, 
                                                                           List<Integer> alterations);
 
-<<<<<<< HEAD
+    @Cacheable(cacheNames = "GeneralRepositoryCache", condition = "@cacheEnabledConfig.getEnabled()")
     List<CopyNumberCountByGene> getPatientCountInMultipleMolecularProfiles(List<String> molecularProfileIds,
-=======
-    @Cacheable(cacheNames = "GeneralRepositoryCache", condition = "@cacheEnabledConfig.getEnabled()")
-    List<CopyNumberCountByGene> getPatientCountByGeneAndAlterationAndPatientIds(String molecularProfileId,
->>>>>>> bc9b8fea
                                                                                 List<String> patientIds,
                                                                                 List<Integer> entrezGeneIds,
                                                                                 List<Integer> alterations);
