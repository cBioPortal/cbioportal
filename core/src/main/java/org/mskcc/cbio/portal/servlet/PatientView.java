--- conflicted
+++ resolved
@@ -254,39 +254,14 @@
             return;
         }
         try {
-<<<<<<< HEAD
-            ClinicalAttribute attr = DaoClinicalAttribute.getDatum("SAMPLE_TYPE");
-            if (attr!=null) {
-                Collections.sort(sampleIds);
-                
-                if (DaoClinicalEvent.timeEventsExistForPatient(patientId)) {
-                    List<ClinicalEvent> events = DaoClinicalEvent.getClinicalEvent(patientId, "SPECIMEN");
-                    if (events!=null) {
-                        final Map<String, Long> sampleTimes = new HashMap<String, Long>();
-                        for (ClinicalEvent event : events) {
-                            sampleTimes.put(event.getEventData().get("SpecimenReferenceNumber"), event.getStartDate());
-                        }
-                        
-                        Collections.sort(sampleIds, new Comparator<String>() {
-                        @Override
-                        public int compare(String s1, String s2) {
-                            Long l1 = sampleTimes.get(s1);
-                            if (l1==null) l1 = Long.MAX_VALUE;
-                            Long l2 = sampleTimes.get(s2);
-                            if (l2==null) l2 = Long.MAX_VALUE;
-                            
-                            return l1.compareTo(l2);
-                        }
-                    });
-=======
             Collections.sort(sampleIds);
-            if (patientId!=null && DaoClinicalEvent.timeEventsExistForPatient(cancerStudyId, patientId)) {
-                List<ClinicalEvent> events = DaoClinicalEvent.getClinicalEvent(cancerStudyId, patientId, "SPECIMEN");
+
+            if (DaoClinicalEvent.timeEventsExistForPatient(patientId)) {
+                List<ClinicalEvent> events = DaoClinicalEvent.getClinicalEvent(patientId, "SPECIMEN");
                 if (events!=null) {
                     final Map<String, Long> sampleTimes = new HashMap<String, Long>();
                     for (ClinicalEvent event : events) {
                         sampleTimes.put(event.getEventData().get("SpecimenReferenceNumber"), event.getStartDate());
->>>>>>> 7cc3ab1a
                     }
 
                     Collections.sort(sampleIds, new Comparator<String>() {
@@ -302,7 +277,7 @@
                 });
                 }
             }
-                
+
             ClinicalAttribute attr = DaoClinicalAttribute.getDatum("SAMPLE_TYPE");
             if (attr!=null) {
                 
