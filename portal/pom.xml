<?xml version="1.0" encoding="UTF-8"?>
<project xmlns="http://maven.apache.org/POM/4.0.0" xmlns:xsi="http://www.w3.org/2001/XMLSchema-instance" xsi:schemaLocation="http://maven.apache.org/POM/4.0.0 http://maven.apache.org/xsd/maven-4.0.0.xsd">
  <!-- meta data -->
  <parent>
    <artifactId>master</artifactId>
    <groupId>org.mskcc.cbio</groupId>
    <version>1.8.0-SNAPSHOT</version>
  </parent>
  <modelVersion>4.0.0</modelVersion>
  <artifactId>cbioportal</artifactId>
  <packaging>war</packaging>
  <name>cBioPortal</name>
  <url>http://maven.apache.org</url>

  <dependencies>
    <!-- jstl -->
    <dependency>
      <groupId>jstl</groupId>
      <artifactId>jstl</artifactId>
      <version>1.2</version>
      <scope>runtime</scope>
    </dependency>
    <!-- core portal module -->
    <dependency>
      <groupId>org.mskcc.cbio</groupId>
      <artifactId>core</artifactId>
      <version>${project.version}</version>
      <scope>runtime</scope>
    </dependency>
    <!-- business portal module -->
    <dependency>
      <groupId>org.mskcc.cbio</groupId>
      <artifactId>business</artifactId>
      <version>${project.version}</version>
      <scope>runtime</scope>
    </dependency>
    <!-- web portal module -->
    <dependency>
      <groupId>org.mskcc.cbio</groupId>
      <artifactId>web</artifactId>
      <version>${project.version}</version>
      <scope>runtime</scope>
    </dependency>
    <dependency>
      <groupId>org.apache.tomcat</groupId>
      <artifactId>tomcat-catalina</artifactId>
      <version>7.0.68</version>
      <scope>
          <!--tomcat.catalina.scope is defined in master module-->
          ${tomcat.catalina.scope}
      </scope>
    </dependency>
  </dependencies>

  <repositories>
    <repository>
      <id>jitpack.io</id>
      <url>https://jitpack.io</url>
    </repository>
  </repositories>

  <build>
    <!-- final name of the app -->
    <plugins>
      <plugin>
        <groupId>org.apache.maven.plugins</groupId>
        <artifactId>maven-dependency-plugin</artifactId>
        <version>2.3</version>
        <executions>
          <execution>
            <phase>package</phase>
            <goals>
              <goal>copy</goal>
            </goals>
            <configuration>
              <artifactItems>
                <artifactItem>
                  <groupId>com.github.jsimone</groupId>
                  <artifactId>webapp-runner</artifactId>
                  <version>8.0.24.0</version>
                  <destFileName>webapp-runner.jar</destFileName>
                </artifactItem>
              </artifactItems>
            </configuration>
          </execution>
          <!-- unpack cbioportal-frontend -->
          <execution>
            <id>unpack</id>
            <phase>prepare-package</phase>
            <goals>
              <goal>unpack</goal>
            </goals>
            <configuration>
              <artifactItems>
                <artifactItem>
                  <groupId>com.github.cbioportal</groupId>
                  <artifactId>cbioportal-frontend</artifactId>
<<<<<<< HEAD
                  <version>4520fe11f623f006f6cf5d195befd042a844fd70</version>
=======
                  <version>17ae2efb83afadb31ec8651789a0236ebcab82d0</version>
>>>>>>> ab543f70
                  <type>jar</type>
                  <outputDirectory>.</outputDirectory>
                  <excludes>*index*</excludes>
                  <overWrite>true</overWrite>
                </artifactItem>
              </artifactItems>
            </configuration>
          </execution>
        </executions>
      </plugin>
      <!-- war plugin config -->
      <plugin>
        <groupId>org.apache.maven.plugins</groupId>
        <artifactId>maven-war-plugin</artifactId>
        <version>2.2</version>
        <configuration>
          <warName>${final.war.name}</warName>
          <webappDirectory>${project.build.directory}/portal</webappDirectory>
          <filteringDeploymentDescriptors>true</filteringDeploymentDescriptors>
          <webResources>
            <resource>
              <directory>${project.parent.basedir}/business/src/main/resources</directory>
              <targetPath>WEB-INF/classes</targetPath>
              <filtering>true</filtering>
            </resource>
            <resource>
              <directory>${project.parent.basedir}/web/src/main/resources</directory>
              <targetPath>WEB-INF/classes</targetPath>
              <filtering>true</filtering>
            </resource>
            <resource>
              <directory>src/main/webapp/WEB-INF/jsp/global</directory>
              <include>footer.jsp</include>
              <targetPath>WEB-INF/jsp/global</targetPath>
              <filtering>true</filtering>
            </resource>
            <resource>
              <directory>src/main/webapp/WEB-INF</directory>
              <includes>
                <include>**/web.xml</include>
              </includes>
              <targetPath>WEB-INF</targetPath>
              <filtering>true</filtering>
            </resource>
            <resource>
              <directory>reactapp</directory>
              <targetPath>reactapp</targetPath>
            </resource>
            <resource>
                <directory>${project.parent.basedir}/db-scripts/src/main/resources</directory>
                <targetPath>db-scripts</targetPath>
                <filtering>true</filtering>
            </resource>
          </webResources>
        </configuration>
      </plugin>
      <!-- tomcat plugin -->
      <plugin>
        <groupId>org.codehaus.mojo</groupId>
        <artifactId>tomcat-maven-plugin</artifactId>
        <version>1.1</version>
        <configuration>
          <server>localhost</server>
          <url>http://localhost:8080/manager/text</url>
        </configuration>
      </plugin>
      <!-- this plugin lets us grab shared resources from our parent -->
      <plugin>
        <groupId>org.apache.maven.plugins</groupId>
        <artifactId>maven-resources-plugin</artifactId>
        <executions>
          <execution>
            <id>copy-parent-resources</id>
            <phase>process-sources</phase>
            <goals>
              <goal>copy-resources</goal>
            </goals>
            <configuration>
              <outputDirectory>${project.build.directory}/classes</outputDirectory>
              <resources>
                <resource>
                  <directory>${project.parent.basedir}/src/main/resources</directory>
                  <filtering>true</filtering>
                  <includes>
                    <include>**/*.properties</include>
                  </includes>
                  <excludes>
                    <exclude>**/portal.properties.*</exclude>
                    <exclude>**/log4j.properties.*</exclude>
                    <exclude>**/*.EXAMPLE</exclude>
                  </excludes>
                </resource>
              </resources>
            </configuration>
          </execution>
        </executions>
      </plugin>
    </plugins>

    <filters>
        <filter>../src/main/resources/portal.properties</filter>
    </filters>
    
    <!-- prevent some resources from getting into war -->
    <resources>
      <resource>
        <directory>src/main/resources</directory>
        <filtering>true</filtering>
        <excludes>
          <exclude>**/*.jks</exclude>
          <exclude>artwork/**</exclude>
          <exclude>content/**</exclude>
          <exclude>tutorials/**</exclude>
        </excludes>
      </resource>
      <resource>
        <directory>src/main/resources</directory>
        <filtering>false</filtering>
        <includes>
          <include>**/*.jks</include>
          <include>**/applicationContext-security.xml</include>
        </includes>
      </resource>
      <resource>
        <directory>src/main/webapp/WEB-INF</directory>
        <filtering>true</filtering>
        <includes>
            <include>**/web.xml</include>
        </includes>
      </resource>
      <resource>
        <directory>src/main/webapp/WEB-INF</directory>
        <filtering>false</filtering>
        <excludes>
            <exclude>**/web.xml</exclude>
        </excludes>
      </resource>
    </resources>
  </build>

  <properties>
    <timestamp>${maven.build.timestamp}</timestamp>
    <maven.build.timestamp.format>yyyyMMdd-HHmm</maven.build.timestamp.format>
    <netbeans.hint.deploy.server>Tomcat</netbeans.hint.deploy.server>
  </properties>

  <!-- remove portal temp build files when building heroku -->
  <profiles>
    <profile>
      <id>heroku</id>
      <build>
        <plugins>
          <plugin>
            <artifactId>maven-clean-plugin</artifactId>
            <version>2.5</version>
            <executions>
              <execution>
                <id>clean-jar-artifacts</id>
                <phase>install</phase>
                <goals>
                  <goal>clean</goal>
                </goals>
                <configuration>
                  <excludeDefaultDirectories>true</excludeDefaultDirectories>
                  <filesets>
                    <fileset>
                      <directory>${project.parent.basedir}/portal/target</directory>
                      <excludes>
                        <exclude>*.war</exclude>
                        <exclude>dependency/webapp-runner.jar</exclude>
                      </excludes>
                    </fileset>
                  </filesets>
                </configuration>
              </execution>
            </executions>
          </plugin>
        </plugins>
      </build>
    </profile>
  </profiles>
</project><|MERGE_RESOLUTION|>--- conflicted
+++ resolved
@@ -95,11 +95,7 @@
                 <artifactItem>
                   <groupId>com.github.cbioportal</groupId>
                   <artifactId>cbioportal-frontend</artifactId>
-<<<<<<< HEAD
-                  <version>4520fe11f623f006f6cf5d195befd042a844fd70</version>
-=======
-                  <version>17ae2efb83afadb31ec8651789a0236ebcab82d0</version>
->>>>>>> ab543f70
+                  <version>62ab6800fb29ae17b908ef7cc9304c2d40fcd3de</version>
                   <type>jar</type>
                   <outputDirectory>.</outputDirectory>
                   <excludes>*index*</excludes>
