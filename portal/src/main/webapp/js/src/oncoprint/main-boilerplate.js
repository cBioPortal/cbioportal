--- conflicted
+++ resolved
@@ -109,7 +109,6 @@
 
             oncoprint.sortBy(sortBy.val(), cases.split(" "));
 
-<<<<<<< HEAD
             $('.attribute_name').qtip({
                 content: {text: 'Click to drag '},
                 position: {my:'left bottom', at:'top middle', viewport: $(window)},
@@ -119,9 +118,6 @@
             });  
             
             zoom = reset_zoom();
-=======
-            zoom = reset_zoom();   
->>>>>>> f3d23e42
         }
     });
 
