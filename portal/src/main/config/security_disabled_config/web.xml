--- conflicted
+++ resolved
@@ -231,10 +231,11 @@
     </servlet>
 
     <servlet>
-<<<<<<< HEAD
         <servlet-name>EchoFile</servlet-name>
         <servlet-class>org.mskcc.cbio.portal.servlet.EchoFile</servlet-class>
-=======
+    </servlet>
+
+    <servlet>
         <servlet-name>ClinicalJSON</servlet-name>
         <servlet-class>org.mskcc.cbio.portal.servlet.ClinicalJSON</servlet-class>
     </servlet>
@@ -242,7 +243,6 @@
     <servlet>
         <servlet-name>ClinicalAttributesServlet</servlet-name>
         <servlet-class>org.mskcc.cbio.portal.servlet.ClinicalAttributesServlet</servlet-class>
->>>>>>> 7472ac34
     </servlet>
 
     <servlet-mapping>
