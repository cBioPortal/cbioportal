--- conflicted
+++ resolved
@@ -402,9 +402,19 @@
 		}
         else {
             if (cancerStudyMetadataNeedsUpdating(cancerStudyMetadataFile, cancerStudyMetadata)) {
-                fileUtils.writeCancerStudyMetadataFile(rootDirectory, cancerStudyMetadata, -1);
-            }
-        }
+            	HashMap<String,String> map = new HashMap<String,String>();
+            	map.put("type_of_cancer", cancerStudyMetadata.getTumorType());
+            	fileUtils.updateCancerStudyMetadataFile(rootDirectory, cancerStudyMetadata, map);
+            }
+        }
+		if (!createdCancerStudyMetadataFile) {
+	    	// if we didnt create a cancer study metadata file,
+	    	// we may have an incomplete cancerStudyMetadata object
+	    	// (for bic-mskcc, most properties are blank)
+	    	Properties properties = getProperties(cancerStudyMetadataFile);
+	    	properties.setProperty("study_path", cancerStudyMetadata.getStudyPath());
+	    	cancerStudyMetadata = new CancerStudyMetadata(properties);
+	    }
 		String[] args = { cancerStudyMetadataFile };
 		if (LOG.isInfoEnabled()) {
 			LOG.info("loadStagingFiles(), Importing cancer study metafile: " + cancerStudyMetadataFile);
@@ -463,99 +473,6 @@
 					LOG.info("loadStagingFile(), attempting to run: " + datatypeMetadata.getImporterClassName() +
 							 ":main(), with args: " + Arrays.asList(args));
 				}
-<<<<<<< HEAD
-				fileUtils.writeCancerStudyMetadataFile(rootDirectory, cancerStudyMetadata, -1);
-				createdCancerStudyMetadataFile = true;
-			}
-			else if (cancerStudyMetadataNeedsUpdating(cancerStudyMetadataFile, cancerStudyMetadata)) {
-				HashMap<String,String> map = new HashMap<String,String>();
-				map.put("type_of_cancer", cancerStudyMetadata.getTumorType());
-		    	fileUtils.updateCancerStudyMetadataFile(rootDirectory, cancerStudyMetadata, map);
-		    }
-		    if (!createdCancerStudyMetadataFile) {
-		    	// if we didnt create a cancer study metadata file,
-		    	// we may have an incomplete cancerStudyMetadata object
-		    	// (for bic-mskcc, most properties are blank)
-		    	Properties properties = getProperties(cancerStudyMetadataFile);
-		    	properties.setProperty("study_path", cancerStudyMetadata.getStudyPath());
-		    	cancerStudyMetadata = new CancerStudyMetadata(properties);
-		    }
-			String[] args = { cancerStudyMetadataFile };
-			if (LOG.isInfoEnabled()) {
-				LOG.info("loadStagingFiles(), Importing cancer study metafile: " + cancerStudyMetadataFile);
-			}
-			ImportCancerStudy.main(args);
-
-			// iterate over all datatypes
-			for (DatatypeMetadata datatypeMetadata : config.getDatatypeMetadata(portalMetadata, cancerStudyMetadata)) {
-
-				// get the metafile/staging file for this cancer_study / datatype
-				for (String stagingFilename : getImportFilenames(rootDirectory, cancerStudyMetadata, datatypeMetadata.getStagingFilename())) {
-					// skip normal file import for now
-					if (stagingFilename.endsWith(DatatypeMetadata.NORMAL_STAGING_FILENAME_SUFFIX)) {
-						continue;
-					}
-					String origName = stagingFilename;
-
-					// datatype might not exists for cancer study
-	                boolean createdZScoreFile = false;
-					if (!(new File(stagingFilename)).exists()) {
-	                    if (isZScoreFile(stagingFilename, datatypeMetadata) &&
-	                        canCreateZScoreFile(rootDirectory, cancerStudyMetadata, datatypeMetadata)) {
-	                        if (createZScoreFile(rootDirectory, cancerStudyMetadata, datatypeMetadata)) {
-	                            createdZScoreFile = true;
-	                        }
-	                        else {
-	                            continue;
-	                        }
-	                    }
-	                    else {
-	                        if (LOG.isInfoEnabled()) {
-	                            LOG.info("loadStagingFile(), cannot find staging file: " + stagingFilename + ", skipping...");
-	                        }
-	                        continue;
-	                    }
-					}
-
-					if (stagingFilename.contains("clinical") && !stagingFilename.endsWith(".xml") && clinicalFileMissingMetadata(stagingFilename)) {
-                    	stagingFilename = addMetadataToClinicalFile(cancerStudyMetadata, stagingFilename);
-                	}
-
-					// if MAF, oncotate
-					if (stagingFilename.endsWith(DatatypeMetadata.MUTATIONS_STAGING_FILENAME)) {
-						stagingFilename = getOncotatedFile(stagingFilename);
-					}
-					if (datatypeMetadata.requiresMetafile()) {
-						Collection<String> importFilenames = getImportFilenames(rootDirectory, cancerStudyMetadata, datatypeMetadata.getMetaFilename());
-						assert importFilenames.size() == 1;
-						String metaFilename = importFilenames.iterator().next();
-						args = new String[] { "--data", stagingFilename, "--meta", metaFilename, "--loadMode", "bulkLoad" };
-					}
-					else {
-						args = new String[] { stagingFilename, cancerStudyMetadata.toString() };
-					}
-					if (LOG.isInfoEnabled()) {
-						LOG.info("loadStagingFile(), attempting to run: " + datatypeMetadata.getImporterClassName() +
-								 ":main(), with args: " + Arrays.asList(args));
-					}
-					Method mainMethod = ClassLoader.getMethod(datatypeMetadata.getImporterClassName(), "main");
-					mainMethod.invoke(null, (Object)args);
-
-					// clean up
-					if (!stagingFilename.equals(origName)) {
-						fileUtils.deleteFile(new File(stagingFilename));
-					}
-	                if (createdZScoreFile) {
-						fileUtils.deleteFile(new File(stagingFilename));
-	                    fileUtils.deleteFile(new File(stagingFilename.replace("data_", "meta_")));
-	                }
-	            }
-			}
-
-			importCaseLists(portalMetadata, cancerStudyMetadata);
-                        
-            if (createdCancerStudyMetadataFile) fileUtils.deleteFile(new File(cancerStudyMetadataFile));
-=======
 				Method mainMethod = ClassLoader.getMethod(datatypeMetadata.getImporterClassName(), "main");
 				mainMethod.invoke(null, (Object)args);
 
@@ -568,7 +485,6 @@
                     fileUtils.deleteFile(new File(stagingFilename.replace("data_", "meta_")));
                 }
             }
->>>>>>> 09ee6e55
 		}
 
 		importCaseLists(portalMetadata, cancerStudyMetadata);
