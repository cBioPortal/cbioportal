--- conflicted
+++ resolved
@@ -12,7 +12,6 @@
     <description>master maven module</description>
     <url>http://code.google.com/p/cbio-cancer-genomics-portal/</url>
 
-<<<<<<< HEAD
   <!-- profiles -->
   <profiles>
 	<profile>
@@ -93,7 +92,7 @@
   <!-- properties -->
   <properties>
 	<slf4j.version>1.6.6</slf4j.version>
-	<spring.version>3.1.0.RELEASE</spring.version>
+	<spring.version>4.0.4.RELEASE</spring.version>
 	<spring.security.version>3.1.0.RELEASE</spring.security.version>
 	<mybatis.spring.version>1.2.2</mybatis.spring.version>
 	<mybatis.version>3.2.7</mybatis.version>
@@ -117,148 +116,6 @@
     <module>business</module>
     <module>web</module>
   </modules>
-=======
-    <!-- profiles -->
-    <profiles>
-        <profile>
-            <id>gdac</id>
-            <properties>
-                <web-xml-file>${PORTAL_HOME}/portal/src/main/config/security_enabled_config/web.xml</web-xml-file>
-                <application-context-security-xml-dir>${PORTAL_HOME}/portal/src/main/config/security_enabled_config</application-context-security-xml-dir>
-                <property-file-dir>${PORTAL_HOME}/src/main/resources</property-file-dir>
-                <importer-main-class>org.mskcc.cbio.importer.Admin</importer-main-class>
-                <gpl-files-to-exclude>lorem-ipsum</gpl-files-to-exclude>
-                <final-war-name>gdac-portal</final-war-name>
-            </properties>
-        </profile>
-        <profile>
-            <id>su2c</id>
-            <properties>
-                <web-xml-file>${PORTAL_HOME}/portal/src/main/config/security_enabled_config/web.xml</web-xml-file>
-                <application-context-security-xml-dir>${PORTAL_HOME}/portal/src/main/config/security_enabled_config</application-context-security-xml-dir>
-                <property-file-dir>${PORTAL_HOME}/src/main/resources</property-file-dir>
-                <importer-main-class>org.mskcc.cbio.importer.Admin</importer-main-class>
-                <gpl-files-to-exclude>lorem-ipsum</gpl-files-to-exclude>
-                <final-war-name>su2c-portal</final-war-name>
-            </properties>
-        </profile>
-        <profile>
-            <id>public</id>
-            <activation>
-                <activeByDefault>true</activeByDefault>
-            </activation>
-            <properties>
-                <web-xml-file>${PORTAL_HOME}/portal/src/main/config/security_disabled_config/web.xml</web-xml-file>
-                <application-context-security-xml-dir>${PORTAL_HOME}/portal/src/main/config/security_disabled_config</application-context-security-xml-dir>
-                <property-file-dir>${PORTAL_HOME}/src/main/resources</property-file-dir>
-                <importer-main-class>org.mskcc.cbio.importer.Admin</importer-main-class>
-                <gpl-files-to-exclude>lorem-ipsum</gpl-files-to-exclude>
-                <final-war-name>public-portal</final-war-name>
-            </properties>
-        </profile>
-        <profile>
-            <id>prostate</id>
-            <properties>
-                <web-xml-file>${PORTAL_HOME}/portal/src/main/config/security_enabled_config/web.xml</web-xml-file>
-                <application-context-security-xml-dir>${PORTAL_HOME}/portal/src/main/config/security_enabled_config</application-context-security-xml-dir>
-                <property-file-dir>${PORTAL_HOME}/src/main/resources</property-file-dir>
-                <importer-main-class>org.mskcc.cbio.importer.Admin</importer-main-class>
-                <gpl-files-to-exclude>lorem-ipsum</gpl-files-to-exclude>
-                <final-war-name>prostate-portal</final-war-name>
-            </properties>
-        </profile>
-        <profile>
-            <id>target</id>
-            <properties>
-                <web-xml-file>${PORTAL_HOME}/portal/src/main/config/security_enabled_config/web.xml</web-xml-file>
-                <application-context-security-xml-dir>${PORTAL_HOME}/portal/src/main/config/security_enabled_config</application-context-security-xml-dir>
-                <property-file-dir>${PORTAL_HOME}/src/main/resources</property-file-dir>
-                <importer-main-class>org.mskcc.cbio.importer.Admin</importer-main-class>
-                <gpl-files-to-exclude>lorem-ipsum</gpl-files-to-exclude>
-                <final-war-name>target-portal</final-war-name>
-            </properties>
-        </profile>
-        <profile>
-            <id>glioma</id>
-            <properties>
-                <web-xml-file>${PORTAL_HOME}/portal/src/main/config/security_enabled_config/web.xml</web-xml-file>
-                <application-context-security-xml-dir>${PORTAL_HOME}/portal/src/main/config/security_enabled_config</application-context-security-xml-dir>
-                <property-file-dir>${PORTAL_HOME}/src/main/resources</property-file-dir>
-                <importer-main-class>org.mskcc.cbio.importer.Admin</importer-main-class>
-                <gpl-files-to-exclude>lorem-ipsum</gpl-files-to-exclude>
-                <final-war-name>glioma-portal</final-war-name>
-            </properties>
-        </profile>
-        <profile>
-            <id>acc</id>
-            <properties>
-                <web-xml-file>${PORTAL_HOME}/portal/src/main/config/security_enabled_config/web.xml</web-xml-file>
-                <application-context-security-xml-dir>${PORTAL_HOME}/portal/src/main/config/security_enabled_config</application-context-security-xml-dir>
-                <property-file-dir>${PORTAL_HOME}/src/main/resources</property-file-dir>
-                <importer-main-class>org.mskcc.cbio.importer.Admin</importer-main-class>
-                <gpl-files-to-exclude>lorem-ipsum</gpl-files-to-exclude>
-                <final-war-name>acc-portal</final-war-name>
-            </properties>
-        </profile>
-        <profile>
-            <id>ctd2-dashboard</id>
-            <properties>
-                <web-xml-file>${PORTAL_HOME}/portal/src/main/config/security_disabled_config/web.xml</web-xml-file>
-                <application-context-security-xml-dir>${PORTAL_HOME}/portal/src/main/config/security_disabled_config</application-context-security-xml-dir>
-                <property-file-dir>${PORTAL_HOME}/src/main/resources</property-file-dir>
-                <importer-main-class>org.mskcc.cbio.importer.Admin</importer-main-class>
-                <gpl-files-to-exclude>lorem-ipsum</gpl-files-to-exclude>
-                <final-war-name>ctd2-dashboard-portal</final-war-name>
-            </properties>
-        </profile>
-        <profile>
-            <id>external-public</id>
-            <properties>
-                <web-xml-file>${PORTAL_HOME}/portal/src/main/config/security_disabled_config/web.xml</web-xml-file>
-                <application-context-security-xml-dir>${PORTAL_HOME}/portal/src/main/config/security_disabled_config</application-context-security-xml-dir>
-                <property-file-dir>${PORTAL_HOME}/portal/src/main/config/external_lab_properties</property-file-dir>
-                <importer-main-class>org.mskcc.cbio.importer.PortalImporterTool</importer-main-class>
-                <gpl-files-to-exclude>com/mysql/**</gpl-files-to-exclude>
-                <final-war-name>cbioportal</final-war-name>
-            </properties>
-        </profile>
-        <profile>
-            <id>external-private</id>
-            <properties>
-                <web-xml-file>${PORTAL_HOME}/portal/src/main/config/security_enabled_config/web.xml</web-xml-file>
-                <application-context-security-xml-dir>${PORTAL_HOME}/portal/src/main/config/security_enabled_config</application-context-security-xml-dir>
-                <property-file-dir>${PORTAL_HOME}/portal/src/main/config/external_lab_properties</property-file-dir>
-                <importer-main-class>org.mskcc.cbio.importer.PortalImporterTool</importer-main-class>
-                <gpl-files-to-exclude>com/mysql/**</gpl-files-to-exclude>
-                <final-war-name>cbioportal</final-war-name>
-            </properties>
-        </profile>
-    </profiles>
-
-    <!-- properties -->
-    <properties>
-        <slf4j.version>1.6.6</slf4j.version>
-        <spring.version>4.0.4.RELEASE</spring.version>
-        <spring.security.version>3.1.0.RELEASE</spring.security.version>
-        <hibernate.version>3.6.9.Final</hibernate.version>
-        <spring.social.version>1.1.0.RELEASE</spring.social.version>
-        <org.springframework.social.google-version>1.0.0.RELEASE</org.springframework.social.google-version>
-        <project.build.sourceEncoding>UTF-8</project.build.sourceEncoding>
-        <project.reporting.outputEncoding>UTF-8</project.reporting.outputEncoding>
-        <bundle.symbolicName.prefix>org.mskcc</bundle.symbolicName.prefix>
-        <bundle.namespace>org.mskcc.mondrian</bundle.namespace>
-    </properties>
-
-    <!-- modules -->
-    <modules>
-        <module>portal</module>
-        <module>core</module>
-        <module>oncotator</module>
-        <module>liftover</module>
-        <module>mutation-assessor</module>
-        <module>importer</module>
-    </modules>
->>>>>>> 4c475a00
 
     <!-- dependencies -->
     <dependencies>
@@ -297,7 +154,6 @@
             <version>1.2.16</version>
         </dependency>
 
-<<<<<<< HEAD
 	<!-- mysql -->
 	<dependency>
 	  <groupId>mysql</groupId>
@@ -305,15 +161,6 @@
 	  <version>5.1.16</version>
 	  <scope>provided</scope>
 	</dependency>
-=======
-        <!-- mysql -->
-        <dependency>
-            <groupId>mysql</groupId>
-            <artifactId>mysql-connector-java</artifactId>
-            <version>5.1.16</version>
-            <scope>runtime</scope>
-        </dependency>
->>>>>>> 4c475a00
 
         <!-- slf4j -->
         <dependency>
@@ -327,7 +174,6 @@
             <version>${slf4j.version}</version>
         </dependency>
 
-<<<<<<< HEAD
 	<!-- spring -->
 	<dependency>
 	  <groupId>org.springframework</groupId>
@@ -374,6 +220,41 @@
       <artifactId>spring-webmvc</artifactId>
       <version>${spring.version}</version>
     </dependency>
+        <dependency>
+            <groupId>org.springframework</groupId>
+            <artifactId>spring-web</artifactId>
+            <version>${spring.version}</version>
+        </dependency>	
+        <dependency>		
+            <groupId>org.springframework</groupId>		
+            <artifactId>spring-beans</artifactId>		
+            <version>${spring.version}</version>		
+        </dependency>		
+        <dependency>		
+            <groupId>org.springframework</groupId>		
+            <artifactId>spring-aop</artifactId>		
+            <version>${spring.version}</version>		
+        </dependency>		
+        <dependency>		
+            <groupId>org.springframework</groupId>		
+            <artifactId>spring-context</artifactId>		
+            <version>${spring.version}</version>		
+        </dependency>		
+        <dependency>		
+            <groupId>org.springframework</groupId>		
+            <artifactId>spring-tx</artifactId>		
+            <version>${spring.version}</version>		
+        </dependency>		
+        <dependency>		
+            <groupId>org.springframework</groupId>		
+            <artifactId>spring-orm</artifactId>		
+            <version>${spring.version}</version>		
+        </dependency>
+        <dependency>
+            <groupId>org.springframework</groupId>
+            <artifactId>spring-jdbc</artifactId>
+            <version>${spring.version}</version>
+        </dependency>
 
 	<!-- spring security -->
 	<dependency>
@@ -418,86 +299,6 @@
       <artifactId>mybatis</artifactId>
       <version>${mybatis.version}</version>
     </dependency>
-  </dependencies>
-=======
-        <!-- spring -->
-        <dependency>
-            <groupId>org.springframework</groupId>
-            <artifactId>spring-core</artifactId>
-            <version>${spring.version}</version>
-        </dependency>
-        <dependency>
-            <groupId>org.springframework</groupId>
-            <artifactId>spring-web</artifactId>
-            <version>${spring.version}</version>
-        </dependency>
-        <dependency>		
-            <groupId>org.springframework</groupId>		
-            <artifactId>spring-expression</artifactId>		
-            <version>${spring.version}</version>		
-        </dependency>		
-        <dependency>		
-            <groupId>org.springframework</groupId>		
-            <artifactId>spring-beans</artifactId>		
-            <version>${spring.version}</version>		
-        </dependency>		
-        <dependency>		
-            <groupId>org.springframework</groupId>		
-            <artifactId>spring-aop</artifactId>		
-            <version>${spring.version}</version>		
-        </dependency>		
-        <dependency>		
-            <groupId>org.springframework</groupId>		
-            <artifactId>spring-context</artifactId>		
-            <version>${spring.version}</version>		
-        </dependency>		
-        <dependency>		
-            <groupId>org.springframework</groupId>		
-            <artifactId>spring-tx</artifactId>		
-            <version>${spring.version}</version>		
-        </dependency>		
-        <dependency>		
-            <groupId>org.springframework</groupId>		
-            <artifactId>spring-orm</artifactId>		
-            <version>${spring.version}</version>		
-        </dependency>
-        <dependency>
-            <groupId>org.springframework</groupId>
-            <artifactId>spring-jdbc</artifactId>
-            <version>${spring.version}</version>
-        </dependency>
-
-        <!-- spring security -->
-        <dependency>
-            <groupId>org.springframework.security</groupId>
-            <artifactId>spring-security-acl</artifactId>
-            <version>${spring.security.version}</version>
-        </dependency>
-        <dependency>
-            <groupId>org.springframework.security</groupId>
-            <artifactId>spring-security-config</artifactId>
-            <version>${spring.security.version}</version>
-        </dependency>
-        <dependency>
-            <groupId>org.springframework.security</groupId>
-            <artifactId>spring-security-core</artifactId>
-            <version>${spring.security.version}</version>
-        </dependency>
-        <dependency>
-            <groupId>org.springframework.security</groupId>
-            <artifactId>spring-security-openid</artifactId>
-            <version>${spring.security.version}</version>
-        </dependency>
-        <dependency>
-            <groupId>org.springframework.security</groupId>
-            <artifactId>spring-security-taglibs</artifactId>
-            <version>${spring.security.version}</version>
-        </dependency>
-        <dependency>
-            <groupId>org.springframework.security</groupId>
-            <artifactId>spring-security-web</artifactId>
-            <version>${spring.security.version}</version>
-        </dependency>
         
         <!-- Spring Social -->
         <dependency>
@@ -528,7 +329,6 @@
             <version>${org.springframework.social.google-version}</version>
         </dependency>
     </dependencies>
->>>>>>> 4c475a00
 
     <build>
         <!-- this plugin will allow us to share resources with children -->
