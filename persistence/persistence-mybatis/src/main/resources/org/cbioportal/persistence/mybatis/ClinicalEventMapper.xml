<?xml version="1.0" encoding="UTF-8"?>
<!DOCTYPE mapper PUBLIC "-//mybatis.org//DTD Mapper 3.0//EN" "http://mybatis.org/dtd/mybatis-3-mapper.dtd">

<mapper namespace="org.cbioportal.persistence.mybatis.ClinicalEventMapper">
<<<<<<< HEAD

=======
    
>>>>>>> d1c7d8c3
    <sql id="select">
        clinical_event.CLINICAL_EVENT_ID AS "clinicalEventId",
        clinical_event.EVENT_TYPE AS "eventType",
        patient.STABLE_ID AS "patientId",
        cancer_study.CANCER_STUDY_IDENTIFIER AS "studyId"
        <if test="projection == 'SUMMARY' || projection == 'DETAILED'">
            ,
            clinical_event.START_DATE AS "startDate",
            clinical_event.STOP_DATE AS "stopDate"
        </if>
    </sql>

    <sql id="from">
        FROM clinical_event
        INNER JOIN patient ON clinical_event.PATIENT_ID = patient.INTERNAL_ID
        INNER JOIN cancer_study ON patient.CANCER_STUDY_ID = cancer_study.CANCER_STUDY_ID
    </sql>

    <sql id="where">
        <where>
            cancer_study.CANCER_STUDY_IDENTIFIER = #{studyId}
            AND patient.STABLE_ID = #{patientId}
        </where>
    </sql>

    <sql id="whereStudy">
        <where>
            cancer_study.CANCER_STUDY_IDENTIFIER = #{studyId}
        </where>
    </sql>

    <select id="getPatientClinicalEvent" resultType="org.cbioportal.model.ClinicalEvent">
        SELECT
        <include refid="select"/>
        <include refid="from"/>
        <include refid="where"/>
        <if test="sortBy != null and projection != 'ID'">
            ORDER BY "${sortBy}" ${direction}
        </if>
        <if test="projection == 'ID'">
            ORDER BY clinical_event.PATIENT_ID ASC
        </if>
        <if test="limit != null and limit != 0">
            LIMIT #{limit} OFFSET #{offset}
        </if>
    </select>

    <select id="getMetaPatientClinicalEvent" resultType="org.cbioportal.model.meta.BaseMeta">
        SELECT
        COUNT(*) AS totalCount
        <include refid="from"/>
        <include refid="where"/>
    </select>

    <select id="getDataOfClinicalEvents" resultType="org.cbioportal.model.ClinicalEventData">
        SELECT
        clinical_event_data.CLINICAL_EVENT_ID AS clinicalEventId,
        clinical_event_data.KEY AS "key",
        clinical_event_data.VALUE AS value
        FROM clinical_event_data
        <where>
            <if test="list != null and !list.isEmpty()">
                clinical_event_data.CLINICAL_EVENT_ID IN
                <foreach item="item" collection="list" open="(" separator="," close=")">
                    #{item}
                </foreach>
            </if>
        </where>
    </select>

    <select id="getStudyClinicalEvent" resultType="org.cbioportal.model.ClinicalEvent">
        SELECT
        <include refid="select"/>
        <include refid="from"/>
        <include refid="whereStudy"/>
        <if test="sortBy != null and projection != 'ID'">
            ORDER BY "${sortBy}" ${direction}
        </if>
        <if test="projection == 'ID'">
            ORDER BY clinical_event.PATIENT_ID ASC
        </if>
        <if test="limit != null and limit != 0">
            LIMIT #{limit} OFFSET #{offset}
        </if>
    </select>
    
    <select id="getMetaClinicalEvent" resultType="org.cbioportal.model.meta.BaseMeta">
        SELECT
        COUNT(*) AS totalCount
        <include refid="from"/>
        <include refid="whereStudy"/>
    </select>
    
    <select id="getSamplesOfPatientsPerEventType" resultType="org.cbioportal.model.ClinicalEvent">
        SELECT
        clinical_event.CLINICAL_EVENT_ID as clinicalEventId,
        clinical_event.EVENT_TYPE as eventType,
        sample.STABLE_ID as uniqueSampleKey,
        patient.STABLE_ID as patientId
        from sample
        Inner Join patient on sample.PATIENT_ID = patient.INTERNAL_ID
        Inner join clinical_event on clinical_event.PATIENT_ID = patient.INTERNAL_ID
        Inner Join cancer_study on cancer_study.CANCER_STUDY_ID = patient.cancer_STUDY_ID
        <where>
            <if test="sampleIds == null and studyIds != null">
                cancer_study.CANCER_STUDY_IDENTIFIER IN
                <if test="studyIds.isEmpty()">
                    (NULL)
                </if>
                <if test="!studyIds.isEmpty()">
                    <foreach item="item" collection="studyIds" open="(" separator="," close=")">
                        #{item}
                    </foreach>
                </if>
            </if>
            <if test="sampleIds != null">
                <if test="@java.util.Arrays@stream(studyIds.toArray()).distinct().count() == 1">
                    cancer_study.CANCER_STUDY_IDENTIFIER = #{studyIds[0]} AND
                    sample.STABLE_ID IN
                    <foreach item="item" collection="sampleIds" open="(" separator="," close=")">
                        #{item}
                    </foreach>
                </if>
                <if test="@java.util.Arrays@stream(studyIds.toArray()).distinct().count() > 1">
                    cancer_study.CANCER_STUDY_IDENTIFIER IN
                    <foreach item="item" collection="@java.util.Arrays@stream(studyIds.toArray()).distinct().collect(@java.util.stream.Collectors@toList())" open="(" separator="," close=")">
                        #{item}
                    </foreach>
                    AND (cancer_study.CANCER_STUDY_IDENTIFIER, sample.STABLE_ID) IN
                    <foreach index="i" collection="sampleIds" open="(" separator="," close=")">
                        (#{studyIds[${i}]}, #{sampleIds[${i}]})
                    </foreach>
                </if>
            </if>
        </where>
    </select>

    <select id="getPatientsDistinctClinicalEventInStudies" resultType="org.cbioportal.model.ClinicalEvent">
        SELECT
        <choose>
            <when test="_databaseId == 'mysql'">
                ANY_VALUE(clinical_event.CLINICAL_EVENT_ID) AS clinicalEventId,
            </when>
            <when test="_databaseId == 'h2'">
                clinical_event.CLINICAL_EVENT_ID AS clinicalEventId,
            </when>
        </choose>
        clinical_event.EVENT_TYPE AS eventType,
        patient.STABLE_ID AS patientId
        <include refid="from"/>
        <where>
            <if test="patientIds == null and studyIds != null">
                cancer_study.CANCER_STUDY_IDENTIFIER IN
                <if test="studyIds.isEmpty()">
                    (NULL)
                </if>
                <if test="!studyIds.isEmpty()">
                    <foreach item="item" collection="studyIds" open="(" separator="," close=")">
                        #{item}
                    </foreach>
                </if>
            </if>
            <if test="patientIds != null">
                <if test="@java.util.Arrays@stream(patientIds.toArray()).distinct().count() == 1">
                    cancer_study.CANCER_STUDY_IDENTIFIER = #{studyIds[0]} AND
                    patient.STABLE_ID IN
                    <foreach item="item" collection="patientIds" open="(" separator="," close=")">
                        #{item}
                    </foreach>
                </if>
                <if test="@java.util.Arrays@stream(patientIds.toArray()).distinct().count() > 1">
                    (cancer_study.CANCER_STUDY_IDENTIFIER, patient.STABLE_ID) IN
                    <foreach index="i" collection="patientIds" open="(" separator="," close=")">
                        (#{studyIds[${i}]}, #{patientIds[${i}]})
                    </foreach>
                </if>
            </if>
        </where>
        Group by clinical_event.EVENT_TYPE, patient.STABLE_ID
    </select>

</mapper><|MERGE_RESOLUTION|>--- conflicted
+++ resolved
@@ -2,11 +2,7 @@
 <!DOCTYPE mapper PUBLIC "-//mybatis.org//DTD Mapper 3.0//EN" "http://mybatis.org/dtd/mybatis-3-mapper.dtd">
 
 <mapper namespace="org.cbioportal.persistence.mybatis.ClinicalEventMapper">
-<<<<<<< HEAD
-
-=======
     
->>>>>>> d1c7d8c3
     <sql id="select">
         clinical_event.CLINICAL_EVENT_ID AS "clinicalEventId",
         clinical_event.EVENT_TYPE AS "eventType",
