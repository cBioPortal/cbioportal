--- conflicted
+++ resolved
@@ -24,12 +24,7 @@
         throws MolecularProfileNotFoundException;
 
     List<GeneMolecularAlteration> getMolecularAlterations(String molecularProfileId, List<Integer> entrezGeneIds, 
-<<<<<<< HEAD
-                                                          String projection) 
-        throws MolecularProfileNotFoundException;
-=======
         String projection) throws MolecularProfileNotFoundException;
->>>>>>> b765396e
     
     Integer getNumberOfSamplesInMolecularProfile(String molecularProfileId);
 
