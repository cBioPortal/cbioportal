<%--
 - Copyright (c) 2015 Memorial Sloan-Kettering Cancer Center.
 -
 - This library is distributed in the hope that it will be useful, but WITHOUT
 - ANY WARRANTY, WITHOUT EVEN THE IMPLIED WARRANTY OF MERCHANTABILITY OR FITNESS
 - FOR A PARTICULAR PURPOSE. The software and documentation provided hereunder
 - is on an "as is" basis, and Memorial Sloan-Kettering Cancer Center has no
 - obligations to provide maintenance, support, updates, enhancements or
 - modifications. In no event shall Memorial Sloan-Kettering Cancer Center be
 - liable to any party for direct, indirect, special, incidental or
 - consequential damages, including lost profits, arising out of the use of this
 - software and its documentation, even if Memorial Sloan-Kettering Cancer
 - Center has been advised of the possibility of such damage.
 --%>

<%--
 - This file is part of cBioPortal.
 -
 - cBioPortal is free software: you can redistribute it and/or modify
 - it under the terms of the GNU Affero General Public License as
 - published by the Free Software Foundation, either version 3 of the
 - License.
 -
 - This program is distributed in the hope that it will be useful,
 - but WITHOUT ANY WARRANTY; without even the implied warranty of
 - MERCHANTABILITY or FITNESS FOR A PARTICULAR PURPOSE.  See the
 - GNU Affero General Public License for more details.
 -
 - You should have received a copy of the GNU Affero General Public License
 - along with this program.  If not, see <http://www.gnu.org/licenses/>.
--%>

<%@ page import="org.mskcc.cbio.portal.servlet.CnaJSON" %>
<%@ page import="org.mskcc.cbio.portal.servlet.MutationsJSON" %>
<%@ page import="org.mskcc.cbio.portal.servlet.PatientView" %>
<%@ page import="org.mskcc.cbio.portal.util.GlobalProperties" %>


<style>
    /* This style needs to be moved to some scss/css files */
    #summary.study-section {
        padding-left: 5px;
        padding-right: 0;
    }
    .cohort-save-button {
        float: left;
        font-size: 1.1em !important;
        background: 0 0;
        font-weight: 400;
        color: #555;
        padding: 5px 10px !important;
        border: 1px solid #a9a9a9;
        border-radius: 5px;
        line-height: 18px;
    }
</style>

<!-- This loading is used to before all JS/CSS files loaded -->
<div id="study-tabs-loading-wait">
    <img src="images/ajax-loader.gif" alt="loading"/>
</div>

<div class="container-fluid" id="complete-screen">
    <div id="complete-screen-loader"
         :class="{'show-loading': showScreenLoad}"
         class="chart-loader" style="top: 30%; left: 30%; display: none;"><img
        src="images/ajax-loader.gif" alt="loading"></div>
    <div id="main-header" style="display: none" :class="{show:!isloading}" v-if="!failedToInit.status">
        <div id="iviz-header-left">
            <div class="iviz-header-left-case">
                <span class="name" style="display: block;">Selected:</span>
                <span class="content">
                    <span>{{ selectedSamplesNum }} samples / {{ selectedPatientsNum }} patients</span>
                </span>
            </div>
            <save-virtual-study :show-save-button="showSaveButton" :stats="stats"
                                :update-stats.sync="updateStats"></save-virtual-study>
            <share-virtual-study :show-share-button="showShareButton" :stats="stats"
                                 :update-stats.sync="updateStats"></share-virtual-study>
            <span id="iviz-header-left-patient-select" class="iviz-header-button"
                  @click="openCases" class="number"
                  role="button" tabindex="0" style="display: block;"><i class="fa fa-user-circle-o"
                                                                        aria-hidden="true"></i></span>
            <span id="iviz-header-left-case-download" class="iviz-header-button" @click="downloadCaseData()"
                  role="button"
                  tabindex="0"><i class="fa fa-download" alt="download"></i></span>

            <span id="query-by-gene-span" style="padding: 0 !important;">
          <textarea id="query-by-gene-textarea" class="expand expandFocusOut" rows="1" cols="10"></textarea>
      </span>
            <span class="iviz-header-arrow">
          <i class="fa fa-arrow-right fa-lg" aria-hidden="true"></i>
        </span>
            <input type="button" id="iviz-header-left-1" value="Query" class="iviz-header-button" style="display: block;"
                   v-on:click="submitForm">

        </div>

        <div id="iviz-header-right">
            <div style="display: inline-flex">
                <custom-case-input></custom-case-input>
            </div>

            <select id="iviz-add-chart" class="chosen-select"
                    v-select :charts="charts" v-if="showDropDown">
                <option id='' value="">Add Chart</option>
                <option id="{{data.attr_id}}" v-if="!data.show" value="{{data.attr_id}}"
                        v-for="(index,data) in charts">{{data.display_name}}
                </option>
            </select>
        </div>

        <div id="breadcrumbs_container" v-if="hasfilters">
            <div style="float:left;">
                <span class="breadcrumb_container">Your selections: </span>
            </div>

            <span class="breadcrumb_container"
                  v-if="customfilter.patientUids.length>0||customfilter.sampleUids.length>0">
          <span>{{customfilter.display_name}}</span>
          <i class="fa fa-times breadcrumb_remove"
             @click="clearAllCharts(true)"></i>
        </span>
            <div style="float:left" v-for="group in groups">
                <bread-crumb :attributes.sync="item"
                             :filters.sync="item.filter" v-for="(index1, item) in group.attributes"
                             v-if="item.filter.length>0"></bread-crumb>
            </div>
            <div>
                <button type='button' @click="clearAllCharts(true)"
                        class="btn btn-default btn-xs">Clear All
                </button>
            </div>
        </div>
    </div>
    <div :class="{'start-loading': showScreenLoad}" v-if="!failedToInit.status">
        <div class="grid" id="main-grid"
             :class="{loading:isloading}">
            <main-template :groups.sync="groups" :redrawgroups.sync="redrawgroups"
                           :selectedpatient-uIDs.sync="selectedpatientUIDs"
                           :selectedsample-uIDs.sync="selectedsampleUIDs"
                           :hasfilters.sync="hasfilters"
                           :customfilter.sync="customfilter"
                           :showed-survival-plot="showedSurvivalPlot"
                           :clear-all="clearAll"></main-template>
        </div>
    </div>
    <error container-id="fail-to-init" v-if="failedToInit.status" :message="failedToInit.message"></error>
<<<<<<< HEAD
=======

>>>>>>> 4e02ca25
</div>

<script>
    function initdcplots(data, opts) {
        iViz.init(data, opts);
        QueryByGeneTextArea.init('#query-by-gene-textarea', function(genes) {
            iViz.vue.manage.getInstance().$broadcast('gene-list-updated', genes);
        });
    }
</script><|MERGE_RESOLUTION|>--- conflicted
+++ resolved
@@ -146,10 +146,6 @@
         </div>
     </div>
     <error container-id="fail-to-init" v-if="failedToInit.status" :message="failedToInit.message"></error>
-<<<<<<< HEAD
-=======
-
->>>>>>> 4e02ca25
 </div>
 
 <script>
