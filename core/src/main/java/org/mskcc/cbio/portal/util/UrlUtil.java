--- conflicted
+++ resolved
@@ -124,10 +124,7 @@
                     	}
                     }
 
-<<<<<<< HEAD
-=======
 	                // TODO remove and test...
->>>>>>> 014025fc
 	                if (xssUtil != null)
 	                {
 		                currentValue = xssUtil.getCleanerInput(currentValue);
