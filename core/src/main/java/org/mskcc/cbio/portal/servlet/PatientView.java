package org.mskcc.cbio.portal.servlet;

import java.io.BufferedReader;
import java.io.IOException;
import java.io.InputStreamReader;
import java.util.ArrayList;
import java.util.Collections;
import java.util.HashMap;
import java.util.List;
import java.util.Map;
import java.util.regex.Matcher;
import java.util.regex.Pattern;
import javax.servlet.RequestDispatcher;
import javax.servlet.ServletException;
import javax.servlet.http.HttpServlet;
import javax.servlet.http.HttpServletRequest;
import javax.servlet.http.HttpServletResponse;
import org.apache.commons.httpclient.HttpClient;
import org.apache.commons.httpclient.HttpStatus;
import org.apache.commons.httpclient.MultiThreadedHttpConnectionManager;
import org.apache.commons.httpclient.methods.GetMethod;
import org.apache.log4j.Logger;
import org.mskcc.cbio.cgds.dao.*;
import org.mskcc.cbio.cgds.model.*;
import org.mskcc.cbio.cgds.util.AccessControl;
import org.mskcc.cbio.portal.remote.ConnectionManager;
import org.mskcc.cbio.portal.util.SkinUtil;
import org.mskcc.cbio.portal.util.XDebug;
import org.owasp.validator.html.PolicyException;
import org.springframework.context.ApplicationContext;
import org.springframework.context.support.ClassPathXmlApplicationContext;

/**
 *
 * @author jj
 */
public class PatientView extends HttpServlet {
    private static Logger logger = Logger.getLogger(PatientView.class);
    public static final String ERROR = "error";
    public static final String PATIENT_ID = "case_id";
    public static final String OTHER_STUDIES_WITH_SAME_PATIENT_ID = "other_studies_with_same_patient_id";
    public static final String PATIENT_CASE_OBJ = "case_obj";
    public static final String CANCER_STUDY = "cancer_study";
    public static final String HAS_SEGMENT_DATA = "has_segment_data";
    public static final String MUTATION_PROFILE = "mutation_profile";
    public static final String CNA_PROFILE = "cna_profile";
    public static final String MRNA_PROFILE = "mrna_profile";
    public static final String NUM_CASES_IN_SAME_STUDY = "num_cases";
    public static final String NUM_CASES_IN_SAME_MUTATION_PROFILE = "num_cases_mut";
    public static final String NUM_CASES_IN_SAME_CNA_PROFILE = "num_cases_cna";
    public static final String NUM_CASES_IN_SAME_MRNA_PROFILE = "num_cases_mrna";
    public static final String PATIENT_INFO = "patient_info";
    public static final String DISEASE_INFO = "disease_info";
    public static final String PATIENT_STATUS = "patient_status";
    public static final String CLINICAL_DATA = "clinical_data";
    public static final String TISSUE_IMAGES = "tissue_images";
    public static final String PATH_REPORT_URL = "path_report_url";
    
    public static final String DRUG_TYPE = "drug_type";
    public static final String DRUG_TYPE_CANCER_DRUG = "cancer_drug";
    public static final String DRUG_TYPE_FDA_ONLY = "fda_approved";
    
    private ServletXssUtil servletXssUtil;
    
    private static final DaoSurvival DAO_SURVIVAL = new DaoSurvival();
    private static final DaoClinicalFreeForm daoClinicalFreeForm = new DaoClinicalFreeForm();

    // class which process access control to cancer studies
    private AccessControl accessControl;

    /**
     * Initializes the servlet.
     *
     * @throws ServletException Serlvet Init Error.
     */
    @Override
    public void init() throws ServletException {
        super.init();
        try {
            servletXssUtil = ServletXssUtil.getInstance();
                        ApplicationContext context = 
                                new ClassPathXmlApplicationContext("classpath:applicationContext-security.xml");
                        accessControl = (AccessControl)context.getBean("accessControl");
        } catch (PolicyException e) {
            throw new ServletException (e);
        }
    }
    
    /** 
     * Processes requests for both HTTP <code>GET</code> and <code>POST</code> methods.
     * @param request servlet request
     * @param response servlet response
     * @throws ServletException if a servlet-specific error occurs
     * @throws IOException if an I/O error occurs
     */
    protected void processRequest(HttpServletRequest request, HttpServletResponse response)
            throws ServletException, IOException {
        XDebug xdebug = new XDebug( request );
        request.setAttribute(QueryBuilder.XDEBUG_OBJECT, xdebug);
        
        //  Get patient ID
        String patientID = servletXssUtil.getCleanInput (request, PATIENT_ID);
        String cancerStudyId = servletXssUtil.getCleanInput (request, QueryBuilder.CANCER_STUDY_ID);

        request.setAttribute(QueryBuilder.HTML_TITLE, "Patient "+patientID);
        request.setAttribute(PATIENT_ID, patientID);
        request.setAttribute(QueryBuilder.CANCER_STUDY_ID, cancerStudyId);
        
        try {
            if (validate(request)) {
                setGeneticProfiles(request);
                setClinicalInfo(request);
                setNumCases(request);
            }
            RequestDispatcher dispatcher =
                    getServletContext().getRequestDispatcher("/WEB-INF/jsp/tumormap/patient_view/patient_view.jsp");
            dispatcher.forward(request, response);
        
        } catch (DaoException e) {
            xdebug.logMsg(this, "Got Database Exception:  " + e.getMessage());
            forwardToErrorPage(request, response,
                               "An error occurred while trying to connect to the database.", xdebug);
        } 
    }
    
    private boolean validate(HttpServletRequest request) throws DaoException {
        String caseId = (String) request.getAttribute(PATIENT_ID);
        String cancerStudyId = (String) request.getAttribute(QueryBuilder.CANCER_STUDY_ID);
        
        request.setAttribute(HAS_SEGMENT_DATA, Boolean.FALSE); // by default; in case return false;
        
        Case _case = null;
        CancerStudy cancerStudy = null;
        if (cancerStudyId==null) {
            List<Case> cases = DaoCase.getCase(caseId);
            int nCases = cases.size();
            if (nCases>0) {
                _case = cases.get(0);
                cancerStudy = DaoCancerStudy
                    .getCancerStudyByInternalId(_case.getCancerStudyId());
                
                if (nCases>1) {
                    StringBuilder sb = new StringBuilder();
                    sb.append("There ").append(nCases==2?"is an":("are "+(nCases-1)+" "))
                            .append("other cancer stud").append(nCases==2?"y":"ies")
                            .append(" containing the same case ID:");
                    for (int i=1; i<nCases; i++) {
                        CancerStudy otherStudy = DaoCancerStudy.getCancerStudyByInternalId(cases.get(i)
                                .getCancerStudyId());
                        sb.append(" <a href='").append(SkinUtil.getLinkToPatientView(caseId, otherStudy.getCancerStudyStableId()))
                                .append("'>").append(otherStudy.getName()).append("</a>,");
                    }
                    sb.deleteCharAt(sb.length()-1);
                    request.setAttribute(OTHER_STUDIES_WITH_SAME_PATIENT_ID, sb.toString());
                }
            }
        } else {
            cancerStudy = DaoCancerStudy.getCancerStudyByStableId(cancerStudyId);
            if (cancerStudy==null) {
                request.setAttribute(ERROR, "We have no information about cancer study "+cancerStudyId);
                return false;
            }
            
            _case = DaoCase.getCase(caseId, cancerStudy.getInternalId());
        }
        if (_case==null) {
            request.setAttribute(ERROR, "We have no information about patient "+caseId);
            return false;
        }
        
        String cancerStudyIdentifier = cancerStudy.getCancerStudyStableId();
        
        if (accessControl.isAccessibleCancerStudy(cancerStudyIdentifier).size() != 1) {
            request.setAttribute(ERROR,
                    "You are not authorized to view the cancer study with id: '" +
                    cancerStudyIdentifier + "'. ");
            return false;
        }
        
        request.setAttribute(PATIENT_CASE_OBJ, _case);
        request.setAttribute(CANCER_STUDY, cancerStudy);
        
        request.setAttribute(HAS_SEGMENT_DATA, DaoCopyNumberSegment
                .segmentDataExistForCase(cancerStudy.getInternalId(), caseId));
        return true;
    }
    
    private void setGeneticProfiles(HttpServletRequest request) throws DaoException {
        Case _case = (Case)request.getAttribute(PATIENT_CASE_OBJ);
        CancerStudy cancerStudy = (CancerStudy)request.getAttribute(CANCER_STUDY);
        GeneticProfile mutProfile = cancerStudy.getMutationProfile(_case.getCaseId());
        if (mutProfile!=null) {
            request.setAttribute(MUTATION_PROFILE, mutProfile);
            request.setAttribute(NUM_CASES_IN_SAME_MUTATION_PROFILE, 
                    DaoCaseProfile.countCasesInProfile(mutProfile.getGeneticProfileId()));
        }
        
        GeneticProfile cnaProfile = cancerStudy.getCopyNumberAlterationProfile(_case.getCaseId(), true);
        if (cnaProfile!=null) {
            request.setAttribute(CNA_PROFILE, cnaProfile);
            request.setAttribute(NUM_CASES_IN_SAME_CNA_PROFILE, 
                    DaoCaseProfile.countCasesInProfile(cnaProfile.getGeneticProfileId()));
        }
        
        GeneticProfile mrnaProfile = cancerStudy.getMRnaZscoresProfile(_case.getCaseId());
        if (mrnaProfile!=null) {
            request.setAttribute(MRNA_PROFILE, mrnaProfile);
            request.setAttribute(NUM_CASES_IN_SAME_MRNA_PROFILE, 
                    DaoCaseProfile.countCasesInProfile(mrnaProfile.getGeneticProfileId()));
        }
    }
    
    private void setNumCases(HttpServletRequest request) throws DaoException {
        CancerStudy cancerStudy = (CancerStudy)request.getAttribute(CANCER_STUDY);
        request.setAttribute(NUM_CASES_IN_SAME_STUDY,DaoCase.countCases(cancerStudy.getInternalId()));
    }
    
    private void setClinicalInfo(HttpServletRequest request) throws DaoException {
        String patient = (String)request.getAttribute(PATIENT_ID);
        CancerStudy cancerStudy = (CancerStudy)request.getAttribute(CANCER_STUDY);
<<<<<<< HEAD
        Survival survival = DAO_SURVIVAL.getCase(cancerStudy.getInternalId(),patient);
        Map<String,ClinicalFreeForm> clinicalFreeForms = getClinicalFreeform(patient);
=======
        ClinicalData clinicalData = daoClinicalData.getCase(cancerStudy.getInternalId(),patient);
        Map<String,ClinicalFreeForm> clinicalFreeForms = getClinicalFreeform(cancerStudy.getInternalId(),patient);
>>>>>>> e868715e
        
        request.setAttribute(CLINICAL_DATA, mergeClinicalData(survival, clinicalFreeForms));
        
        // patient info
        StringBuilder patientInfo = new StringBuilder();
        
        String gender = guessClinicalData(clinicalFreeForms, new String[]{"gender"});
        if (gender==null) {
            gender = inferGenderFromCancerType(cancerStudy.getTypeOfCancerId());
        }
        if (gender!=null) {
            patientInfo.append(gender);
        }
        Double age = survival ==null?null: survival.getAgeAtDiagnosis();
        if (age!=null) {
            if (gender!=null) {
                patientInfo.append(", ");
            }
            patientInfo.append(age.intValue()).append(" years old");
        }
        
        request.setAttribute(PATIENT_INFO, patientInfo.toString());
        
        // disease info
        StringBuilder diseaseInfo = new StringBuilder();
        diseaseInfo.append("<a href=\"study.do?cancer_study_id=")
                .append(cancerStudy.getCancerStudyStableId()).append("\">")
                .append(cancerStudy.getName())
                .append("</a>");
        
        String state = guessClinicalData(clinicalFreeForms,
                new String[]{"disease state"});
        if (state!=null) {
            String strState = state;
            if (state.equals("Metastatic")) {
                strState = "<font color='red'>"+state+"</font>";
            } else if (state.equals("Primary")) {
                strState = "<font color='green'>"+state+"</font>";
            }
            
            diseaseInfo.append(", ").append(strState);
        
            if (state.equals("Metastatic")) {
                String loc = guessClinicalData(clinicalFreeForms,
                        new String[]{"tumor location"});
                if (loc!=null) {
                    diseaseInfo.append(", Tumor location: ").append(loc);
                }
            }
        }
        
        String gleason = guessClinicalData(clinicalFreeForms,
                new String[]{"gleason score","overall_gleason_score"});
        if (gleason!=null) {
            diseaseInfo.append(", Gleason: ").append(gleason);
        } 
        
        String primaryGleason = guessClinicalData(clinicalFreeForms,
                new String[]{"primary_gleason_grade"});
        String secondaryGleason = guessClinicalData(clinicalFreeForms,
                new String[]{"secondary_gleason_grade"});
        if (primaryGleason!=null && secondaryGleason!=null) {
            diseaseInfo.append(" (" + primaryGleason + "+" + secondaryGleason + ")");
        }
        
        String histology = guessClinicalData(clinicalFreeForms,
                new String[]{"histology", "histological_type"});
        if (histology!=null) {
            diseaseInfo.append(", ").append(histology);
        }
        
        String stage = guessClinicalData(clinicalFreeForms, 
                new String[]{"tumor_stage","2009stagegroup","TUMORSTAGE"});
        if (stage!=null && !stage.equalsIgnoreCase("unknown")) {
            diseaseInfo.append(", ").append(stage); 
        }
        
        String grade = guessClinicalData(clinicalFreeForms,
                new String[]{"tumor_grade", "tumorgrade"});
        if (grade!=null) {
            diseaseInfo.append(", ").append(grade);
        }
        
        // TODO: this is a hacky way to include the information in prad_mich
        String etsRafSpink1Status = guessClinicalData(clinicalFreeForms,
                new String[]{"ETS/RAF/SPINK1 status"});
        if (etsRafSpink1Status!=null) {
            diseaseInfo.append(", ").append(etsRafSpink1Status);
        }
        
        // TODO: this is a hacky way to include the information in prad_broad
        String tmprss2ErgFusionStatus = guessClinicalData(clinicalFreeForms,
                new String[]{"TMPRSS2-ERG Fusion Status"});
        if (tmprss2ErgFusionStatus!=null) {
            diseaseInfo.append(", TMPRSS2-ERG Fusion: ").append(tmprss2ErgFusionStatus);
        }
        
        // TODO: this is a hacky way to include the information in prad_mskcc
        String ergFusion = guessClinicalData(clinicalFreeForms,
                new String[]{"ERG-fusion aCGH"});
        if (ergFusion!=null) {
            diseaseInfo.append(", ERG-fusion aCGH: ").append(ergFusion);
        }
        
        // TODO: this is a hacky way to include the serum psa information for prad
        String serumPsa = guessClinicalData(clinicalFreeForms,
                new String[]{"Serum PSA (ng/mL)","Serum PSA"});
        if (serumPsa!=null) {
            diseaseInfo.append(", Serum PSA: ").append(serumPsa);
        }
        
        request.setAttribute(DISEASE_INFO, diseaseInfo.toString());
        
        // patient status
        String oss = survival ==null?null: survival.getOverallSurvivalStatus();
        String dfss = survival ==null?null: survival.getDiseaseFreeSurvivalStatus();
        Double osm = survival ==null?null: survival.getOverallSurvivalMonths();
        Double dfsm = survival ==null?null: survival.getDiseaseFreeSurvivalMonths();
        StringBuilder patientStatus = new StringBuilder();
        if (oss!=null && !oss.equalsIgnoreCase("unknown")) {
            patientStatus.append("<font color='")
                    .append(oss.equalsIgnoreCase("Living")||oss.equalsIgnoreCase("Alive") ? "green":"red")
                    .append("'>")
                    .append(oss)
                    .append("</font>");
            if (osm!=null) {
                patientStatus.append(" (").append(osm.intValue()).append(" months)");
            }
        }
        if (dfss!=null && !dfss.equalsIgnoreCase("unknown")) {
            if (patientStatus.length()!=0) {
                patientStatus.append(", ");
            }
            
            patientStatus.append("<font color='")
                    .append(dfss.equalsIgnoreCase("DiseaseFree") ? "green":"red")
                    .append("'>")
                    .append(dfss)
                    .append("</font>");
            if (dfsm!=null) {
                patientStatus.append(" (").append(dfsm.intValue()).append(" months)");
            }
        }
        
        request.setAttribute(PATIENT_STATUS, patientStatus.toString());
        
        // images
        List<String> tisImages = getTissueImages(cancerStudy.getCancerStudyStableId(), patient);
        if (tisImages!=null) {
            request.setAttribute(TISSUE_IMAGES, tisImages);
        }
        
        // path report
        String typeOfCancer = cancerStudy.getTypeOfCancerId();
        if (cancerStudy.getCancerStudyStableId().contains(typeOfCancer+"_tcga")) {
            String pathReport = getTCGAPathReport(typeOfCancer, patient);
            if (pathReport!=null) {
                request.setAttribute(PATH_REPORT_URL, pathReport);
            }
        }
    }
    
    private Map<String,ClinicalFreeForm> getClinicalFreeform(int cancerStudyId, String patient) throws DaoException {
        List<ClinicalFreeForm> list = daoClinicalFreeForm.getCasesById(cancerStudyId, patient);
        Map<String,ClinicalFreeForm> map = new HashMap<String,ClinicalFreeForm>(list.size());
        for (ClinicalFreeForm cff : list) {
            map.put(cff.getParamName().toLowerCase(), cff);
        }
        return map;
    }
    
    private Map<String,String> mergeClinicalData(Survival cd, Map<String,ClinicalFreeForm> cffs) {
        Map<String,String> map = new HashMap<String,String>();
        if (cd!=null&&cd.getAgeAtDiagnosis()!=null) {
            map.put("Age",cd.getAgeAtDiagnosis().toString());
        }
        if (cd!=null&&cd.getOverallSurvivalStatus()!=null) {
            map.put("Overall survival status", cd.getOverallSurvivalStatus());
        }
        if (cd!=null&&cd.getOverallSurvivalMonths()!=null) {
            map.put("Overall survival months", Long.toString(Math.round(cd.getOverallSurvivalMonths())));
        }
        if (cd!=null&&cd.getDiseaseFreeSurvivalStatus()!=null) {
            map.put("Disease-free survival status", cd.getDiseaseFreeSurvivalStatus());
        }
        if (cd!=null&&cd.getDiseaseFreeSurvivalMonths()!=null) {
            map.put("Disease-free survival months", Long.toString(Math.round(cd.getDiseaseFreeSurvivalMonths())));
        }
        
        for (ClinicalFreeForm cff : cffs.values()) {
            map.put(cff.getParamName(), cff.getParamValue());
        }
        
        return map;
    }
    
    private String inferGenderFromCancerType(String typeOfCancerId) {
        if (typeOfCancerId.equals("ucec")) {
            return "FEMALE";
        }
        
        if (typeOfCancerId.equals("ov")) {
            return "FEMALE";
        }
        
        if (typeOfCancerId.equals("cesc")) {
            return "FEMALE";
        }
        
//        if (typeOfCancerId.equals("prad")) {
//            return "MALE";
//        }
        
        return null;
    }
    
    private String guessClinicalData(Map<String,ClinicalFreeForm> clinicalFreeForms,
            String[] paramName) {
        for (String name : paramName) {
            ClinicalFreeForm form = clinicalFreeForms.get(name.toLowerCase());
            if (form!=null) {
                return form.getParamValue();
            }
        }
        
        return null;
    }
    
    // Map<StudyId, Map<CaseId, List<ImageName>>>
    private static Map<String,Map<String,List<String>>> tissueImages
            = new HashMap<String,Map<String,List<String>>>();
    private synchronized List<String> getTissueImages(String cancerStudyId, String caseId) {
            
        Map<String,List<String>> map = tissueImages.get(cancerStudyId);
        if (map==null) {
            map = new HashMap<String,List<String>>();
            tissueImages.put(cancerStudyId, map);
            
            String imageListUrl = SkinUtil.getTumorTissueImageUrl(cancerStudyId)+"image_list.txt";
            if (imageListUrl==null) {
                return null;
            }
        
            MultiThreadedHttpConnectionManager connectionManager =
                    ConnectionManager.getConnectionManager();
            HttpClient client = new HttpClient(connectionManager);
            GetMethod method = new GetMethod(imageListUrl);

            try {
                int statusCode = client.executeMethod(method);
                if (statusCode == HttpStatus.SC_OK) {
                    BufferedReader bufReader = new BufferedReader(
                            new InputStreamReader(method.getResponseBodyAsStream()));
                    for (String line=bufReader.readLine(); line!=null; line=bufReader.readLine()) {
                        String[] parts = line.split("\t");
                        String cId = parts[0];
                        String imageName = parts[1];
                        List<String> list = map.get(cId);
                        if (list==null) {
                            list = new ArrayList<String>();
                            map.put(cId, list);
                        }
                        list.add(imageName);
                    }
                } else {
                    //  Otherwise, throw HTTP Exception Object
                    logger.error(statusCode + ": " + HttpStatus.getStatusText(statusCode)
                            + " Base URL:  " + cancerStudyId);
                }
            } catch (Exception ex) {
                logger.error(ex.getMessage());
            } finally {
                //  Must release connection back to Apache Commons Connection Pool
                method.releaseConnection();
            }
        }
        
        return map.get(caseId);
    }
    
    // Map<TypeOfCancer, Map<CaseId, List<ImageName>>>
    private static Map<String,Map<String,String>> pathologyReports
            = new HashMap<String,Map<String,String>>();
    static final Pattern tcgaPathReportDirLinePattern = Pattern.compile("<a href=[^>]+>([^/]+/)</a>");
    static final Pattern tcgaPathReportPdfLinePattern = Pattern.compile("<a href=[^>]+>([^/]+\\.pdf)</a>");
    static final Pattern tcgaPathReportPattern = Pattern.compile("^(TCGA-..-....).+");
    private synchronized String getTCGAPathReport(String typeOfCancer, String caseId) {
        Map<String,String> map = pathologyReports.get(typeOfCancer);
        if (map==null) {
            map = new HashMap<String,String>();
            pathologyReports.put(typeOfCancer, map);
            
            String pathReportUrl = SkinUtil.getTCGAPathReportUrl(typeOfCancer);
            if (pathReportUrl!=null) {
                List<String> pathReportDirs = extractLinksByPattern(pathReportUrl,tcgaPathReportDirLinePattern);
                for (String dir : pathReportDirs) {
                    String url = pathReportUrl+dir;
                    List<String> pathReports = extractLinksByPattern(url,tcgaPathReportPdfLinePattern);
                    for (String report : pathReports) {
                        Matcher m = tcgaPathReportPattern.matcher(report);
                        if (m.find()) {
                            if (m.groupCount()>0) {
                                String exist = map.put(m.group(1), url+report);
                                if (exist!=null) {
                                    String msg = "Multiple Pathology reports for "+m.group(1)+": \n\t"
                                            + exist + "\n\t" + url+report;
                                    System.err.println(url);
                                    logger.error(msg);
                                }
                            }
                        }
                    }
                }
            }

        }
        
        return map.get(caseId);
    }
    
    private static List<String> extractLinksByPattern(String reportsUrl, Pattern p) {
        MultiThreadedHttpConnectionManager connectionManager =
                ConnectionManager.getConnectionManager();
        HttpClient client = new HttpClient(connectionManager);
        GetMethod method = new GetMethod(reportsUrl);
        try {
            int statusCode = client.executeMethod(method);
            if (statusCode == HttpStatus.SC_OK) {
                BufferedReader bufReader = new BufferedReader(
                        new InputStreamReader(method.getResponseBodyAsStream()));
                List<String> dirs = new ArrayList<String>();
                for (String line=bufReader.readLine(); line!=null; line=bufReader.readLine()) {
                    Matcher m = p.matcher(line);
                    if (m.find()) {
                        if (m.groupCount()>0) {
                            dirs.add(m.group(1));
                        }
                    }
                }
                return dirs;
            } else {
                //  Otherwise, throw HTTP Exception Object
                logger.error(statusCode + ": " + HttpStatus.getStatusText(statusCode)
                        + " Base URL:  " + reportsUrl);
            }
        } catch (Exception ex) {
            logger.error(ex.getMessage());
        } finally {
            //  Must release connection back to Apache Commons Connection Pool
            method.releaseConnection();
        }
        
        return Collections.emptyList();
    }
    
    private void forwardToErrorPage(HttpServletRequest request, HttpServletResponse response,
                                    String userMessage, XDebug xdebug)
            throws ServletException, IOException {
        request.setAttribute("xdebug_object", xdebug);
        request.setAttribute(QueryBuilder.USER_ERROR_MESSAGE, userMessage);
        RequestDispatcher dispatcher =
                getServletContext().getRequestDispatcher("/WEB-INF/jsp/error.jsp");
        dispatcher.forward(request, response);
    }
    
    // <editor-fold defaultstate="collapsed" desc="HttpServlet methods. Click on the + sign on the left to edit the code.">
    /** 
     * Handles the HTTP <code>GET</code> method.
     * @param request servlet request
     * @param response servlet response
     * @throws ServletException if a servlet-specific error occurs
     * @throws IOException if an I/O error occurs
     */
    @Override
    protected void doGet(HttpServletRequest request, HttpServletResponse response)
            throws ServletException, IOException {
        processRequest(request, response);
    }

    /** 
     * Handles the HTTP <code>POST</code> method.
     * @param request servlet request
     * @param response servlet response
     * @throws ServletException if a servlet-specific error occurs
     * @throws IOException if an I/O error occurs
     */
    @Override
    protected void doPost(HttpServletRequest request, HttpServletResponse response)
            throws ServletException, IOException {
        processRequest(request, response);
    }

    /** 
     * Returns a short description of the servlet.
     * @return a String containing servlet description
     */
    @Override
    public String getServletInfo() {
        return "Short description";
    }// </editor-fold>
}<|MERGE_RESOLUTION|>--- conflicted
+++ resolved
@@ -218,13 +218,8 @@
     private void setClinicalInfo(HttpServletRequest request) throws DaoException {
         String patient = (String)request.getAttribute(PATIENT_ID);
         CancerStudy cancerStudy = (CancerStudy)request.getAttribute(CANCER_STUDY);
-<<<<<<< HEAD
-        Survival survival = DAO_SURVIVAL.getCase(cancerStudy.getInternalId(),patient);
-        Map<String,ClinicalFreeForm> clinicalFreeForms = getClinicalFreeform(patient);
-=======
         ClinicalData clinicalData = daoClinicalData.getCase(cancerStudy.getInternalId(),patient);
         Map<String,ClinicalFreeForm> clinicalFreeForms = getClinicalFreeform(cancerStudy.getInternalId(),patient);
->>>>>>> e868715e
         
         request.setAttribute(CLINICAL_DATA, mergeClinicalData(survival, clinicalFreeForms));
         
