// Depends on jquery

cbio_webservice = (function() {
	// TODO: handling argument errors?

	// HELPERS
	var makeArgs = function(args) {
		var url = '?';
		for (var k in args) {
			if (args[k] && args[k].length > 0) {
				if (url.length > 1) {
					url += '&';
				}
				url += k + '=' + args[k].join(',');
			}
		}
		return url;
	};
	var getRequest = function(endpt, argstr, callback, fail) {
		console.log("making get request");
		var url = endpt + argstr;
		var req = $.getJSON(url, callback);
		if (fail) {
			req.fail(fail);
		}
	};
	var apiCall = function(endpt, args, callback, fail) {
		getRequest(endpt, makeArgs(args), callback, fail);
	};
	// META
	var cancerTypesMeta = function(args, callback, fail) {
		apiCall('api/meta/cancertypes', args, callback, fail);
<<<<<<< HEAD
	}

	var genesMeta = function(args, callback, fail) {
		apiCall('api/meta/genes', args, callback, fail);
	}

	var patientsMeta = function(args, callback, fail) {
		apiCall('api/meta/patients', args, callback, fail);
	}

	var samplesMeta = function(args, callback, fail) {
		apiCall('api/meta/samples', args, callback, fail);
	}

	var studiesMeta = function(args, callback, fail) {
		apiCall('api/meta/studies', args, callback, fail);
	}

	var geneSetsMeta = function(args, callback, fail) {
		apiCall('api/meta/genesets', args, callback, fail);
	}
	var patientListsMeta = function(args, callback, fail) {
		apiCall('api/meta/patientlists', args, callback, fail);
	}

	var profilesMeta = function(args, callback, fail) {
		apiCall('api/meta/profiles', args, callback, fail);
	}

	var clinicalPatientsMeta = function(args, callback, fail) {
		apiCall('api/meta/clinical/patients', args, callback, fail);
	}

	var clinicalSamplesMeta = function(args, callback, fail) {
		apiCall('api/meta/clinical/samples', args, callback, fail);
	}
	// DATA
	var clinicalPatientsData = function(args, callback, fail) {
		apiCall('api/data/clinical/patients', args, callback, fail);
	}
	var clinicalSamplesData = function(args, callback, fail) {
		apiCall('api/data/clinical/samples', args, callback, fail);
	}
	var profilesData = function(args, callback, fail) {
		apiCall('api/data/profiles', args, callback, fail);
	}
=======
	};

	var genesMeta = function(args, callback, fail) {
		apiCall('api/meta/genes', args, callback, fail);
	};

	var patientsMeta = function(args, callback, fail) {
		apiCall('api/meta/patients', args, callback, fail);
	};

	var samplesMeta = function(args, callback, fail) {
		apiCall('api/meta/samples', args, callback, fail);
	};

	var studiesMeta = function(args, callback, fail) {
		apiCall('api/meta/studies', args, callback, fail);
	};

	var geneSetsMeta = function(args, callback, fail) {
		apiCall('api/meta/genesets', args, callback, fail);
	};
	var patientListsMeta = function(args, callback, fail) {
		apiCall('api/meta/patientlists', args, callback, fail);
	};

	var profilesMeta = function(args, callback, fail) {
		apiCall('api/meta/profiles', args, callback, fail);
	};

	var clinicalPatientsMeta = function(args, callback, fail) {
		apiCall('api/meta/clinical/patients', args, callback, fail);
	};

	var clinicalSamplesMeta = function(args, callback, fail) {
		apiCall('api/meta/clinical/samples', args, callback, fail);
	};
	// DATA
	var clinicalPatientsData = function(args, callback, fail) {
		apiCall('api/data/clinical/patients', args, callback, fail);
	};
	var clinicalSamplesData = function(args, callback, fail) {
		apiCall('api/data/clinical/samples', args, callback, fail);
	};
	var profilesData = function(args, callback, fail) {
		apiCall('api/data/profiles', args, callback, fail);
	};
>>>>>>> ba585bc7


	return {
		meta: {
			cancerTypes: cancerTypesMeta,
			genes: genesMeta,
			patients: patientsMeta,
			samples: samplesMeta,
			studies: studiesMeta,
			patientLists: patientListsMeta,
                        geneSets: geneSetsMeta,
			profiles: profilesMeta,
			clinicalPatients: clinicalPatientsMeta,
			clinicalSamples: clinicalSamplesMeta,
		},
		data: {
			clinicalPatients: clinicalPatientsData,
			clinicalSamples: clinicalSamplesData,
			profiles: profilesData,
		}
	};
})();<|MERGE_RESOLUTION|>--- conflicted
+++ resolved
@@ -30,54 +30,6 @@
 	// META
 	var cancerTypesMeta = function(args, callback, fail) {
 		apiCall('api/meta/cancertypes', args, callback, fail);
-<<<<<<< HEAD
-	}
-
-	var genesMeta = function(args, callback, fail) {
-		apiCall('api/meta/genes', args, callback, fail);
-	}
-
-	var patientsMeta = function(args, callback, fail) {
-		apiCall('api/meta/patients', args, callback, fail);
-	}
-
-	var samplesMeta = function(args, callback, fail) {
-		apiCall('api/meta/samples', args, callback, fail);
-	}
-
-	var studiesMeta = function(args, callback, fail) {
-		apiCall('api/meta/studies', args, callback, fail);
-	}
-
-	var geneSetsMeta = function(args, callback, fail) {
-		apiCall('api/meta/genesets', args, callback, fail);
-	}
-	var patientListsMeta = function(args, callback, fail) {
-		apiCall('api/meta/patientlists', args, callback, fail);
-	}
-
-	var profilesMeta = function(args, callback, fail) {
-		apiCall('api/meta/profiles', args, callback, fail);
-	}
-
-	var clinicalPatientsMeta = function(args, callback, fail) {
-		apiCall('api/meta/clinical/patients', args, callback, fail);
-	}
-
-	var clinicalSamplesMeta = function(args, callback, fail) {
-		apiCall('api/meta/clinical/samples', args, callback, fail);
-	}
-	// DATA
-	var clinicalPatientsData = function(args, callback, fail) {
-		apiCall('api/data/clinical/patients', args, callback, fail);
-	}
-	var clinicalSamplesData = function(args, callback, fail) {
-		apiCall('api/data/clinical/samples', args, callback, fail);
-	}
-	var profilesData = function(args, callback, fail) {
-		apiCall('api/data/profiles', args, callback, fail);
-	}
-=======
 	};
 
 	var genesMeta = function(args, callback, fail) {
@@ -124,7 +76,6 @@
 	var profilesData = function(args, callback, fail) {
 		apiCall('api/data/profiles', args, callback, fail);
 	};
->>>>>>> ba585bc7
 
 
 	return {
