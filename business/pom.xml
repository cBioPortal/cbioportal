<project xmlns="http://maven.apache.org/POM/4.0.0" xmlns:xsi="http://www.w3.org/2001/XMLSchema-instance" xsi:schemaLocation="http://maven.apache.org/POM/4.0.0 http://maven.apache.org/maven-v4_0_0.xsd">

  <!-- our parent -->
  <parent>
    <artifactId>master</artifactId>
    <groupId>org.mskcc.cbio</groupId>
<<<<<<< HEAD
	<version>1.1.0-SNAPSHOT</version>
=======
    <version>${portal.version}</version>
>>>>>>> 007442c2
  </parent>

  <!-- module metadata -->
  <modelVersion>4.0.0</modelVersion>
  <artifactId>business</artifactId>
  <name>Portal Business Layer</name>
  <description>Business Module for Portal</description>

  <dependencies>
	<dependency>
	  <groupId>commons-collections</groupId>
	  <artifactId>commons-collections</artifactId>
	  <version>3.2.1</version>
	</dependency>
  </dependencies>

  <build>

	<!-- plugins -->
	<plugins>

	  <!-- java 1.7 support -->
	  <plugin>
		<groupId>org.apache.maven.plugins</groupId>
		<artifactId>maven-compiler-plugin</artifactId>
		<version>2.0.2</version>
		<configuration>
		  <source>1.7</source>
		  <target>1.7</target>
		</configuration>
	  </plugin>

		<plugin>
	       <groupId>org.apache.maven.plugins</groupId>
	       <artifactId>maven-shade-plugin</artifactId>
	       <version>2.3</version>
	       <executions>
	           <execution>
	               <phase>package</phase>
	               <goals>
	                   <goal>shade</goal>
	               </goals>
	               <configuration>
							<artifactSet>
	            		<excludes>
	              			<exclude>org.bouncycastle:bcprov-jdk15</exclude>
	            		</excludes>
	          			</artifactSet>
	                   <transformers>
	                       <transformer implementation="org.apache.maven.plugins.shade.resource.AppendingTransformer">
	                           <resource>META-INF/spring.handlers</resource>
	                       </transformer>
	                       <transformer implementation="org.apache.maven.plugins.shade.resource.AppendingTransformer">
	                           <resource>META-INF/spring.schemas</resource>
	                       </transformer>
	                   </transformers>
	               </configuration>
	           </execution>
	       </executions>
	   </plugin>

	  <!-- this plugin lets us grab shared resources from our parent -->
	  <plugin>
		<groupId>org.apache.maven.plugins</groupId>
		<artifactId>maven-resources-plugin</artifactId>
		<executions>
		  <execution>
            <id>copy-parent-resources</id>
            <phase>process-sources</phase>
            <goals>
			  <goal>copy-resources</goal>
            </goals>
            <configuration>
			  <outputDirectory>${project.build.directory}/classes</outputDirectory>
			  <resources>
				<resource>
				  <directory>${PORTAL_HOME}/src/main/resources</directory>
				  <includes>
					<include>**/*.properties</include>
				  </includes>
				  <excludes>
					<exclude>**/portal.properties.*</exclude>
					<exclude>**/log4j.properties.*</exclude>
					<exclude>**/*.EXAMPLE</exclude>
				  </excludes>
				</resource>
			  </resources>
            </configuration>
		  </execution>
		</executions>
	  </plugin>

	</plugins>

	<!-- properties file used for filter our context file in resources -->
	<filters>
	  <filter>${PORTAL_HOME}/src/main/resources/portal.properties</filter> 
	</filters>

	<!-- prevent some resources from getting into package -->
	<resources>
	  <resource>
		<directory>src/main/resources</directory>
		<!-- we want to filter application context files with values from portal.properties -->
		<filtering>true</filtering>
	  </resource>
	</resources>

  </build>
  
</project><|MERGE_RESOLUTION|>--- conflicted
+++ resolved
@@ -4,11 +4,7 @@
   <parent>
     <artifactId>master</artifactId>
     <groupId>org.mskcc.cbio</groupId>
-<<<<<<< HEAD
-	<version>1.1.0-SNAPSHOT</version>
-=======
     <version>${portal.version}</version>
->>>>>>> 007442c2
   </parent>
 
   <!-- module metadata -->
