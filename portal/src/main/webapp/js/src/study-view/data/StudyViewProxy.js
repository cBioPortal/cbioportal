--- conflicted
+++ resolved
@@ -96,12 +96,9 @@
                 $.ajax({type: "POST", url: "cna.json", data: ajaxParameters.cnaFraction}),
                 $.ajax({type: "POST", url: "mutations.json", data: ajaxParameters.mutatedGenesData}),
                 $.ajax({type: "POST", url: "Gistic.json", data: ajaxParameters.gisticData}),
-<<<<<<< HEAD
-                $.ajax({type: "POST", url: "cna.json", data: ajaxParameters.cnaData}))
-=======
+                $.ajax({type: "POST", url: "cna.json", data: ajaxParameters.cnaData}),
                 $.ajax({type: "POST", url: "webservice.do", data: ajaxParameters.caseLists}))
->>>>>>> b4b38783
-            .done(function(a1, a2, a3, a4, a5, a6){
+            .done(function(a1, a2, a3, a4, a5, a6, a7){
                 var _dataAttrMapArr = {}, //Map attrbute value with attribute name for each datum
                     _keyNumMapping = {},
                     _data = a1[0]['data'],
@@ -168,8 +165,8 @@
                 var filteredA3 = removeExtraData(_sampleIds,a3[0]);
                 
                 //Find sequenced sample Ids
-                if(a6[0]) {
-                    var _lists = a6[0].split('\n');
+                if(a7[0]) {
+                    var _lists = a7[0].split('\n');
                     for(var i = 0; i < _lists.length; i++) {
                         if(_lists[i].indexOf('sequenced samples') !== -1) {
                             var _info = _lists[i].split('\t');
