--- conflicted
+++ resolved
@@ -13,9 +13,6 @@
     BaseMeta getMetaSamples(List<String> studyIds, String patientId, List<String> sampleIds);
 
     Sample getSample(String studyId, String sampleId, String projection);
-<<<<<<< HEAD
-=======
 
     List<Sample> getSamplesByInternalIds(List<Integer> internalIds, String projection);
->>>>>>> 6e660dbb
 }