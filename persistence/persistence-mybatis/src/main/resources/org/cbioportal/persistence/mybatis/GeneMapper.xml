--- conflicted
+++ resolved
@@ -119,12 +119,6 @@
             <property name="prefix" value=""/>
         </include>
         FROM gene
-<<<<<<< HEAD
-        WHERE gene.ENTREZ_GENE_ID IN
-        <foreach item="item" collection="list" open="(" separator="," close=")">
-            #{item}
-        </foreach>
-=======
         <where>
             <if test="hugoGeneSymbols != null and !hugoGeneSymbols.isEmpty()">
                 gene.HUGO_GENE_SYMBOL IN
@@ -136,19 +130,12 @@
                 FALSE
             </if>
         </where>
->>>>>>> 6e660dbb
     </select>
 
     <select id="getMetaGenesByHugoGeneSymbols" resultType="org.cbioportal.model.meta.BaseMeta">
         SELECT
         COUNT(*) AS totalCount
         FROM gene
-<<<<<<< HEAD
-        WHERE gene.HUGO_GENE_SYMBOL IN
-        <foreach item="item" collection="list" open="(" separator="," close=")">
-            #{item}
-        </foreach>
-=======
         <where>
             <if test="list != null and !list.isEmpty()">
                 gene.HUGO_GENE_SYMBOL IN
@@ -160,7 +147,6 @@
                 FALSE
             </if>
         </where>
->>>>>>> 6e660dbb
     </select>
 
 </mapper>