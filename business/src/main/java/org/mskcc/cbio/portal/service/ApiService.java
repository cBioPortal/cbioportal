--- conflicted
+++ resolved
@@ -8,16 +8,12 @@
 import java.util.List;
 import java.util.Map;
 import java.util.Set;
-<<<<<<< HEAD
 import java.util.regex.Matcher;
 import java.util.regex.Pattern;
-=======
-
 import org.cbioportal.model.Mutation;
 import org.cbioportal.model.MutationWithSampleListId;
 import org.cbioportal.persistence.dto.AltCount;
 import org.cbioportal.service.MutationService;
->>>>>>> d4f33b58
 import org.mskcc.cbio.portal.model.DBCancerType;
 import org.mskcc.cbio.portal.model.DBClinicalField;
 import org.mskcc.cbio.portal.model.DBClinicalPatientData;
@@ -27,11 +23,8 @@
 import org.mskcc.cbio.portal.model.DBGeneticAltRow;
 import org.mskcc.cbio.portal.model.DBGeneticProfile;
 import org.mskcc.cbio.portal.model.DBAltCountInput;
-<<<<<<< HEAD
 import org.mskcc.cbio.portal.model.DBCosmicCount;
 import org.mskcc.cbio.portal.model.DBMutationData;
-=======
->>>>>>> d4f33b58
 import org.mskcc.cbio.portal.model.DBPatient;
 import org.mskcc.cbio.portal.model.DBSampleList;
 import org.mskcc.cbio.portal.model.DBProfileData;
@@ -64,13 +57,10 @@
 
 	@Autowired
 	private CancerTypeMapper cancerTypeMapper;
-<<<<<<< HEAD
 	@Autowired
 	private CosmicCountMapper cosmicCountMapper;
         @Autowired
         private MutationMapper mutationMapper;
-=======
->>>>>>> d4f33b58
 	@Autowired
 	private ClinicalDataMapper clinicalDataMapper;
 	@Autowired
@@ -91,13 +81,10 @@
 	private SampleMapper sampleMapper;
 	@Autowired
 	private StudyMapper studyMapper;
-<<<<<<< HEAD
-	
-=======
+
 	@Autowired
 	private MutationService mutationService;
 
->>>>>>> d4f33b58
 	@Transactional
 	public List<DBCancerType> getCancerTypes() {
 		return cancerTypeMapper.getAllCancerTypes();
@@ -108,6 +95,27 @@
 		return cancerTypeMapper.getCancerTypes(cancer_type_ids);
 	}
 
+	@Transactional
+	public List<DBCosmicCount> getCosmicCountsByKeyword(List<String> keywords) {
+		return cosmicCountMapper.getCosmicCountsByKeyword(keywords);
+		/*
+			Pattern first_integer_p = Pattern.compile("[0-9]+");
+			for (DBMutationData mut: to_add) {
+				int protein_start_position = Integer.parseInt(mut.protein_start_position, 10);
+				List<DBCosmicCount> cosmic_count_candidates = keyword_to_cosmic_counts.get(mut.keyword);
+				if (cosmic_count_candidates != null) {
+					for (DBCosmicCount cosmic_count: cosmic_count_candidates) {
+						Matcher m = first_integer_p.matcher(cosmic_count.protein_change);
+						if (m.find() && Integer.parseInt(m.group(), 10) == protein_start_position) {
+							mut.cosmic_count = cosmic_count.count;
+							break;
+						}
+					}
+				}
+				mut.keyword = null;
+			}*/
+	}
+	
         @Transactional
 	public List<Map<String, String>> getMutationsCounts(Map<String,String[]> customizedAttrs, String type, Boolean per_study, List<String> studyIds, List<String> genes, List<Integer> starts, List<Integer> ends, List<String> echo) {
 
@@ -405,47 +413,6 @@
 																 List<String> sample_ids, String sample_list_id) {
 
 		List<DBProfileData> ret = new ArrayList<>();
-<<<<<<< HEAD
-		if (!mutation_profiles.isEmpty()) {
-			List<DBMutationData> to_add;
-			// Get mutation data
-			if (sample_ids == null && sample_list_id == null) {
-				to_add = profileDataMapper.getMutationData(mutation_profiles, genes);
-			} else if (sample_list_id == null) {
-				to_add = profileDataMapper.getMutationDataBySample(mutation_profiles, genes, sample_ids);
-			} else {
-                                to_add = profileDataMapper.getMutationDataBySampleList(mutation_profiles, genes, sample_list_id);
-                        }
-			// Annotate with COSMIC count and null 'keyword' field
-			List<String> keywords = new LinkedList<>();
-			for (DBMutationData mut: to_add) {
-				keywords.add(mut.keyword);
-			}
-			List<DBCosmicCount> cosmic_counts = cosmicCountMapper.getCosmicCountsByKeyword(keywords);
-			Map<String, List<DBCosmicCount>> keyword_to_cosmic_counts = new HashMap<>();
-			for (DBCosmicCount cosmic_count: cosmic_counts) {
-				if (!keyword_to_cosmic_counts.containsKey(cosmic_count.keyword)) {
-					keyword_to_cosmic_counts.put(cosmic_count.keyword, new LinkedList<DBCosmicCount>());
-				}
-				keyword_to_cosmic_counts.get(cosmic_count.keyword).add(cosmic_count);
-			}
-			Pattern first_integer_p = Pattern.compile("[0-9]+");
-			for (DBMutationData mut: to_add) {
-				int protein_start_position = Integer.parseInt(mut.protein_start_position, 10);
-				List<DBCosmicCount> cosmic_count_candidates = keyword_to_cosmic_counts.get(mut.keyword);
-				if (cosmic_count_candidates != null) {
-					for (DBCosmicCount cosmic_count: cosmic_count_candidates) {
-						Matcher m = first_integer_p.matcher(cosmic_count.protein_change);
-						if (m.find() && Integer.parseInt(m.group(), 10) == protein_start_position) {
-							mut.cosmic_count = cosmic_count.count;
-							break;
-						}
-					}
-				}
-				mut.keyword = null;
-			}
-			ret.addAll(to_add);
-=======
 		List<DBGeneticAltRow> genetic_alt_rows = profileDataMapper.getGeneticAlterationRow(non_mutation_profiles, genes);
 		List<DBProfileDataCaseList> ordered_sample_lists = profileDataMapper.getProfileCaseLists(non_mutation_profiles);
 
@@ -459,7 +426,6 @@
 				desired_samples.addAll(list.sample_ids);
 			}
 			queried_sample_list_id = sample_list_id;
->>>>>>> d4f33b58
 		}
 		if (sample_ids != null) {
 			for (String sample: sample_ids) {
