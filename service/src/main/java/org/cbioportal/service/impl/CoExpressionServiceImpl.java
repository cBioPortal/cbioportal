--- conflicted
+++ resolved
@@ -5,14 +5,6 @@
 import org.apache.commons.math3.linear.RealMatrix;
 import org.apache.commons.math3.stat.correlation.SpearmansCorrelation;
 import org.cbioportal.model.Gene;
-<<<<<<< HEAD
-import org.cbioportal.model.GeneMolecularAlteration;
-import org.cbioportal.model.MolecularProfile;
-import org.cbioportal.model.Sample;
-import org.cbioportal.persistence.MolecularDataRepository;
-import org.cbioportal.persistence.SampleListRepository;
-import org.cbioportal.service.CoExpressionService;
-=======
 import org.cbioportal.model.MolecularAlteration;
 import org.cbioportal.model.GeneMolecularData;
 import org.cbioportal.model.Geneset;
@@ -24,18 +16,14 @@
 import org.cbioportal.persistence.MolecularDataRepository;
 import org.cbioportal.persistence.SampleListRepository;
 import org.cbioportal.model.CoExpression;
->>>>>>> b765396e
 import org.cbioportal.service.GeneService;
 import org.cbioportal.service.GenesetDataService;
 import org.cbioportal.service.GenesetService;
 import org.cbioportal.service.MolecularDataService;
 import org.cbioportal.service.MolecularProfileService;
 import org.cbioportal.service.SampleService;
-<<<<<<< HEAD
-=======
 import org.cbioportal.service.exception.GeneNotFoundException;
 import org.cbioportal.service.exception.GenesetNotFoundException;
->>>>>>> b765396e
 import org.cbioportal.service.exception.MolecularProfileNotFoundException;
 import org.cbioportal.service.exception.SampleListNotFoundException;
 import org.cbioportal.service.CoExpressionService;
@@ -62,29 +50,18 @@
     @Autowired
     private GeneService geneService;
     @Autowired
-<<<<<<< HEAD
+    private GenesetService genesetService;
+    @Autowired
+    private GenesetDataService genesetDataService;
+    @Autowired
+    private MolecularProfileService molecularProfileService;
+    @Autowired
     private SampleListRepository sampleListRepository;
     @Autowired
     private MolecularDataRepository molecularDataRepository;
     @Autowired
-    private MolecularProfileService molecularProfileService;
-    @Autowired
     private SampleService sampleService;
-    
-=======
-    private GenesetService genesetService;
-    @Autowired
-    private GenesetDataService genesetDataService;
-    @Autowired
-    private MolecularProfileService molecularProfileService;
-    @Autowired
-    private SampleListRepository sampleListRepository;
-    @Autowired
-    private MolecularDataRepository molecularDataRepository;
-    @Autowired
-    private SampleService sampleService;
-
->>>>>>> b765396e
+
     @Override
     public List<CoExpression> getCoExpressions(String molecularProfileId, String sampleListId, String geneticEntityId,
             CoExpression.GeneticEntityType geneticEntityType, Double threshold)
@@ -94,23 +71,6 @@
         if (sampleIds.isEmpty()) {
             return Collections.emptyList();
         }
-<<<<<<< HEAD
-        
-        return fetchCoExpressions(molecularProfileId, sampleIds, entrezGeneId, threshold);
-    }
-
-    @Override
-    public List<CoExpression> fetchCoExpressions(String molecularProfileId, List<String> sampleIds, 
-                                                 Integer queryEntrezGeneId, Double threshold) 
-        throws MolecularProfileNotFoundException {
-        
-        List<GeneMolecularAlteration> molecularAlterations = molecularDataService.getMolecularAlterations(
-            molecularProfileId, null, "SUMMARY");
-
-        Map<Integer, GeneMolecularAlteration> molecularDataMap = molecularAlterations.stream()
-                .collect(Collectors.toMap(GeneMolecularAlteration::getEntrezGeneId, Function.identity()));
-        GeneMolecularAlteration queryMolecularDataList = molecularDataMap.remove(queryEntrezGeneId);
-=======
 
         return fetchCoExpressions(molecularProfileId, sampleIds, geneticEntityId, geneticEntityType, threshold);
     }
@@ -173,7 +133,6 @@
             molecularAlterations = genesetDataService.getGenesetAlterations(
                 molecularProfileId, null);
         }
->>>>>>> b765396e
 
         Map<String, MolecularAlteration> molecularDataMap = molecularAlterations.stream()
                 .collect(Collectors.toMap(MolecularAlteration::getStableId, Function.identity()));
@@ -209,18 +168,6 @@
             }
         }
 
-<<<<<<< HEAD
-        List<String> queryValues = Arrays.asList(queryMolecularDataList.getSplitValues());
-        for (Integer entrezGeneId : molecularDataMap.keySet()) {
-            
-            List<String> values = new ArrayList<>(Arrays.asList(molecularDataMap.get(entrezGeneId).getSplitValues()));
-            List<String> queryValuesCopy = new ArrayList<>(queryValues);
-
-            List<Integer> valuesToRemove = new ArrayList<>();
-            for (int i = 0; i < queryValuesCopy.size(); i++) {
-                if (!NumberUtils.isNumber(queryValuesCopy.get(i)) || !NumberUtils.isNumber(values.get(i)) 
-                    || excludedIndexes.contains(i)) {
-=======
         Boolean isMolecularProfileBOfGenesetType = molecularProfile.getMolecularAlterationType()
                 .equals(MolecularProfile.MolecularAlterationType.GENESET_SCORE);
         List<String> queryValues = Arrays.asList(queryMolecularDataList.getSplitValues());
@@ -317,7 +264,6 @@
             List<Integer> valuesToRemove = new ArrayList<>();
             for (int i = 0; i < valuesBCopy.size(); i++) {
                 if (!NumberUtils.isNumber(valuesBCopy.get(i)) || !NumberUtils.isNumber(values.get(i))) {
->>>>>>> b765396e
                     valuesToRemove.add(i);
                 }
             }
@@ -349,11 +295,7 @@
             }
             
             double[][] arrays = new double[2][valuesNumber.length];
-<<<<<<< HEAD
-            arrays[0] = queryValuesNumber;
-=======
             arrays[0] = valuesBNumber;
->>>>>>> b765396e
             arrays[1] = valuesNumber;
             SpearmansCorrelation spearmansCorrelation = new SpearmansCorrelation((new Array2DRowRealMatrix(arrays, false)).transpose());
 
