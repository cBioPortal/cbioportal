--- conflicted
+++ resolved
@@ -40,7 +40,7 @@
 import springfox.documentation.annotations.ApiIgnore;
 
 @PublicApi
-@RestController
+@RestController("/api")
 @Validated
 @Api(tags = PublicApiTags.CLINICAL_DATA, description = " ")
 public class ClinicalDataController {
@@ -51,13 +51,8 @@
     @Autowired
     private ClinicalDataService clinicalDataService;
 
-<<<<<<< HEAD
-    @PreAuthorize("hasPermission(#studyId, 'CancerStudyId', 'read')")
-    @RequestMapping(value = "/api/studies/{studyId}/samples/{sampleId}/clinical-data", method = RequestMethod.GET,
-=======
     @PreAuthorize("hasPermission(#studyId, 'CancerStudyId', T(org.cbioportal.utils.security.AccessLevel).READ)")
     @RequestMapping(value = "/studies/{studyId}/samples/{sampleId}/clinical-data", method = RequestMethod.GET,
->>>>>>> d1c7d8c3
         produces = MediaType.APPLICATION_JSON_VALUE)
     @ApiOperation("Get all clinical data of a sample in a study")
     public ResponseEntity<List<ClinicalData>> getAllClinicalDataOfSampleInStudy(
@@ -95,13 +90,8 @@
         }
     }
 
-<<<<<<< HEAD
-    @PreAuthorize("hasPermission(#studyId, 'CancerStudyId', 'read')")
-    @RequestMapping(value = "/api/studies/{studyId}/patients/{patientId}/clinical-data", method = RequestMethod.GET,
-=======
     @PreAuthorize("hasPermission(#studyId, 'CancerStudyId', T(org.cbioportal.utils.security.AccessLevel).READ)")
     @RequestMapping(value = "/studies/{studyId}/patients/{patientId}/clinical-data", method = RequestMethod.GET,
->>>>>>> d1c7d8c3
         produces = MediaType.APPLICATION_JSON_VALUE)
     @ApiOperation("Get all clinical data of a patient in a study")
     public ResponseEntity<List<ClinicalData>> getAllClinicalDataOfPatientInStudy(
@@ -139,13 +129,8 @@
         }
     }
 
-<<<<<<< HEAD
-    @PreAuthorize("hasPermission(#studyId, 'CancerStudyId', 'read')")
-    @RequestMapping(value = "/api/studies/{studyId}/clinical-data", method = RequestMethod.GET,
-=======
     @PreAuthorize("hasPermission(#studyId, 'CancerStudyId', T(org.cbioportal.utils.security.AccessLevel).READ)")
     @RequestMapping(value = "/studies/{studyId}/clinical-data", method = RequestMethod.GET,
->>>>>>> d1c7d8c3
         produces = MediaType.APPLICATION_JSON_VALUE)
     @ApiOperation("Get all clinical data in a study")
     public ResponseEntity<List<ClinicalData>> getAllClinicalDataInStudy(
@@ -182,13 +167,8 @@
         }
     }
 
-<<<<<<< HEAD
-    @PreAuthorize("hasPermission(#studyId, 'CancerStudyId', 'read')")
-    @RequestMapping(value = "/api/studies/{studyId}/clinical-data/fetch", method = RequestMethod.POST,
-=======
     @PreAuthorize("hasPermission(#studyId, 'CancerStudyId', T(org.cbioportal.utils.security.AccessLevel).READ)")
     @RequestMapping(value = "/studies/{studyId}/clinical-data/fetch", method = RequestMethod.POST,
->>>>>>> d1c7d8c3
         consumes = MediaType.APPLICATION_JSON_VALUE, produces = MediaType.APPLICATION_JSON_VALUE)
     @ApiOperation("Fetch clinical data by patient IDs or sample IDs (specific study)")
     public ResponseEntity<List<ClinicalData>> fetchAllClinicalDataInStudy(
@@ -215,13 +195,8 @@
         }
     }
 
-<<<<<<< HEAD
-    @PreAuthorize("hasPermission(#involvedCancerStudies, 'Collection<CancerStudyId>', 'read')")
-    @RequestMapping(value = "/api/clinical-data/fetch", method = RequestMethod.POST,
-=======
     @PreAuthorize("hasPermission(#involvedCancerStudies, 'Collection<CancerStudyId>', T(org.cbioportal.utils.security.AccessLevel).READ)")
     @RequestMapping(value = "/clinical-data/fetch", method = RequestMethod.POST,
->>>>>>> d1c7d8c3
         consumes = MediaType.APPLICATION_JSON_VALUE, produces = MediaType.APPLICATION_JSON_VALUE)
     @ApiOperation("Fetch clinical data by patient IDs or sample IDs (all studies)")
     public ResponseEntity<List<ClinicalData>> fetchClinicalData(
