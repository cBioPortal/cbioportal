--- conflicted
+++ resolved
@@ -321,26 +321,17 @@
 			<groupId>org.springframework.boot</groupId>
 			<artifactId>spring-boot-starter-data-redis</artifactId>
 		</dependency>
-<<<<<<< HEAD
-		<dependency>
-			<groupId>org.springframework.boot</groupId>
-			<artifactId>spring-boot-devtools</artifactId>
-			<scope>runtime</scope>
-			<optional>true</optional>
-		</dependency>
-=======
-        <dependency>
-            <groupId>org.springframework.boot</groupId>
-            <artifactId>spring-boot-devtools</artifactId>
-            <scope>runtime</scope>
-            <optional>true</optional>
-        </dependency>
-        <dependency>
-            <groupId>io.sentry</groupId>
-            <artifactId>sentry-spring-boot-starter-jakarta</artifactId>
-            <version>${sentry.version}</version>
-        </dependency>
->>>>>>> 55838416
+    <dependency>
+       <groupId>org.springframework.boot</groupId>
+       <artifactId>spring-boot-devtools</artifactId>
+       <scope>runtime</scope>
+       <optional>true</optional>
+    </dependency>
+    <dependency>
+        <groupId>io.sentry</groupId>
+        <artifactId>sentry-spring-boot-starter-jakarta</artifactId>
+        <version>${sentry.version}</version>
+    </dependency>
 	</dependencies>
 
 	<build>
