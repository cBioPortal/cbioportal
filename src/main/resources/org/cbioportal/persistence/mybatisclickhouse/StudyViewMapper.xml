<?xml version="1.0" encoding="UTF-8"?>
<!DOCTYPE mapper PUBLIC "-//mybatis.org//DTD Mapper 3.0//EN" "http://mybatis.org/dtd/mybatis-3-mapper.dtd">

<mapper namespace="org.cbioportal.persistence.mybatisclickhouse.StudyViewMapper">

    <!-- for /filtered-sample/fetch (returns Sample objects) -->
    <select id="getFilteredSamples" resultType="org.cbioportal.model.Sample">
        SELECT
            patient_stable_id as patientStableId,
            sample_stable_id as stableId,
            cancer_study_identifier as cancerStudyIdentifier,
            sample_unique_id_base64 as uniqueSampleKey,
            patient_unique_id_base64 as uniquePatientKey
        FROM sample_derived
        <where>
            <include refid="applyStudyViewFilter">
                <property name="filter_type" value="'SAMPLE_AND_PATIENT_ID'"/>
            </include>
        </where>
        ORDER BY sample_stable_id ASC;
    </select>

    <!-- /mutated-genes/fetch (returns AlterationCountByGene) -->
    <select id="getMutatedGenes" resultType="org.cbioportal.model.AlterationCountByGene">
        SELECT
            hugo_gene_symbol as hugoGeneSymbol,
            1 as entrezGeneId,
            COUNT(DISTINCT sample_unique_id) as numberOfAlteredCases,
            COUNT(*) as totalCount
        FROM genomic_event_derived
        <where>
            variant_type = 'mutation' AND
            <include refid="applyStudyViewFilter">
                <property name="filter_type" value="'SAMPLE_AND_PATIENT_ID'"/>
            </include>
            <if test="alterationFilterHelper.shouldApplyMutationAlterationFilter()">
                <include refid="mutationAlterationFilter"/>
            </if>
        </where>
        GROUP BY hugo_gene_symbol;
    </select>

    <!-- /cna-genes/fetch (returns CopyNumberCountByGene) -->
    <select id="getCnaGenes" resultType="org.cbioportal.model.CopyNumberCountByGene">
        SELECT
        hugo_gene_symbol as hugoGeneSymbol,
        1 as entrezGeneId,
        cna_alteration as alteration,
        cna_cytoband as cytoband,
        COUNT(DISTINCT sample_unique_id) as numberOfAlteredCases,
        COUNT(*) as totalCount
        FROM genomic_event_derived
        <where>
            variant_type = 'cna' AND
            <include refid="applyStudyViewFilter">
                <property name="filter_type" value="'SAMPLE_AND_PATIENT_ID'"/>
            </include>
            <if test="alterationFilterHelper.shouldApplyCnaAlterationFilter()">
                <include refid="cnaAlterationFilter"/>
            </if>
        </where>
        GROUP BY hugo_gene_symbol, alteration, cytoband;
    </select>

    <select id="getStructuralVariantGenes" resultType="org.cbioportal.model.AlterationCountByGene">
        SELECT
        hugo_gene_symbol as hugoGeneSymbol,
        1 as entrezGeneId,
        COUNT(DISTINCT sample_unique_id) as numberOfAlteredCases,
        COUNT(*) as totalCount
        FROM genomic_event_derived
        <where>
            variant_type = 'structural_variant' AND
            <include refid="applyStudyViewFilter">
                <property name="filter_type" value="'SAMPLE_AND_PATIENT_ID'"/>
            </include>
        </where>
        GROUP BY hugo_gene_symbol;
    </select>

    <select id="getSampleClinicalDataFromStudyViewFilter" resultType="org.cbioportal.model.ClinicalData">
        SELECT
            sample_unique_id as sampleId,
            patient_unique_id as patientId,
            attribute_name as attrId,
            attribute_value as attrValue,
            cancer_study_identifier as studyId
        FROM clinical_data_derived
        <where>
            <include refid="applyStudyViewFilter">
                <property name="filter_type" value="'SAMPLE_ID_ONLY'"/>
            </include>
        </where>
        <if test="attributeIds != null and !attributeIds.isEmpty()">
            AND attribute_name IN
            <foreach item="attributeId" collection="attributeIds" open="(" separator="," close=")">
                #{attributeId}
            </foreach>
        </if>
        AND type = 'sample'
    </select>

    <select id="getPatientClinicalDataFromStudyViewFilter" resultType="org.cbioportal.model.ClinicalData">
        SELECT
            patient_unique_id as patientId,
            attribute_name as attrId,
            attribute_value as attrValue,
            cancer_study_identifier as studyId
        FROM clinical_data_derived
        <where>
            <include refid="applyStudyViewFilter">
                <property name="filter_type" value="'PATIENT_ID_ONLY'"/>
            </include>
        </where>
        <if test="attributeIds != null and !attributeIds.isEmpty()">
            AND attribute_name IN
            <foreach item="attributeId" collection="attributeIds" open="(" separator="," close=")">
                #{attributeId}
            </foreach>
        </if>
        AND type = 'patient'
    </select>
    
    <!-- for /clinical-data-counts/fetch (returns ClinicalData) which will then be converted to clinicalDataCountItems -->
    <select id="getClinicalDataCounts" resultType="org.cbioportal.model.ClinicalDataCount">
        <include refid="getClinicalDataCountsQuerySample" />
        UNION ALL
        <include refid="getClinicalDataCountsQueryPatient" />
    </select>

    <!-- for /molecular-profile-sample-counts/fetch (returns GenomicDataCount) which will then be converted to clinicalDataCountItems -->
    <select id="getGenomicDataCounts" resultType="org.cbioportal.model.GenomicDataCount">
            --we need to derive the alteration type from the stable_id by removing cancer study id
            --this should probaby be refactored at some point but we need to maintain api interface
            SELECT replaceOne(genetic_profile.stable_id, concat(sample_derived.cancer_study_identifier,'_'), '') AS value,
                genetic_profile.stable_id, 
                genetic_profile.name AS label, 
                count(sample_profile.genetic_profile_id) AS count FROM sample_profile 
            LEFT JOIN sample_derived ON sample_profile.sample_id=sample_derived.internal_id
            LEFT JOIN genetic_profile on sample_profile.genetic_profile_id = genetic_profile.genetic_profile_id
            <where>
                <include refid="applyStudyViewFilter">
                    <property name="filter_type" value="'SAMPLE_ID_ONLY'"/>
                </include>
        </where>
        GROUP BY genetic_profile.stable_id, genetic_profile.name, sample_derived.cancer_study_identifier;
    </select>
    

    <!-- for /sample-lists-counts/fetch (returns CaseListDataCount) -->
    <select id="getCaseListDataCounts" resultType="org.cbioportal.model.CaseListDataCount">
        SELECT
            name AS label,
            REPLACE(stable_id, CONCAT(cancer_study_identifier, '_'), '') AS value,
            count(sample_id) AS count
        FROM sample_list_list sll
            LEFT JOIN sample_derived s ON sll.sample_id=s.internal_id
            LEFT JOIN sample_list sl on sll.list_id=sl.list_id
        <where>
            <include refid="applyStudyViewFilter">
                <property name="filter_type" value="'SAMPLE_ID_ONLY'"/>
            </include>
        </where>
        GROUP BY s.cancer_study_identifier, sl.stable_id, sl.name;
    </select>
    

    <sql id="getClinicalDataCountsQuerySample">
        SELECT
        attribute_name as attributeId,
        <include refid="normalizeAttributeValueNA">
            <property name="attribute_value" value="attribute_value"/>
            <property name="as_value" value="value"/>
        </include>,
        count(value) as count
        FROM clinical_data_derived
        <where>
            type='sample' AND
            <include refid="applyStudyViewFilter">
                <property name="filter_type" value="'SAMPLE_ID_ONLY'"/>
            </include>
            <if test="filteredAttributeValues != null and !filteredAttributeValues.isEmpty()">
                AND UPPER(value) NOT IN
                <foreach item="filteredAttributeValue" collection="filteredAttributeValues" open="(" separator="," close=")">
                    #{filteredAttributeValue}
                </foreach> 
            </if>
            AND attribute_name IN
            <foreach item="attributeId" collection="attributeIds" open="(" separator="," close=")">
                #{attributeId}
            </foreach>
        </where>
        GROUP BY attribute_name,
        value
    </sql>

    <sql id="getClinicalDataCountsQueryPatient">
        SELECT
        attribute_name as attributeId,
        <include refid="normalizeAttributeValueNA">
            <property name="attribute_value" value="attribute_value"/>
            <property name="as_value" value="value"/>
        </include>,
        count(value) as count
        FROM clinical_data_derived
        <where>
            type='patient' AND
            <include refid="applyStudyViewFilter">
                <property name="filter_type" value="'PATIENT_ID_ONLY'"/>
            </include>
            <if test="filteredAttributeValues != null and !filteredAttributeValues.isEmpty()">
                AND UPPER(value) NOT IN
                <foreach item="filteredAttributeValue" collection="filteredAttributeValues" open="(" separator="," close=")">
                    #{filteredAttributeValue}
                </foreach>
            </if>
            AND attribute_name IN
            <foreach item="attributeId" collection="attributeIds" open="(" separator="," close=")">
                #{attributeId}
            </foreach>
        </where>
        GROUP BY attribute_name,
        value
    </sql>
    
<<<<<<< HEAD
    <sql id="getTotalSampleCount">
        SELECT count(distinct sample_unique_id) as count
        FROM sample_derived
        WHERE sample_unique_id IN (<include refid="sampleUniqueIdsFromStudyViewFilter"/>)        
    </sql>
    
    <!-- for /genomic-data-counts/fetch - (returns GenomicDataCountItem objects) -->
    <select id="getCNACounts" resultMap="GenomicDataCountItemResultMap">
        <bind name="profileType" value="genomicDataFilters[0].profileType" />
        <bind name="valueColumn" value="genomicDataFilters[0].profileType + '_value'" />
        WITH cna_query as (
            SELECT
                hugo_gene_symbol as hugoGeneSymbol,
                #{profileType} as profileType,
                multiIf(${valueColumn} = 2, 'Amplified', ${valueColumn} = 1, 'Gained', ${valueColumn} = 0, 'Diploid', ${valueColumn} = -1,
                'Heterozygously deleted', ${valueColumn} = -2, 'Homozygously deleted', 'NA') as label,
                toString(${valueColumn}) as value,
                cast(count(*) as INTEGER) as count
            FROM genetic_alteration_derived_cna
            <where>
                sample_unique_id IN (<include refid="sampleUniqueIdsFromStudyViewFilter"/>)
                <foreach item="genomicDataFilter" collection="genomicDataFilters" open=" AND (" separator=" OR " close=")">
                    hugo_gene_symbol = #{genomicDataFilter.hugoGeneSymbol}
                </foreach>
            </where>
            GROUP BY
                hugo_gene_symbol,
                ${valueColumn}
        ),
        cna_sum AS (
            SELECT
                hugoGeneSymbol,
                sum(count) as cna_count
            FROM cna_query
            GROUP BY hugoGeneSymbol
        )
        SELECT * FROM cna_query
        UNION ALL
        SELECT
            hugoGeneSymbol,
            #{profileType},
            'NA' as label,
            'NA' as value,
            cast(((SELECT * FROM (<include refid="getTotalSampleCount"/>)) - cna_count) as INTEGER) as count
        FROM cna_sum
    </select>

    <!-- for /mutation-data-counts/fetch (returns GenomicDataCountItem objects) mutation counts pie chart part -->
    <select id="getMutationCounts">
        WITH profiled_count as (
            SELECT count(distinct sgp.sample_unique_id)
            FROM sample_to_gene_panel_derived sgp
                JOIN gene_panel_to_gene_derived gpg ON sgp.gene_panel_id = gpg.gene_panel_id
            WHERE
                sample_unique_id IN (<include refid="sampleUniqueIdsFromStudyViewFilter"/>)
                AND gpg.gene = #{genomicDataFilter.hugoGeneSymbol}
        ),
        mutated_count as (
            SELECT count(distinct sample_unique_id)
            FROM genomic_event_derived
            WHERE
                sample_unique_id IN (<include refid="sampleUniqueIdsFromStudyViewFilter"/>)
                AND hugo_gene_symbol = #{genomicDataFilter.hugoGeneSymbol}
                AND variant_type = 'mutation'
        )
        SELECT
            cast((SELECT * FROM mutated_count) as INTEGER) as mutatedCount,
            cast(((SELECT * FROM profiled_count) - (SELECT * FROM mutated_count)) as INTEGER) as notMutatedCount,
            cast(((SELECT * FROM (<include refid="getTotalSampleCount"/>)) - (SELECT * FROM profiled_count)) as INTEGER) as notProfiledCount
    </select>

    <!-- for /mutation-data-counts/fetch - (returns GenomicDataCountItem objects) mutation type counts table part-->
    <select id="getMutationCountsByType" resultMap="GenomicDataCountItemResultMap">
        SELECT
            hugo_gene_symbol as hugoGeneSymbol,
            'mutations' as profileType,
            replace(mutation_type, '_', ' ') as label,
            mutation_type as value,
            count(*) as count,
            count(distinct(sample_unique_id)) as uniqueCount
        FROM genomic_event_derived
        <where>
            sample_unique_id IN (<include refid="sampleUniqueIdsFromStudyViewFilter"/>)
            AND variant_type = 'mutation'
            <foreach item="genomicDataFilter" collection="genomicDataFilters" open=" AND (" separator=" OR " close=")">
                hugo_gene_symbol = #{genomicDataFilter.hugoGeneSymbol}
            </foreach>
        </where>
        GROUP BY
            hugo_gene_symbol,
            mutation_type
    </select>

    <resultMap id="GenomicDataCountItemResultMap" type="org.cbioportal.model.GenomicDataCountItem">
        <result property="hugoGeneSymbol" column="hugoGeneSymbol"/>
        <result property="profileType" column="profileType"/>
        <collection property="counts" ofType="org.cbioportal.model.GenomicDataCount">
            <result property="value" column="value"/>
            <result property="label" column="label"/>
            <result property="count" column="count"/>
            <result property="uniqueCount" column="uniqueCount"/>
        </collection>
    </resultMap>
    
    <sql id="getSampleIdsFromPatientIds">
        SELECT sample_unique_id
        FROM sample_derived
        <where>
            patient_unique_id IN (<include refid="patientUniqueIdsFromStudyViewFilter"/>) 
        </where>
    </sql>
    
    <sql id="getPatientIdsFromSampleIdFilters">
        SELECT patient_unique_id
        FROM sample_derived
        <where>
            sample_unique_id IN (<include refid="sampleUniqueIdsFromStudyViewFilter"/>)
        </where>
    </sql>
    
=======
>>>>>>> 8746a34a
    <select id="getClinicalAttributes" resultType="org.cbioportal.model.ClinicalAttribute">
        SELECT
            attr_id as attrId,
            datatype as dataType,
            patient_attribute as patientAttribute,
            cs.cancer_study_identifier cancerStudyIdentifier
        FROM clinical_attribute_meta cam
        JOIN cancer_study cs on cs.cancer_study_id = cam.cancer_study_id
    </select>

    <!-- Grab Total Profiled Counts. Currently, this query filters out all samples associated with a Gene Panel WES before
    doing a join on gene_panel_to_gene_derived table. This is to prevent unnecessary stress on the db. For every sample
    associated with a gene panel WES we multiply that row by the number of genes in the gene table. This could be greater
    than 20K genes. This can create a huge join table that can slow down CH tremendously. 
    We compute the WES counts by using the query getSampleProfileCountWithoutPanelData and adding this value to the 
    totalProfiled Count per gene in java.
     -->
    <select id="getTotalProfiledCounts" resultType="org.cbioportal.model.AlterationCountByGene">
        SELECT 
        gene as hugoGeneSymbol,
        COUNT(*) as numberOfProfiledCases
        FROM sample_to_gene_panel_derived stgp
            INNER JOIN gene_panel_to_gene_derived gptg on stgp.gene_panel_id = gptg.gene_panel_id 
        <where>
            stgp.alteration_type = '${alterationType}'
            AND stgp.gene_panel_id != 'WES'
            AND
            <include refid="applyStudyViewFilter">
                <property name="filter_type" value="'SAMPLE_ID_ONLY'"/>
            </include>
        </where>
        GROUP BY gptg.gene;
    </select>
    
    <select id="getSampleProfileCountWithoutPanelData" resultType="int">
       SELECT COUNT(*)
        FROM sample_to_gene_panel_derived
        <where>
            alteration_type = '${alterationType}' AND gene_panel_id = 'WES'
            AND
            <include refid="applyStudyViewFilter">
                <property name="filter_type" value="'SAMPLE_ID_ONLY'"/>
            </include>
        </where>
    </select>
    <!-- Helper query to get counts for totalProfiledCount when no genePanel data is available. 
    When no genePanel data is available we assume the whole genome was sequenced AKA WES (Whole Exome Sequencing). If this 
    is the case we use the current sample count from the cohort as the totalProfiledCount -->
    <select id="getTotalProfiledCountByAlterationType" resultType="int">
        SELECT
        COUNT(DISTINCT sample_unique_id)
        FROM sample_to_gene_panel_derived stgp
        <where>
            stgp.alteration_type = '${alterationType}'
            AND
            <include refid="applyStudyViewFilter">
                <property name="filter_type" value="'SAMPLE_ID_ONLY'"/>
            </include>
        </where>
    </select>
    
    <!-- Helper query to get counts for FilteredSamples. -->
    <select id="getFilteredSamplesCount" resultType="int">
        SELECT
            COUNT(*)
        FROM sample_derived
        <where>
            <include refid="applyStudyViewFilter">
                <property name="filter_type" value="'SAMPLE_AND_PATIENT_ID'"/>
            </include>
        </where>
    </select>
    
    <!-- Get Matching Gene Panel Ids for all Samples after study view filter -->
    <select id="getMatchingGenePanelIds" resultType="org.cbioportal.model.GenePanelToGene">
        SELECT
            gene as hugoGeneSymbol,
            gene_panel_id as genePanelId
        FROM gene_panel_to_gene_derived
        <where>
            gene_panel_id in (
                select distinct gene_panel_id
                from sample_to_gene_panel_derived
                <where>
                    alteration_type = '${alterationType}'
                    AND
                    <include refid="applyStudyViewFilter">
                        <property name="filter_type" value="'SAMPLE_ID_ONLY'"/>
                    </include>
                </where>
            )
        </where>
        GROUP BY gene, gene_panel_id;
    </select>
    
    <select id="getClinicalEventTypeCounts" resultType="org.cbioportal.model.ClinicalEventTypeCount">
        SELECT 
            event_type as eventType,
            count(DISTINCT patient_unique_id) as count
        FROM clinical_event_derived
        <where>
            <include refid="applyStudyViewFilter">
                <property name="filter_type" value="'PATIENT_ID_ONLY'"/>
            </include>
        </where>
        GROUP BY event_type;
    </select>

    <resultMap id="PatientTreatmentReport" type="org.cbioportal.model.PatientTreatmentReport">
        <constructor>
            <arg column="totalPatients" javaType="_int"/>
            <arg column="totalSamples" javaType="_int"/>
        </constructor>
    </resultMap>
    <select id="getPatientTreatmentCounts" resultMap="PatientTreatmentReport">
        SELECT
            count(DISTINCT patient_unique_id) AS totalPatients,
            count(DISTINCT sample_unique_id) AS totalSamples
        FROM sample_derived
        <where>
            patient_unique_id IN (
                SELECT
                    patient_unique_id
                FROM clinical_event_derived
                <where>
                    event_type = 'Treatment'
                    AND key = 'AGENT'
                    AND
                    <include refid="applyStudyViewFilter">
                        <property name="filter_type" value="'PATIENT_ID_ONLY'"/>
                    </include>
                </where>
            )
        </where>
    </select>
    
   <resultMap id="PatientTreatment" type="org.cbioportal.model.PatientTreatment">
      <constructor>
          <arg column="treatment" javaType="String"/>
          <arg column="count" javaType="_int"/>
      </constructor> 
   </resultMap> 
    <select id="getPatientTreatments" resultMap="PatientTreatment">
        SELECT
        value AS treatment,
        count(DISTINCT patient_unique_id) AS count
        FROM clinical_event_derived
        <where>
            event_type = 'Treatment'
            AND key = 'AGENT'
            AND
            <include refid="applyStudyViewFilter">
                <property name="filter_type" value="'PATIENT_ID_ONLY'"/>
            </include>
        </where>
        GROUP BY value;
    </select> 
    
    <!-- 
        Abstraction for StudyViewFilter. Currently, we have many ch tables that have both
        sample_unique_id and patient_unique_id. Also, we have some edges cases were tables only have patient_unique_id
        or sample_unique_id (i.e. clinical_event_derived). This forces the filtering (where clause) to convert the 
        patient_unique_id(s) to a list of sample_unique_id(s). So we have three separate modes:
     
        SAMPLE_ID_ONLY - Forces all filters that use patient_unique_ids to be converted to list of sample_unique_id(s) and 
                      is applied to the where clause.
     
        PATIENT_ID_ONLY - Forces all sample_unique_id(s) to be converted to list of Patients before applying where clause.
     
        Otherwise - The table can be filtered on both patient id(s) and sample id(s)
     -->
    <sql id="applyStudyViewFilter">
        <choose>
            <when test="${filter_type} == 'SAMPLE_ID_ONLY' ">
               <include refid="applyStudyViewFilterUsingSampleId"/> 
            </when>
            <when test="${filter_type} == 'PATIENT_ID_ONLY'">
                <include refid="applyStudyViewFilterUsingPatientId"/>
            </when>
            <otherwise>
                sample_unique_id IN ( <include refid="sampleUniqueIdsFromStudyViewFilter"/>)
                <if test="applyPatientIdFilters == true">
                    AND patient_unique_id IN (<include refid="patientUniqueIdsFromStudyViewFilter"/>)
                </if>            
            </otherwise>
        </choose>
    </sql>
    
    <sql id="applyStudyViewFilterUsingPatientId">
        patient_unique_id in (
        SELECT patient_unique_id
        FROM sample_derived
        <where>
            sample_unique_id IN (<include refid="sampleUniqueIdsFromStudyViewFilter"/>)
        </where>

        <if test="applyPatientIdFilters == true">
            INTERSECT
            <include refid="patientUniqueIdsFromStudyViewFilter"/>
        </if>
        )
    </sql>
     
    <sql id="applyStudyViewFilterUsingSampleId">
        sample_unique_id IN ( <include refid="sampleUniqueIdsFromStudyViewFilter"/>)
        <if test="applyPatientIdFilters == true">
            INTERSECT
            <include refid="getSampleIdsFromPatientIds"/>
        </if> 
    </sql>

    <sql id="getSampleIdsFromPatientIds">
        SELECT sample_unique_id
        FROM sample_derived
        <where>
            patient_unique_id IN (<include refid="patientUniqueIdsFromStudyViewFilter"/>)
        </where>
    </sql>
    
    <!-- This is to match actual NA values ('NA', 'NAN', and 'N/A') in addition to the empty string -->
    <sql id="isAttributeValueNA">
        ${attribute_value}=''
        OR upperUTF8(${attribute_value})='NA'
        OR upperUTF8(${attribute_value})='NAN'
        OR upperUTF8(${attribute_value})='N/A'
    </sql>
    
    <sql id="normalizeAttributeValueNA">
        if(
          <include refid="isAttributeValueNA">
              <property name="attribute_value" value="${attribute_value}"/>
          </include>,
          'NA',
          ${attribute_value}
        )
        AS ${as_value}
    </sql>
</mapper><|MERGE_RESOLUTION|>--- conflicted
+++ resolved
@@ -223,7 +223,6 @@
         value
     </sql>
     
-<<<<<<< HEAD
     <sql id="getTotalSampleCount">
         SELECT count(distinct sample_unique_id) as count
         FROM sample_derived
@@ -344,8 +343,6 @@
         </where>
     </sql>
     
-=======
->>>>>>> 8746a34a
     <select id="getClinicalAttributes" resultType="org.cbioportal.model.ClinicalAttribute">
         SELECT
             attr_id as attrId,
