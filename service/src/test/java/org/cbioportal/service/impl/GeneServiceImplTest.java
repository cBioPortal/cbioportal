package org.cbioportal.service.impl;

import org.cbioportal.model.Gene;
import org.cbioportal.model.meta.BaseMeta;
import org.cbioportal.persistence.GeneRepository;
import org.cbioportal.service.exception.GeneNotFoundException;
import org.cbioportal.service.util.ChromosomeCalculator;
import org.junit.Assert;
import org.junit.Test;
import org.junit.runner.RunWith;
import org.mockito.InjectMocks;
import org.mockito.Mock;
import org.mockito.Mockito;
import org.mockito.runners.MockitoJUnitRunner;

import java.util.ArrayList;
import java.util.Arrays;
import java.util.List;

@RunWith(MockitoJUnitRunner.class)
public class GeneServiceImplTest extends BaseServiceImplTest {

    @InjectMocks
    private GeneServiceImpl geneService;

    @Mock
    private GeneRepository geneRepository;
    @Mock
    private ChromosomeCalculator chromosomeCalculator;

    @Test
    public void getAllGenes() throws Exception {

        List<Gene> expectedGeneList = new ArrayList<>();
        Gene gene = new Gene();
        expectedGeneList.add(gene);

        Mockito.when(geneRepository.getAllGenes(ALIAS, PROJECTION, PAGE_SIZE, PAGE_NUMBER, SORT, DIRECTION))
                .thenReturn(expectedGeneList);
        Mockito.doAnswer(invocationOnMock -> {
            ((Gene) invocationOnMock.getArguments()[0]).setChromosome("19");
            return null;
        }).when(chromosomeCalculator).setChromosome(gene);

        List<Gene> result = geneService.getAllGenes(ALIAS, PROJECTION, PAGE_SIZE, PAGE_NUMBER, SORT, DIRECTION);

        Assert.assertEquals(expectedGeneList, result);
        Assert.assertEquals("19", result.get(0).getChromosome());
    }

    @Test
    public void getMetaGenes() throws Exception {

        BaseMeta expectedBaseMeta = new BaseMeta();
        Mockito.when(geneRepository.getMetaGenes(ALIAS)).thenReturn(expectedBaseMeta);
        BaseMeta result = geneService.getMetaGenes(ALIAS);

        Assert.assertEquals(expectedBaseMeta, result);
    }

    @Test(expected = GeneNotFoundException.class)
    public void getGeneByEntrezGeneIdNotFound() throws Exception {

        Mockito.when(geneRepository.getGeneByEntrezGeneId(ENTREZ_GENE_ID)).thenReturn(null);

        geneService.getGene(ENTREZ_GENE_ID.toString());
    }

    @Test
    public void getGeneByEntrezGeneId() throws Exception {

        Gene expectedGene = new Gene();
        Mockito.when(geneRepository.getGeneByEntrezGeneId(ENTREZ_GENE_ID)).thenReturn(expectedGene);
        Mockito.doAnswer(invocationOnMock -> {
            ((Gene) invocationOnMock.getArguments()[0]).setChromosome("X");
            return null;
        }).when(chromosomeCalculator).setChromosome(expectedGene);
        
        Gene result = geneService.getGene(ENTREZ_GENE_ID.toString());

        Assert.assertEquals(expectedGene, result);
        Assert.assertEquals("X", result.getChromosome());
    }

    @Test(expected = GeneNotFoundException.class)
    public void getGeneByHugoGeneSymbolNotFound() throws Exception {

        Mockito.when(geneRepository.getGeneByHugoGeneSymbol(HUGO_GENE_SYMBOL)).thenReturn(null);

        geneService.getGene(HUGO_GENE_SYMBOL);
    }

    @Test
    public void getGeneByHugoGeneSymbol() throws Exception {

        Gene expectedGene = new Gene();
        Mockito.when(geneRepository.getGeneByHugoGeneSymbol(HUGO_GENE_SYMBOL)).thenReturn(expectedGene);
        Mockito.doAnswer(invocationOnMock -> {
            ((Gene) invocationOnMock.getArguments()[0]).setChromosome("Y");
            return null;
        }).when(chromosomeCalculator).setChromosome(expectedGene);
        
        Gene result = geneService.getGene(HUGO_GENE_SYMBOL);

        Assert.assertEquals(expectedGene, result);
        Assert.assertEquals("Y", result.getChromosome());
    }

    @Test
    public void getAliasesOfGeneByEntrezGeneId() throws Exception {

        List<String> expectedAliases = new ArrayList<>();
        expectedAliases.add("alias");
        Mockito.when(geneRepository.getAliasesOfGeneByEntrezGeneId(ENTREZ_GENE_ID)).thenReturn(expectedAliases);
        List<String> result = geneService.getAliasesOfGene(ENTREZ_GENE_ID.toString());

        Assert.assertEquals(expectedAliases, result);
    }

    @Test
    public void getAliasesOfGeneByHugoGeneSymbol() throws Exception {

        List<String> expectedAliases = new ArrayList<>();
        expectedAliases.add("alias");
        Mockito.when(geneRepository.getAliasesOfGeneByHugoGeneSymbol(HUGO_GENE_SYMBOL)).thenReturn(expectedAliases);
        List<String> result = geneService.getAliasesOfGene(HUGO_GENE_SYMBOL);

        Assert.assertEquals(expectedAliases, result);
    }

    @Test
    public void fetchGenes() throws Exception {
<<<<<<< HEAD

        List<Gene> expectedGeneList1 = new ArrayList<>();
        Gene gene1 = new Gene();
        expectedGeneList1.add(gene1);
        List<Gene> expectedGeneList2 = new ArrayList<>();
        Gene gene2 = new Gene();
        expectedGeneList2.add(gene2);
=======
        
        List<Gene> expectedGeneList = new ArrayList<>();
        Gene gene = new Gene();
        expectedGeneList.add(gene);
>>>>>>> 6e660dbb

        List<String> geneIds = new ArrayList<>();
        geneIds.add(HUGO_GENE_SYMBOL);
<<<<<<< HEAD

        Mockito.when(geneRepository.fetchGenesByEntrezGeneIds(Arrays.asList(ENTREZ_GENE_ID), PROJECTION))
                .thenReturn(expectedGeneList1);
        Mockito.doAnswer(invocationOnMock -> {
            ((Gene) invocationOnMock.getArguments()[0]).setChromosome("12");
            return null;
        }).when(chromosomeCalculator).setChromosome(gene1);
=======
        
        Mockito.doAnswer(invocationOnMock -> {
            ((Gene) invocationOnMock.getArguments()[0]).setChromosome("12");
            return null;
        }).when(chromosomeCalculator).setChromosome(gene);
>>>>>>> 6e660dbb

        Mockito.when(geneRepository.fetchGenesByHugoGeneSymbols(Arrays.asList(HUGO_GENE_SYMBOL), PROJECTION))
                .thenReturn(expectedGeneList);

        List<Gene> result = geneService.fetchGenes(geneIds, GENE_ID_TYPE, PROJECTION);

        Assert.assertEquals(1, result.size());
        Assert.assertEquals(gene, result.get(0));
        Assert.assertEquals("12", result.get(0).getChromosome());
    }

    @Test
    public void fetchMetaGenes() throws Exception {

        BaseMeta expectedBaseMeta1 = new BaseMeta();
        expectedBaseMeta1.setTotalCount(1);
        BaseMeta expectedBaseMeta2 = new BaseMeta();
        expectedBaseMeta2.setTotalCount(1);

        List<String> geneIds = new ArrayList<>();
        geneIds.add(HUGO_GENE_SYMBOL);

        Mockito.when(geneRepository.fetchMetaGenesByHugoGeneSymbols(Arrays.asList(HUGO_GENE_SYMBOL)))
                .thenReturn(expectedBaseMeta2);

        BaseMeta result = geneService.fetchMetaGenes(geneIds, GENE_ID_TYPE);

        Assert.assertEquals((Integer) 1, result.getTotalCount());
    }
}<|MERGE_RESOLUTION|>--- conflicted
+++ resolved
@@ -130,38 +130,18 @@
 
     @Test
     public void fetchGenes() throws Exception {
-<<<<<<< HEAD
-
-        List<Gene> expectedGeneList1 = new ArrayList<>();
-        Gene gene1 = new Gene();
-        expectedGeneList1.add(gene1);
-        List<Gene> expectedGeneList2 = new ArrayList<>();
-        Gene gene2 = new Gene();
-        expectedGeneList2.add(gene2);
-=======
         
         List<Gene> expectedGeneList = new ArrayList<>();
         Gene gene = new Gene();
         expectedGeneList.add(gene);
->>>>>>> 6e660dbb
 
         List<String> geneIds = new ArrayList<>();
         geneIds.add(HUGO_GENE_SYMBOL);
-<<<<<<< HEAD
-
-        Mockito.when(geneRepository.fetchGenesByEntrezGeneIds(Arrays.asList(ENTREZ_GENE_ID), PROJECTION))
-                .thenReturn(expectedGeneList1);
-        Mockito.doAnswer(invocationOnMock -> {
-            ((Gene) invocationOnMock.getArguments()[0]).setChromosome("12");
-            return null;
-        }).when(chromosomeCalculator).setChromosome(gene1);
-=======
         
         Mockito.doAnswer(invocationOnMock -> {
             ((Gene) invocationOnMock.getArguments()[0]).setChromosome("12");
             return null;
         }).when(chromosomeCalculator).setChromosome(gene);
->>>>>>> 6e660dbb
 
         Mockito.when(geneRepository.fetchGenesByHugoGeneSymbols(Arrays.asList(HUGO_GENE_SYMBOL), PROJECTION))
                 .thenReturn(expectedGeneList);
