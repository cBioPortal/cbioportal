--- conflicted
+++ resolved
@@ -2,15 +2,9 @@
 <jsp:include page="global/header.jsp" flush="true" />
 
 <%
-<<<<<<< HEAD
-    String smry = cancerStudyName +
-            "/" + patientSetName + ": (" +
+    String smry = "<a href=\"study.do?cancer_study_id="+cancerTypeId+"\">"+cancerStudyName +
+            "</a>/" + patientSetName + ": (" +
             mergedPatientListSize + ")" + "/" +
-=======
-    String smry = "<a href=\"study.do?cancer_study_id="+cancerTypeId+"\">"+cancerStudyName +
-            "</a>/" + caseSetName + ": (" +
-            mergedCaseListSize + ")" + "/" +
->>>>>>> 0fc4ecd6
             geneSetName + "/" + geneWithScoreList.size() +
             (geneWithScoreList.size() == 1?"gene":"genes");
 %>
