<<<<<<< HEAD
package org.mskcc.cbio.portal.pancancer;

import org.junit.Test;
import org.junit.runner.RunWith;
import org.mskcc.cbio.portal.dao.*;
import org.mskcc.cbio.portal.model.ClinicalAttribute;
import org.mskcc.cbio.portal.model.TypeOfCancer;
import org.mskcc.cbio.portal.scripts.ImportCancerStudy;
import org.mskcc.cbio.portal.scripts.ImportClinicalData;
import org.mskcc.cbio.portal.scripts.ImportSampleList;
import org.mskcc.cbio.portal.scripts.ImportProfileData;
import org.mskcc.cbio.portal.util.*;
import org.springframework.test.context.ContextConfiguration;
import org.springframework.test.context.junit4.SpringJUnit4ClassRunner;
import org.springframework.test.context.transaction.TransactionConfiguration;
import org.springframework.transaction.annotation.Transactional;

import java.util.List;
import java.util.Map;

import static org.junit.Assert.assertEquals;

@RunWith(SpringJUnit4ClassRunner.class)
@ContextConfiguration(locations = { "classpath:/applicationContext-dao.xml" })
@TransactionConfiguration(transactionManager = "transactionManager", defaultRollback = true)
@Transactional
public class TestPanCancerStudySummaryImport {

    private ProgressMonitor pMonitor = new ProgressMonitor();

    // This test depends on the data seed_mini_pancancer.sql being loaded first
    @Test
    public void testPanCancerImport() throws Exception {
        pMonitor.setConsoleMode(true);

        // have to do add the pan_cancer cancer type first
        addCancerType("pan_cancer", "Pan-Cancer", "other", "Red", "PANCAN", "tissue");

        // ImportCancerStudy portal-study/meta_study.txt
        addCancerStudy("src/test/resources/panCancerStudySummary/meta_study.txt");

        // ImportProfileData --meta portal-study/meta_CNA.txt --loadMode bulkload --data portal-study/data_CNA.txt
        addProfileData("src/test/resources/panCancerStudySummary/meta_CNA.txt", "src/test/resources/panCancerStudySummary/data_CNA.txt");

        // ImportProfileData --meta portal-study/meta_mutations_extended.txt --loadMode bulkload --data portal-study/data_mutations_extended.txt
        addProfileData("src/test/resources/panCancerStudySummary/meta_mutations_extended.txt", "src/test/resources/panCancerStudySummary/data_mutations_extended.txt");

        // ImportSampleList portal-study/case_lists/cases_all.txt
        // we're passing a single file, not the directory
        addSampleLists("src/test/resources/panCancerStudySummary/cases_all.txt");

        //ImportClinicalData portal-study/data_clinical.txt multi_cancer_study
        addClinicalData("src/test/resources/panCancerStudySummary/data_clinical.txt", "multi_cancer_study");

        // test getCancerTypeInfo
        testGetCancerTypeInfo();
    }

    private void addCancerType(String cancerID, String name, String keyword, String color, String shortName, String parentID) throws Exception{
            TypeOfCancer aTypeOfCancer = new TypeOfCancer();
            aTypeOfCancer.setTypeOfCancerId(cancerID);
            aTypeOfCancer.setName(name);
            aTypeOfCancer.setClinicalTrialKeywords(keyword);
            aTypeOfCancer.setDedicatedColor(color);
            aTypeOfCancer.setShortName(shortName);
            aTypeOfCancer.setParentTypeOfCancerId(parentID);
            DaoTypeOfCancer.addTypeOfCancer(aTypeOfCancer);
    }

    private void addCancerStudy(String fileName) throws Exception{
        ImportCancerStudy.main(new String[]{fileName});
    }

    private void addProfileData(String descriptorFileName, String dataFileName) throws Exception{
        ImportProfileData.main(new String[]{"--meta", descriptorFileName, "--loadMode", "bulkload", "--data", dataFileName});
    }

    private void addSampleLists(String fileName) throws Exception{
        ImportSampleList.main(new String[]{fileName});
    }

    private void addClinicalData(String dataFileName, String studyID) throws Exception{
        ImportClinicalData.main(new String[]{dataFileName, studyID});
    }

//    @Test
    public void testGetCancerTypeInfo() throws Exception{
        String studyName="multi_cancer_study";
        int studyID = DaoCancerStudy.getCancerStudyByStableId(studyName).getInternalId();

        // retrieve the cancerTypeInfoMap for the study
        // this should contain:
        // 'CANCER_TYPE' - 'cns', 'cervix'
        // 'CANCER_TYPE_DETAILED' - 'byst', 'bimt', 'cead', 'cene', 'cacc'
        Map<String, List<String>> cancerTypeInfoMap = DaoClinicalData.getCancerTypeInfo(studyID);
        assertEquals(cancerTypeInfoMap.keySet().size(), 2);
        assertEquals(cancerTypeInfoMap.containsKey(ClinicalAttribute.CANCER_TYPE), true);
        assertEquals(cancerTypeInfoMap.containsKey(ClinicalAttribute.CANCER_TYPE_DETAILED), true);
        assertEquals(cancerTypeInfoMap.get(ClinicalAttribute.CANCER_TYPE).size(), 2);
        assertEquals(cancerTypeInfoMap.get(ClinicalAttribute.CANCER_TYPE_DETAILED).size(), 5);

    }
}
=======
package org.mskcc.cbio.portal.pancancer;

import org.junit.Test;
import org.junit.runner.RunWith;
import org.mskcc.cbio.portal.dao.*;
import org.mskcc.cbio.portal.model.ClinicalAttribute;
import org.mskcc.cbio.portal.model.TypeOfCancer;
import org.mskcc.cbio.portal.scripts.ImportCancerStudy;
import org.mskcc.cbio.portal.scripts.ImportClinicalData;
import org.mskcc.cbio.portal.scripts.ImportPatientList;
import org.mskcc.cbio.portal.scripts.ImportProfileData;
import org.mskcc.cbio.portal.util.*;
import org.springframework.test.context.ContextConfiguration;
import org.springframework.test.context.junit4.SpringJUnit4ClassRunner;
import org.springframework.test.context.transaction.TransactionConfiguration;
import org.springframework.transaction.annotation.Transactional;

import java.util.List;
import java.util.Map;

import static org.junit.Assert.assertEquals;

@RunWith(SpringJUnit4ClassRunner.class)
@ContextConfiguration(locations = { "classpath:/applicationContext-dao.xml" })
@TransactionConfiguration(transactionManager = "transactionManager", defaultRollback = true)
@Transactional
public class TestPanCancerStudySummaryImport {

    // This test depends on the data seed_mini_pancancer.sql being loaded first
    @Test
    public void testPanCancerImport() throws Exception {
        ProgressMonitor.setConsoleMode(true);

        // have to do add the pan_cancer cancer type first
        addCancerType("pan_cancer", "Pan-Cancer", "other", "Red", "PANCAN", "tissue");

        // ImportCancerStudy portal-study/meta_study.txt
        addCancerStudy("src/test/resources/panCancerStudySummary/meta_study.txt");

        // ImportProfileData --meta portal-study/meta_CNA.txt --loadMode bulkload --data portal-study/data_CNA.txt
        addProfileData("src/test/resources/panCancerStudySummary/meta_CNA.txt", "src/test/resources/panCancerStudySummary/data_CNA.txt");

        // ImportProfileData --meta portal-study/meta_mutations_extended.txt --loadMode bulkload --data portal-study/data_mutations_extended.txt
        addProfileData("src/test/resources/panCancerStudySummary/meta_mutations_extended.txt", "src/test/resources/panCancerStudySummary/data_mutations_extended.txt");

        // ImportPatientList portal-study/case_lists/cases_all.txt
        // we're passing a single file, not the directory
        addPatientLists("src/test/resources/panCancerStudySummary/cases_all.txt");

        //ImportClinicalData portal-study/data_clinical.txt multi_cancer_study
        addClinicalData("src/test/resources/panCancerStudySummary/data_clinical.txt", "multi_cancer_study");

        // test getCancerTypeInfo
        testGetCancerTypeInfo();
    }

    private void addCancerType(String cancerID, String name, String keyword, String color, String shortName, String parentID) throws Exception{
            TypeOfCancer aTypeOfCancer = new TypeOfCancer();
            aTypeOfCancer.setTypeOfCancerId(cancerID);
            aTypeOfCancer.setName(name);
            aTypeOfCancer.setClinicalTrialKeywords(keyword);
            aTypeOfCancer.setDedicatedColor(color);
            aTypeOfCancer.setShortName(shortName);
            aTypeOfCancer.setParentTypeOfCancerId(parentID);
            DaoTypeOfCancer.addTypeOfCancer(aTypeOfCancer);
    }

    private void addCancerStudy(String fileName) throws Exception{
        ImportCancerStudy.main(new String[]{fileName});
    }

    private void addProfileData(String descriptorFileName, String dataFileName) throws Exception{
        ImportProfileData.main(new String[]{"--meta", descriptorFileName, "--loadMode", "bulkload", "--data", dataFileName});
    }

    private void addPatientLists(String fileName) throws Exception{
        ImportPatientList.main(new String[]{fileName});
    }

    private void addClinicalData(String dataFileName, String studyID) throws Exception{
        ImportClinicalData.main(new String[]{dataFileName, studyID});
    }

//    @Test
    public void testGetCancerTypeInfo() throws Exception{
        String studyName="multi_cancer_study";
        int studyID = DaoCancerStudy.getCancerStudyByStableId(studyName).getInternalId();

        // retrieve the cancerTypeInfoMap for the study
        // this should contain:
        // 'CANCER_TYPE' - 'cns', 'cervix'
        // 'CANCER_TYPE_DETAILED' - 'byst', 'bimt', 'cead', 'cene', 'cacc'
        Map<String, List<String>> cancerTypeInfoMap = DaoClinicalData.getCancerTypeInfo(studyID);
        assertEquals(cancerTypeInfoMap.keySet().size(), 2);
        assertEquals(cancerTypeInfoMap.containsKey(ClinicalAttribute.CANCER_TYPE), true);
        assertEquals(cancerTypeInfoMap.containsKey(ClinicalAttribute.CANCER_TYPE_DETAILED), true);
        assertEquals(cancerTypeInfoMap.get(ClinicalAttribute.CANCER_TYPE).size(), 2);
        assertEquals(cancerTypeInfoMap.get(ClinicalAttribute.CANCER_TYPE_DETAILED).size(), 5);

    }
}
>>>>>>> c0739189
<|MERGE_RESOLUTION|>--- conflicted
+++ resolved
@@ -1,4 +1,3 @@
-<<<<<<< HEAD
 package org.mskcc.cbio.portal.pancancer;
 
 import org.junit.Test;
@@ -27,12 +26,10 @@
 @Transactional
 public class TestPanCancerStudySummaryImport {
 
-    private ProgressMonitor pMonitor = new ProgressMonitor();
-
     // This test depends on the data seed_mini_pancancer.sql being loaded first
     @Test
     public void testPanCancerImport() throws Exception {
-        pMonitor.setConsoleMode(true);
+        ProgressMonitor.setConsoleMode(true);
 
         // have to do add the pan_cancer cancer type first
         addCancerType("pan_cancer", "Pan-Cancer", "other", "Red", "PANCAN", "tissue");
@@ -101,107 +98,4 @@
         assertEquals(cancerTypeInfoMap.get(ClinicalAttribute.CANCER_TYPE_DETAILED).size(), 5);
 
     }
-}
-=======
-package org.mskcc.cbio.portal.pancancer;
-
-import org.junit.Test;
-import org.junit.runner.RunWith;
-import org.mskcc.cbio.portal.dao.*;
-import org.mskcc.cbio.portal.model.ClinicalAttribute;
-import org.mskcc.cbio.portal.model.TypeOfCancer;
-import org.mskcc.cbio.portal.scripts.ImportCancerStudy;
-import org.mskcc.cbio.portal.scripts.ImportClinicalData;
-import org.mskcc.cbio.portal.scripts.ImportPatientList;
-import org.mskcc.cbio.portal.scripts.ImportProfileData;
-import org.mskcc.cbio.portal.util.*;
-import org.springframework.test.context.ContextConfiguration;
-import org.springframework.test.context.junit4.SpringJUnit4ClassRunner;
-import org.springframework.test.context.transaction.TransactionConfiguration;
-import org.springframework.transaction.annotation.Transactional;
-
-import java.util.List;
-import java.util.Map;
-
-import static org.junit.Assert.assertEquals;
-
-@RunWith(SpringJUnit4ClassRunner.class)
-@ContextConfiguration(locations = { "classpath:/applicationContext-dao.xml" })
-@TransactionConfiguration(transactionManager = "transactionManager", defaultRollback = true)
-@Transactional
-public class TestPanCancerStudySummaryImport {
-
-    // This test depends on the data seed_mini_pancancer.sql being loaded first
-    @Test
-    public void testPanCancerImport() throws Exception {
-        ProgressMonitor.setConsoleMode(true);
-
-        // have to do add the pan_cancer cancer type first
-        addCancerType("pan_cancer", "Pan-Cancer", "other", "Red", "PANCAN", "tissue");
-
-        // ImportCancerStudy portal-study/meta_study.txt
-        addCancerStudy("src/test/resources/panCancerStudySummary/meta_study.txt");
-
-        // ImportProfileData --meta portal-study/meta_CNA.txt --loadMode bulkload --data portal-study/data_CNA.txt
-        addProfileData("src/test/resources/panCancerStudySummary/meta_CNA.txt", "src/test/resources/panCancerStudySummary/data_CNA.txt");
-
-        // ImportProfileData --meta portal-study/meta_mutations_extended.txt --loadMode bulkload --data portal-study/data_mutations_extended.txt
-        addProfileData("src/test/resources/panCancerStudySummary/meta_mutations_extended.txt", "src/test/resources/panCancerStudySummary/data_mutations_extended.txt");
-
-        // ImportPatientList portal-study/case_lists/cases_all.txt
-        // we're passing a single file, not the directory
-        addPatientLists("src/test/resources/panCancerStudySummary/cases_all.txt");
-
-        //ImportClinicalData portal-study/data_clinical.txt multi_cancer_study
-        addClinicalData("src/test/resources/panCancerStudySummary/data_clinical.txt", "multi_cancer_study");
-
-        // test getCancerTypeInfo
-        testGetCancerTypeInfo();
-    }
-
-    private void addCancerType(String cancerID, String name, String keyword, String color, String shortName, String parentID) throws Exception{
-            TypeOfCancer aTypeOfCancer = new TypeOfCancer();
-            aTypeOfCancer.setTypeOfCancerId(cancerID);
-            aTypeOfCancer.setName(name);
-            aTypeOfCancer.setClinicalTrialKeywords(keyword);
-            aTypeOfCancer.setDedicatedColor(color);
-            aTypeOfCancer.setShortName(shortName);
-            aTypeOfCancer.setParentTypeOfCancerId(parentID);
-            DaoTypeOfCancer.addTypeOfCancer(aTypeOfCancer);
-    }
-
-    private void addCancerStudy(String fileName) throws Exception{
-        ImportCancerStudy.main(new String[]{fileName});
-    }
-
-    private void addProfileData(String descriptorFileName, String dataFileName) throws Exception{
-        ImportProfileData.main(new String[]{"--meta", descriptorFileName, "--loadMode", "bulkload", "--data", dataFileName});
-    }
-
-    private void addPatientLists(String fileName) throws Exception{
-        ImportPatientList.main(new String[]{fileName});
-    }
-
-    private void addClinicalData(String dataFileName, String studyID) throws Exception{
-        ImportClinicalData.main(new String[]{dataFileName, studyID});
-    }
-
-//    @Test
-    public void testGetCancerTypeInfo() throws Exception{
-        String studyName="multi_cancer_study";
-        int studyID = DaoCancerStudy.getCancerStudyByStableId(studyName).getInternalId();
-
-        // retrieve the cancerTypeInfoMap for the study
-        // this should contain:
-        // 'CANCER_TYPE' - 'cns', 'cervix'
-        // 'CANCER_TYPE_DETAILED' - 'byst', 'bimt', 'cead', 'cene', 'cacc'
-        Map<String, List<String>> cancerTypeInfoMap = DaoClinicalData.getCancerTypeInfo(studyID);
-        assertEquals(cancerTypeInfoMap.keySet().size(), 2);
-        assertEquals(cancerTypeInfoMap.containsKey(ClinicalAttribute.CANCER_TYPE), true);
-        assertEquals(cancerTypeInfoMap.containsKey(ClinicalAttribute.CANCER_TYPE_DETAILED), true);
-        assertEquals(cancerTypeInfoMap.get(ClinicalAttribute.CANCER_TYPE).size(), 2);
-        assertEquals(cancerTypeInfoMap.get(ClinicalAttribute.CANCER_TYPE_DETAILED).size(), 5);
-
-    }
-}
->>>>>>> c0739189
+}