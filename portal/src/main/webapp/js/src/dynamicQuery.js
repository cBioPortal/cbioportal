--- conflicted
+++ resolved
@@ -309,14 +309,11 @@
     $("#error_box").remove();
 
     var selected_studies = $("#jstree").jstree(true).get_selected_leaves();
-<<<<<<< HEAD
-=======
     while (selected_studies.length === 0 && !window.changingTabs) {
 	    // select all by default
 	    $("#jstree").jstree(true).select_node(window.jstree_root_id);
 	    selected_studies = $("#jstree").jstree(true).get_selected_leaves()
     }    
->>>>>>> 9966560e
     if (selected_studies.length > 1) {
 	$("#main_form").find("#select_multiple_studies").val(selected_studies.join(","));
         if ($("#tab_index").val() == 'tab_download') {
@@ -347,9 +344,6 @@
             }
         }
         return true;
-    } else {
-	    createAnError("No studies selected.", $('#gene_list'));
-	    return false;
     }
 }
 
@@ -812,49 +806,6 @@
     }
     var splitAndCapitalize = function(s) {
 	    return s.split("_").map(function(x) { return (x.length > 0 ? x[0].toUpperCase()+x.slice(1) : x);}).join(" ");
-<<<<<<< HEAD
-    }
-    var jstree_root_id = 'tissue';
-    var jstree_data = [];
-    var flat_jstree_data = [];
-    jstree_data.push({'id':jstree_root_id, parent:'#', text:'All', state:{opened:true}, li_attr:{name:'All'}});
-    flat_jstree_data.push({'id':jstree_root_id, parent:'#', text:'All', state:{opened:true}, li_attr:{name:'All'}});
-    var node_queue = [].concat(oncotree['tissue'].children);
-    var currNode;
-    if (dmp_studies.length > 0) {
-	jstree_data.push({'id':'mskimpact-study-group', 'parent':jstree_root_id, 'text':'MSKCC DMP', 'li_attr':{name:'MSKCC DMP'}});
-	$.each(dmp_studies, function(ind, id) {
-		jstree_data.push({'id':id, 'parent':'mskimpact-study-group', 'text':json.cancer_studies[id].name, 
-			'li_attr':{name: json.cancer_studies[id].name, description: metaDataJson.cancer_studies[id].description}});
-		flat_jstree_data.push({'id':id, 'parent':jstree_root_id, 'text':json.cancer_studies[id].name, 
-			'li_attr':{name: json.cancer_studies[id].name, description: metaDataJson.cancer_studies[id].description, search_terms: 'MSKCC DMP'}});
-	});
-    }
-    while (node_queue.length > 0) {
-	    currNode = node_queue.shift();
-	    if (currNode.desc_studies_count > 0) {
-		var name = splitAndCapitalize(metaDataJson.type_of_cancers[currNode.code] || currNode.code);
-		jstree_data.push({'id':currNode.code, 
-			'parent':((currNode.parent && currNode.parent.code) || '#'), 
-			'text':name,
-			'li_attr':{name:name}
-		});
-		
-		$.each(currNode.studies, function(ind, elt) {
-			    name = splitAndCapitalize(metaDataJson.cancer_studies[elt.id].name);
-			    jstree_data.push({'id':elt.id, 
-				    'parent':currNode.code, 
-				    'text':name,
-				    'li_attr':{name: name, description:metaDataJson.cancer_studies[elt.id].description}});
-			    flat_jstree_data.push({'id':elt.id, 
-				    'parent':jstree_root_id,
-				    'text':name,
-				    'li_attr':{name: name, description:metaDataJson.cancer_studies[elt.id].description, search_terms: elt.lineage.join(" ")}});
-		});
-		node_queue = node_queue.concat(currNode.children);
-	    }
-    }
-=======
     };
     var truncateStudyName = function(n) {
 	    var maxLength = 80;
@@ -910,7 +861,6 @@
 		node_queue = node_queue.concat(currNode.children);
 	    }
     }
->>>>>>> 9966560e
     var precomputed_search = {query: '', results: {}};
     var parse_search_query = function(query) {
 		// First eliminate trailing whitespace and reduce every whitespace
@@ -1067,20 +1017,12 @@
 				"icons": false,
 				"url": "../../css/jstree.style.css"
 			},
-<<<<<<< HEAD
-			"plugins": ['checkbox', 'search'],
-=======
 			"plugins": ['checkbox','search'],
->>>>>>> 9966560e
 			"search": {'show_only_matches': true,
 				'search_callback': jstree_search,
 				'search_leaves_only': true},
 			"checkbox": {},
-<<<<<<< HEAD
-			'core': {'data': data, 'check_callback': true, 'dblclick_toggle': false}
-=======
 			'core': {'data': data, 'check_callback': true, 'dblclick_toggle': false, 'multiple': (window.tab_index !== "tab_download")}
->>>>>>> 9966560e
 		});
 		$('#jstree').on('ready.jstree', function () {
 			$('#jstree').jstree(true).num_leaves = $('#jstree').jstree(true).get_leaves().length;
@@ -1094,17 +1036,6 @@
 				});
 				return ret;
 			};
-<<<<<<< HEAD
-			$('#jstree').jstree(true).get_node(jstree_root_id, true).children('.jstree-anchor').after($jstree_flatten_btn());
-		});
-		$('#jstree').on('changed.jstree', function() { onJSTreeChange(); saveSelectedStudiesLocalStorage(); });
-		$('#jstree').jstree(true).hide_icons();
-	}
-	initialize_jstree(jstree_data);
-	var jstree_is_flat = false;
-	var $jstree_flatten_btn = (function() { 
-		var ret = $('<i class="fa fa-lg fa-code-fork jstree-external-node-decorator" style="cursor:pointer; padding-left:0.6em"></i>');
-=======
 			if (window.tab_index !== "tab_download") {
 				$('#jstree').jstree(true).get_node(jstree_root_id, true).children('.jstree-anchor').after($jstree_flatten_btn());
 			}
@@ -1116,7 +1047,6 @@
 	var jstree_is_flat = false;
 	var $jstree_flatten_btn = (function() { 
 		var ret = $('<i class="fa fa-lg fa-code-fork jstree-external-node-decorator" style="display:none; cursor:pointer; padding-left:0.6em"></i>');
->>>>>>> 9966560e
 		ret.mouseenter(function () {
 			ret.fadeTo('fast', 0.7);
 		});
@@ -1157,15 +1087,10 @@
 		}
 		jstree_search_timeout = setTimeout(function () {
 			if ($("#jstree_search_input").val() === "") {
-<<<<<<< HEAD
-				$("#jstree").jstree(true)._model.data['tissue'].li_attr.name = "All";
-			} else {
-=======
                                 $("#step_header_first_line_empty_search").css("display", "none");
 				$("#jstree").jstree(true)._model.data['tissue'].li_attr.name = "All";
 			} else {
                                 $("#step_header_first_line_empty_search").css("display", "block");
->>>>>>> 9966560e
 				$("#jstree").jstree(true)._model.data['tissue'].li_attr.name = "All Search Results";
 			}
 			$("#jstree").fadeTo(100, 0.5, function () {
@@ -1174,8 +1099,6 @@
 			});
 		}, 400); // wait for a bit with no typing before searching
 	});
-<<<<<<< HEAD
-=======
         $('#step_header_first_line_empty_search').click(function() { 
             $("#jstree_search_input").val("");
             $("#step_header_first_line_empty_search").css("display", "none");
@@ -1184,7 +1107,6 @@
                 $("#jstree").fadeTo(100, 1);
             });
         });
->>>>>>> 9966560e
 	var saveSelectedStudiesLocalStorage = function() {
 		if (!supportsHTML5Storage()) {
 			return false;
@@ -1235,17 +1157,6 @@
 
     //  Set things up, based on currently selected cancer type
     var selected_study_map = {};
-<<<<<<< HEAD
-    var windowParams = window.location.search.substring(1).split("&");
-    $.each(windowParams, function(ind, elt) {
-	    var pair = elt.split("=");
-	    if (pair[0] === window.cancer_study_list_param) {
-		    window.selected_cancer_study_list = pair[1];
-		    return 0;
-	    }
-    });
-    var selected_study_list = decodeURIComponent(window.selected_cancer_study_list || ( getSelectedStudiesLocalStorage() || '')).split(",");
-=======
     if (!window.cancer_study_list_selected || window.cancer_study_list_selected === '') {
 	var windowParams = window.location.search.substring(1).split("&");
 	$.each(windowParams, function(ind, elt) {
@@ -1259,7 +1170,6 @@
 	    
     //var selected_study_list = decodeURIComponent(window.selected_cancer_study_list || ( getSelectedStudiesLocalStorage() || '')).split(",");
     var selected_study_list = (window.tab_index !== "tab_download" ? decodeURIComponent(window.cancer_study_list_selected || '').split(",") : []);
->>>>>>> 9966560e
 	    $.each(selected_study_list, function(ind, elt) {
 		    if (elt !== '') {
 			selected_study_map[elt] = false;
@@ -1287,7 +1197,9 @@
 			caseSetSelectionOverriddenByUser = true;
 		}
 		caseSetSelected();
-<<<<<<< HEAD
+		if (window.case_ids_selected !== '') {
+			$('#custom_case_set_ids').val(window.case_ids_selected);
+		}
 
 		//  Set things up, based on currently selected gene set id
 		if (window.gene_set_id_selected != null && window.gene_set_id_selected != "") {
@@ -1311,34 +1223,6 @@
 			}
 		});  //  end for each genomic profile option
 
-=======
-		if (window.case_ids_selected !== '') {
-			$('#custom_case_set_ids').val(window.case_ids_selected);
-		}
-
-		//  Set things up, based on currently selected gene set id
-		if (window.gene_set_id_selected != null && window.gene_set_id_selected != "") {
-			$("#select_gene_set").val(window.gene_set_id_selected);
-		} else {
-			$("#select_gene_set").val("user-defined-list");
-		}
-		//  Set things up, based on all currently selected genomic profiles
-
-		//  To do so, we iterate through all input elements with the name = 'genetic_profile_ids*'
-		$("input[name^=genetic_profile_ids]").each(function (index) {
-			//  val() is the value that or stable ID of the genetic profile ID
-			var currentValue = $(this).val();
-
-			//  if the user has this stable ID already selected, mark it as checked
-			if (window.genomic_profile_id_selected[currentValue] == 1) {
-				console.log("Checking " + $(this).attr('id') + "... (inside addMetaDataToPage())");
-				$(this).prop('checked', true);
-				//  Select the surrounding checkbox
-				genomicProfileRadioButtonSelected($(this));
-			}
-		});  //  end for each genomic profile option
-
->>>>>>> 9966560e
 
 		// HACK TO DEAL WITH ASYNCHRONOUS STUFF
 		window.metaDataAdded = true;
