<%--
 - Copyright (c) 2015 Memorial Sloan-Kettering Cancer Center.
 -
 - This library is distributed in the hope that it will be useful, but WITHOUT
 - ANY WARRANTY, WITHOUT EVEN THE IMPLIED WARRANTY OF MERCHANTABILITY OR FITNESS
 - FOR A PARTICULAR PURPOSE. The software and documentation provided hereunder
 - is on an "as is" basis, and Memorial Sloan-Kettering Cancer Center has no
 - obligations to provide maintenance, support, updates, enhancements or
 - modifications. In no event shall Memorial Sloan-Kettering Cancer Center be
 - liable to any party for direct, indirect, special, incidental or
 - consequential damages, including lost profits, arising out of the use of this
 - software and its documentation, even if Memorial Sloan-Kettering Cancer
 - Center has been advised of the possibility of such damage.
 --%>

<%--
 - This file is part of cBioPortal.
 -
 - cBioPortal is free software: you can redistribute it and/or modify
 - it under the terms of the GNU Affero General Public License as
 - published by the Free Software Foundation, either version 3 of the
 - License.
 -
 - This program is distributed in the hope that it will be useful,
 - but WITHOUT ANY WARRANTY; without even the implied warranty of
 - MERCHANTABILITY or FITNESS FOR A PARTICULAR PURPOSE.  See the
 - GNU Affero General Public License for more details.
 -
 - You should have received a copy of the GNU Affero General Public License
 - along with this program.  If not, see <http://www.gnu.org/licenses/>.
--%>

        
<div id="oncoprint" style="padding-top:10px; padding-bottom:10px; padding-left:10px; border: 1px solid #CCC;">
    <!--<div id="oncoprint_progress_indicator">
        <p id="oncoprint_progress_indicator_text"></p>
        <svg width="200px" height="20px" style="outline: 1px solid #888888">
            <rect id="oncoprint_progress_indicator_rect" fill="#1974b8" height="20px">
        </svg>
    </div>-->
    <p id="oncoprint_progress_indicator"></p>
    <div style="display:none;" id="everything">
        <div id="oncoprint_controls" style="margin-top:10px; margin-bottom:20px;"></div>
        <%@ include file="controls-templates.jsp" %>

        <div id="oncoprint-statment" style="margin-left:3; margin-top: 10px">
            <p><span id='oncoprint_sample_set_name'></span><span id='oncoprint_sample_set_description'></span></span><br><br>
                <span><button id="switchPatientSample" type="button" valuetype="patients" class="btn btn-primary btn-xs jstree-node" style="display: none; cursor:pointer;  padding: 0px 5px; font-weight: normal;font-style: normal;color:white; background-color:#2986e2; font:small-caption;">Show samples in OncoPrint</button></span></p>
        </div>
        
        <div id="oncoprint_whole_body">

        <span id="altered_value" style="float:left; margin-top:12px"></span>
        <div class="btn-group btn-group-sm" id="oncoprint-diagram-toolbar-buttons" style="float:right;margin-right:15px;display: none;height:33px">           
            <div class="btn-group btn-group-sm" id="oncoprint_addclinical_attributes">
                <button type="button" class="btn btn-default dropdown-toggle" id="oncoprint_diagram_showmorefeatures_icon" data-toggle="dropdown" style="background-color:#efefef;margin:0px">
                 <span>Clinical Tracks</span>&nbsp;<span class="caret"></span>
               </button>
                <ul class="dropdown-menu" id="clinical_dropdown" style="height: 0px;background-color:rgba(255,255,255,.0)">
                <li style="list-style-type:none;cursor:pointer;font-weight: bold;">
                    <select data-placeholder="Add a clinical attribute track" id="select_clinical_attributes" class="select_clinical_attributes_from chosen-select" title="Add a clinical attribute track" style="float:left;width: 360px;height:30px;background-color:rgba(255,255,255,.8);margin:0px">
                    <option value=""></option>
                    </select>
                </li>
                </ul>
            </div>
            
            <div class="btn-group btn-group-sm"   id="oncoprint_diagram_sortby_group">
               <button type="button" class="btn btn-default dropdown-toggle" id="oncoprint_sortbyfirst_dropdown" data-toggle="dropdown" style="background-color:#efefef;margin:0px">
                 <span id="oncoprint_diagram_sortby_label" data-bind="label">Sort</span>&nbsp;<span class="caret"></span>
               </button>
                <div class="dropdown-menu" style="padding: 10px; width: 250px;">
                   <form action="" style="margin-bottom: 0;">
<<<<<<< HEAD
                       <input type="radio" name="sortby" value="data"> Sort by data</input><br>
                       <input type="checkbox" name="type" value="type" style="margin-left:20px;"> Mutation Type</input><br>
                       <input type="checkbox" name="recurrence" value="recurrence" style="margin-left:20px;"> Mutation Recurrence</input><br>
                       <input type="radio" name="sortby" value="id"> Sort by case id (alphabetical)</input><br>
                       <input type="radio" name="sortby" value="custom"> Sort by user-defined order / default</input>
=======
                       <div class="radio"><label><input type="radio" name="sortby" value="data" /> Sort by data</label></div>
                       <div style="margin-left: 10px;">
                          <div class="checkbox"><label><input type="checkbox" name="type" value="type" /> Mutation Type</label></div>
                          <div class="checkbox"><label><input type="checkbox" name="recurrence" value="recurrence" /> Mutation Recurrence</label></div>
                       </div>
                       <div class="radio"><label><input type="radio" name="sortby" value="id" /> Sort by case id (alphabetical)</label></div>
                       <div class="radio"><label><input type="radio" name="sortby" value="custom" /> Sort by user-defined order / default</label></div>
>>>>>>> d4f33b58
                   </form>
               </div>
            </div>
            <div class="btn-group btn-group-sm"   id="oncoprint_diagram_mutation_color">
               <button type="button" class="btn btn-default dropdown-toggle" id="oncoprint_diagram_mutation_color_dropdown" data-toggle="dropdown" style="background-color:#efefef;margin:0px">
                 <span>Mutation Color</span>&nbsp;<span class="caret"></span>
               </button>
               <div class="dropdown-menu" style="padding: 10px 5px; width: 250px;min-width: 250px;">
                   <form action="" style="margin-bottom: 0;">
<<<<<<< HEAD
                       <input type="checkbox" name="type" value="type"> Type</input><br>
                       <input type="checkbox" name="recurrence" value="recurrence"> Recurrence/Prior Knowledge<br>
                       <input type="checkbox" name="hotspots" value="hotspots" style="margin-left:20px;"> HotSpots <img id="colorby_hotspot_info" src="images/oncokb-flame.svg" style="height:15px; width:15px; cursor:pointer;"/><br>
                       <input type="checkbox" name="cbioportal" value="cbioportal" style="margin-left:20px;"/> cBioPortal  >= <input type="text" id="cbioportal_threshold" style="width:35px;"/><br>
                       <input type="checkbox" name="cosmic" value="cosmic" style="margin-left:20px;"> COSMIC  >= <input type="text" id="cosmic_threshold" style="width:35px;"/><br>
                       <input type="checkbox" name="oncokb" value="oncokb" style="margin-left:20px;"> <img id="colorby_oncokb_info" src="images/oncokb.png" style="max-height:12px; cursor:pointer;"/><br>
                       <br>
                       <input type="checkbox" name="hide_unknown" value="hide_unknown" style="margin-left:20px;"> Hide non-recurrent / unknown mutations (as defined above)</input>
=======
                       <div class="checkbox"><label><input type="checkbox" name="type" value="type" /> Type</label></div>
                       <div class="checkbox"><label><input type="checkbox" name="recurrence" value="recurrence" /> Recurrence</label></div>
>>>>>>> d4f33b58
                   </form>
               </div>
            </div>
            <div class="btn-group btn-group-sm"   id="oncoprint_diagram_view_menu">
               <button type="button" class="btn btn-default dropdown-toggle" id="oncoprint_diagram_mutation_color_dropdown" data-toggle="dropdown" style="background-color:#efefef;margin:0px">
                 <span>View</span>&nbsp;<span class="caret"></span>
               </button>
               <div class="dropdown-menu" style="padding: 10px 5px; width: 270px;min-width: 270px;">
                   <form action="" style="margin-bottom: 0;">
                       <fieldset style="border: 0; padding-bottom: 0;">
                           <legend style="margin-bottom: 0; font-size: 18px;">Data type:</legend>
                           <div class="radio"><label><input type="radio" name="datatype"  value="sample"> Events per sample</label></div>
                           <div class="radio"><label><input type="radio" name="datatype"  value="patient"> Events per patient</label></div>
                       </fieldset>
                       <div class="checkbox"><label><input type="checkbox" name="show_unaltered" value="show_unaltered"> Show unaltered columns</label></div>
                       <div class="checkbox"><label><input type="checkbox" name="show_whitespace" value="show_whitespace"> Show whitespace between columns</label></div>
                       <div class="checkbox"><label><input type="checkbox" name="show_clinical_legends" value="show_clinical_legends"> Show legends for clinical tracks</label></div>
                   </form>
               </div>
            </div>
            
            <div class="btn-group btn-group-sm"   id="oncoprint_diagram_download_menu">
               <button type="button" class="btn btn-default dropdown-toggle" id="oncoprint_diagram_mutation_color_dropdown" data-toggle="dropdown" style="background-color:#efefef;margin:0px">
                 <span>Download</span>&nbsp;<span class="caret"></span>
               </button>
               <div class="dropdown-menu" style="padding: 10px 5px; width: 70px;min-width: 70px;">
                    <button class='oncoprint-diagram-download' type='pdf' style='font-size:13px; cursor:pointer;width:50px;'>PDF</button> <br/>
                    <button class='oncoprint-diagram-download' type='png' style='font-size:13px; cursor:pointer;width:50px;'>PNG</button> <br/>
                    <button class='oncoprint-diagram-download' type='svg' style='font-size:13px; cursor:pointer;width:50px;'>SVG</button> <br/>
                    <button class='oncoprint-sample-download'  type='txt' style='font-size:13px; cursor:pointer;width:50px;'>Sample order</button>
               </div>
            </div>
            
            <div class="btn-group btn-group-sm">
                <button type="button" id="oncoprint_zoomout" class="btn btn-default" style="background-color:#efefef;margin:0px;border-right: 0;"><img src="images/zoom-out.svg" alt="icon" width="18" height="18" /></button>
                <span class="btn btn-default" id="oncoprint_diagram_slider_icon" style="background-color:#efefef;width: 100px;display:inline;border-left: 0;border-right: 0;padding-left: 0;padding-right: 0;"></span>
                <input type="text" id="oncoprint_zoom_scale_input" class="form-control" style="border-radius: 0;float: left;width: 35px;height: 18px;padding: 5px 10px;padding-left:0px; padding-right:0px;border-left: 0;border-right: 0;" title="Zoom scale">
                <span type="button" id="oncoprint_zoom_scale_input_tail" class="btn btn-default" style="margin: 0px;background-color: rgb(239, 239, 239);border-left: 0;border-right: 0;padding-left:2px;">%</span>
                <button type="button" id="oncoprint_zoomin" class="btn btn-default" style="background-color:#efefef;margin:0px;border-left: 0;"><img src="images/zoom-in.svg" alt="icon" width="18" height="18" /></button>
                <button type="button" id="oncoprint_zoomtofit" class="btn btn-default" style="background-color:#efefef;margin:0px;border-left: 0;"><img src="images/fitalteredcases.svg" alt="icon" width="18" height="18" preserveAspectRatio="none"/></button>
            </div>
        </div>
        <br><br>
        <div id="oncoprint_body"></div>
        </div>
        <div id="oncoprint_legend" style="display: inline;"></div>
        <%@ include file="legend-template.jsp" %>   
        <script type="text/javascript">
//            $( document.body ).on( 'click', '.dropdown-menu li', function( event ) {
            $('#oncoprint_diagram_sortby_group' ).on( 'click', '.dropdown-menu li', function( event ) {
                $('#oncoprint_diagram_sortby_label').text($(event.currentTarget).text());
                $('#oncoprint_diagram_sortby_group').children('.dropdown-toggle').dropdown('toggle');
                return false;
              /*var $target = $( event.currentTarget );

              $target.closest( '.btn-group' )
                 .find( '[data-bind="label"]' ).text( $target.text() )
                    .end()
                 .children( '.dropdown-toggle' ).dropdown( 'toggle' );

              return false;*/

            });
//           $('.dropdown-menu #select_clinical_attributes').click(function(){$('#clinical_dropdown').dropdown('toggle');});
        </script>

        <!--<script type="text/javascript" charset="utf-8" src="js/src/oncoprint/new/events.js?<%=GlobalProperties.getAppVersion()%>"></script>
        <script type="text/javascript" charset="utf-8" src="js/src/oncoprint/new/utils.js?<%=GlobalProperties.getAppVersion()%>"></script>
        <script type="text/javascript" charset="utf-8" src="js/src/oncoprint/new/defaults.js?<%=GlobalProperties.getAppVersion()%>"></script>
        <script type="text/javascript" charset="utf-8" src="js/src/oncoprint/new/RuleSet.js?<%=GlobalProperties.getAppVersion()%>"></script>
        <script type="text/javascript" charset="utf-8" src="js/src/oncoprint/new/OncoprintRenderer.js?<%=GlobalProperties.getAppVersion()%>"></script>
        <script type="text/javascript" charset="utf-8" src="js/src/oncoprint/new/OncoprintSVGRenderer.js?<%=GlobalProperties.getAppVersion()%>"></script>
        <script type="text/javascript" charset="utf-8" src="js/src/oncoprint/new/oncoprint.js?<%=GlobalProperties.getAppVersion()%>"></script>-->
        <script type="text/javascript" charset="utf-8" src="js/src/oncoprint/OncoprintUtils.js?<%=GlobalProperties.getAppVersion()%>"></script>
        <script type="text/javascript" charset="utf-8" src="js/src/oncoprint/webgl/oncoprint-bundle.js?<%=GlobalProperties.getAppVersion()%>"></script>
        <!--<script type="text/javascript" charset="utf-8" src="js/src/oncoprint/setup-oncoprint-improved.js?<%=GlobalProperties.getAppVersion()%>"></script>-->
        <!--<script type="text/javascript" charset="utf-8" src="js/src/oncoprint/new/ruleset2.js"?<%=GlobalProperties.getAppVersion()%>"></script>-->
        <!--<script type="text/javascript" charset="utf-8" src="js/src/oncoprint/oncoprint-analysis-setup.js?<%=GlobalProperties.getAppVersion()%>"></script>-->
        <script type="text/javascript" charset="utf-8" src="js/src/oncoprint/webgl/geneticrules.js?<%=GlobalProperties.getAppVersion()%>"></script>
        <script type="text/javascript" charset="utf-8" src="js/lib/canvas-toBlob.js?<%=GlobalProperties.getAppVersion()%>"></script>
        <script type="text/javascript" charset="utf-8" src="js/lib/zlib.js?<%=GlobalProperties.getAppVersion()%>"></script>
        <script type="text/javascript" charset="utf-8" src="js/lib/png.js?<%=GlobalProperties.getAppVersion()%>"></script>
        <script type="text/javascript" charset="utf-8" src="js/lib/jspdf.min.js?<%=GlobalProperties.getAppVersion()%>"></script>
        <script type="text/javascript" charset="utf-8" src="js/lib/jspdf.plugin.addimage.js?<%=GlobalProperties.getAppVersion()%>"></script>
        <script type="text/javascript" charset="utf-8" src="js/lib/jspdf.plugin.png_support.js?<%=GlobalProperties.getAppVersion()%>"></script>
        <script type="text/javascript" charset="utf-8" src="js/src/oncoprint/webgl/setup.js?<%=GlobalProperties.getAppVersion()%>"></script>
        <script type="text/javascript" charset="utf-8" src="js/src/oncoprint/webgl/setup-main.js?<%=GlobalProperties.getAppVersion()%>"></script>
        <!--<script data-main="js/src/oncoprint/main-boilerplate.js?<%=GlobalProperties.getAppVersion()%>" type="text/javascript" src="js/require.js?<%=GlobalProperties.getAppVersion()%>"></script>-->
    </div>
</div><|MERGE_RESOLUTION|>--- conflicted
+++ resolved
@@ -71,13 +71,6 @@
                </button>
                 <div class="dropdown-menu" style="padding: 10px; width: 250px;">
                    <form action="" style="margin-bottom: 0;">
-<<<<<<< HEAD
-                       <input type="radio" name="sortby" value="data"> Sort by data</input><br>
-                       <input type="checkbox" name="type" value="type" style="margin-left:20px;"> Mutation Type</input><br>
-                       <input type="checkbox" name="recurrence" value="recurrence" style="margin-left:20px;"> Mutation Recurrence</input><br>
-                       <input type="radio" name="sortby" value="id"> Sort by case id (alphabetical)</input><br>
-                       <input type="radio" name="sortby" value="custom"> Sort by user-defined order / default</input>
-=======
                        <div class="radio"><label><input type="radio" name="sortby" value="data" /> Sort by data</label></div>
                        <div style="margin-left: 10px;">
                           <div class="checkbox"><label><input type="checkbox" name="type" value="type" /> Mutation Type</label></div>
@@ -85,7 +78,6 @@
                        </div>
                        <div class="radio"><label><input type="radio" name="sortby" value="id" /> Sort by case id (alphabetical)</label></div>
                        <div class="radio"><label><input type="radio" name="sortby" value="custom" /> Sort by user-defined order / default</label></div>
->>>>>>> d4f33b58
                    </form>
                </div>
             </div>
@@ -95,19 +87,15 @@
                </button>
                <div class="dropdown-menu" style="padding: 10px 5px; width: 250px;min-width: 250px;">
                    <form action="" style="margin-bottom: 0;">
-<<<<<<< HEAD
-                       <input type="checkbox" name="type" value="type"> Type</input><br>
-                       <input type="checkbox" name="recurrence" value="recurrence"> Recurrence/Prior Knowledge<br>
-                       <input type="checkbox" name="hotspots" value="hotspots" style="margin-left:20px;"> HotSpots <img id="colorby_hotspot_info" src="images/oncokb-flame.svg" style="height:15px; width:15px; cursor:pointer;"/><br>
-                       <input type="checkbox" name="cbioportal" value="cbioportal" style="margin-left:20px;"/> cBioPortal  >= <input type="text" id="cbioportal_threshold" style="width:35px;"/><br>
-                       <input type="checkbox" name="cosmic" value="cosmic" style="margin-left:20px;"> COSMIC  >= <input type="text" id="cosmic_threshold" style="width:35px;"/><br>
-                       <input type="checkbox" name="oncokb" value="oncokb" style="margin-left:20px;"> <img id="colorby_oncokb_info" src="images/oncokb.png" style="max-height:12px; cursor:pointer;"/><br>
-                       <br>
-                       <input type="checkbox" name="hide_unknown" value="hide_unknown" style="margin-left:20px;"> Hide non-recurrent / unknown mutations (as defined above)</input>
-=======
-                       <div class="checkbox"><label><input type="checkbox" name="type" value="type" /> Type</label></div>
-                       <div class="checkbox"><label><input type="checkbox" name="recurrence" value="recurrence" /> Recurrence</label></div>
->>>>>>> d4f33b58
+                       <div class="checkbox"><label><input type="checkbox" name="type" value="type"/> Type</label></div>
+                       <div class="checkbox"><label><input type="checkbox" name="recurrence" value="recurrence"> Recurrence/Prior Knowledge</label></div>
+                       <div style="margin-left: 20px;">
+                           <div class="checkbox"><label><input type="checkbox" name="hotspots" value="hotspots"> HotSpots <img id="colorby_hotspot_info" src="images/oncokb-flame.svg" style="height:15px; width:15px; cursor:pointer;"/></label></div>
+                           <div class="checkbox"><label><input type="checkbox" name="cbioportal" value="cbioportal"/> cBioPortal  >= <input type="text" id="cbioportal_threshold" style="width:35px;"/></label></div>
+                           <div class="checkbox"><label><input type="checkbox" name="cosmic" value="cosmic"> COSMIC  >= <input type="text" id="cosmic_threshold" style="width:35px;"/></label></div>
+                           <div class="checkbox"><label><input type="checkbox" name="oncokb" value="oncokb"> <img id="colorby_oncokb_info" src="images/oncokb.png" style="max-height:12px; cursor:pointer;"/></label></div>
+                           <div class="checkbox"><label><input type="checkbox" name="hide_unknown" value="hide_unknown"> Hide non-recurrent / unknown mutations (as defined above)</label></div>
+                       </div>
                    </form>
                </div>
             </div>
