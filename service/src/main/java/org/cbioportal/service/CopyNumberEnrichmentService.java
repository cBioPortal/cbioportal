--- conflicted
+++ resolved
@@ -1,20 +1,5 @@
 package org.cbioportal.service;
 
-<<<<<<< HEAD
-import java.util.List;
-import java.util.Map;
-
-import org.cbioportal.model.AlterationEnrichment;
-import org.cbioportal.model.MolecularProfileCaseIdentifier;
-import org.cbioportal.model.web.parameter.EnrichmentType;
-import org.cbioportal.service.exception.MolecularProfileNotFoundException;
-
-public interface CopyNumberEnrichmentService {
-
-    List<AlterationEnrichment> getCopyNumberEnrichments(
-            Map<String, List<MolecularProfileCaseIdentifier>> molecularProfileCaseSets, List<Integer> alterationTypes,
-            EnrichmentType enrichmentType) throws MolecularProfileNotFoundException;
-=======
 import org.cbioportal.model.*;
 import org.cbioportal.service.exception.MolecularProfileNotFoundException;
 
@@ -26,5 +11,4 @@
     List<AlterationEnrichment> getCopyNumberEnrichments(Map<String, List<MolecularProfileCaseIdentifier>> molecularProfileCaseSets,
                                                         CNA copyNumberEventType,
                                                         EnrichmentType enrichmentType) throws MolecularProfileNotFoundException;
->>>>>>> 2a8d5651
 }