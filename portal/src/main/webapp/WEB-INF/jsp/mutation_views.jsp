--- conflicted
+++ resolved
@@ -774,6 +774,22 @@
 
 			// remove invalid links
 			self.$el.find('a[href=""]').remove();
+			self.$el.find('a[alt=""]').remove();
+
+			// add click listener for each igv link to get the actual parameters
+			// from another servlet
+			_.each(self.$el.find('.igv-link'), function(element, index) {
+				var url = $(element).attr("alt");
+
+				$(element).click(function(evt) {
+					// get parameters from the server and call related igv function
+					$.getJSON(url, function(data) {
+						console.log(data);
+						// TODO this call displays warning message (resend)
+						prepIGVLaunch(data.bamFileUrl, data.encodedLocus, data.referenceGenome);
+					});
+				});
+			});
 
 			var tableSelector = self.$el.find('.mutation_details_table');
 
@@ -1077,44 +1093,6 @@
 
 			return vars;
 		},
-<<<<<<< HEAD
-=======
-		/**
-		 * Formats the contents of the view after the initial rendering.
-		 */
-		format: function()
-		{
-			var self = this;
-
-			// remove invalid links
-			self.$el.find('a[href=""]').remove();
-			self.$el.find('a[alt=""]').remove();
-
-			// add click listener for each igv link to get the actual parameters
-			// from another servlet
-			_.each(self.$el.find('.igv-link'), function(element, index) {
-				var url = $(element).attr("alt");
-
-				$(element).click(function(evt) {
-					// get parameters from the server and call related igv function
-					$.getJSON(url, function(data) {
-						console.log(data);
-						// TODO this call displays warning message (resend)
-						prepIGVLaunch(data.bamFileUrl, data.encodedLocus, data.referenceGenome);
-					});
-				});
-			});
-
-			var tableSelector = self.$el.find('.mutation_details_table');
-
-			var tableUtil = new MutationTableUtil(tableSelector,
-				self.model.geneSymbol,
-				self.model.mutations);
-
-			// format the table (convert to a DataTable)
-			tableUtil.formatTable();
-		},
->>>>>>> d59879a1
         /**
          * Returns the text content and the css class for the given
          * mutation type value.
