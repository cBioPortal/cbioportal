<%--
 - Copyright (c) 2015 Memorial Sloan-Kettering Cancer Center.
 -
 - This library is distributed in the hope that it will be useful, but WITHOUT
 - ANY WARRANTY, WITHOUT EVEN THE IMPLIED WARRANTY OF MERCHANTABILITY OR FITNESS
 - FOR A PARTICULAR PURPOSE. The software and documentation provided hereunder
 - is on an "as is" basis, and Memorial Sloan-Kettering Cancer Center has no
 - obligations to provide maintenance, support, updates, enhancements or
 - modifications. In no event shall Memorial Sloan-Kettering Cancer Center be
 - liable to any party for direct, indirect, special, incidental or
 - consequential damages, including lost profits, arising out of the use of this
 - software and its documentation, even if Memorial Sloan-Kettering Cancer
 - Center has been advised of the possibility of such damage.
 --%>

<%--
 - This file is part of cBioPortal.
 -
 - cBioPortal is free software: you can redistribute it and/or modify
 - it under the terms of the GNU Affero General Public License as
 - published by the Free Software Foundation, either version 3 of the
 - License.
 -
 - This program is distributed in the hope that it will be useful,
 - but WITHOUT ANY WARRANTY; without even the implied warranty of
 - MERCHANTABILITY or FITNESS FOR A PARTICULAR PURPOSE.  See the
 - GNU Affero General Public License for more details.
 -
 - You should have received a copy of the GNU Affero General Public License
 - along with this program.  If not, see <http://www.gnu.org/licenses/>.
--%>

<%@ page import="org.apache.commons.lang.StringEscapeUtils" %>
<%@ page import="org.json.simple.JSONValue" %>
<%@ page import="org.mskcc.cbio.portal.model.CancerStudy" %>
<%@ page import="org.mskcc.cbio.portal.model.GeneticProfile" %>
<%@ page import="org.mskcc.cbio.portal.servlet.*" %>
<%@ page import="java.util.List" %>
<%@page import="java.util.Set"%>
<%@ page import="org.apache.commons.lang.StringUtils" %>
<%
    request.setAttribute("standard-js-css", true);
    String isDemoMode = request.getParameter("demo");
    boolean showPlaceHoder;
    if (isDemoMode!=null) {
        showPlaceHoder = isDemoMode.equalsIgnoreCase("on");
    } else {
        showPlaceHoder = GlobalProperties.showPlaceholderInPatientView();
    }
    
    String reqCohortIds = StringUtils.join((Set<String>)request.getAttribute("cohorts"),",");
    String studySampleMap = (String)request.getAttribute(CancerStudyView.STUDY_SAMPLE_MAP);
    String cancerStudyViewError = (String)request.getAttribute(CancerStudyView.ERROR);

    if (cancerStudyViewError!=null) {
        out.print(cancerStudyViewError);
    } else {
%>

<jsp:include page="../global/header.jsp" flush="true" />

<table width="100%" id="show_study_details" style="margin: 8px 2px 5px 2px;display:none;">
    <tr>
        <td class="study-view-header-first-row-td">
        	<b><u id="study_name"></u></b>
            <form method="post" action="index.do">
                <input type="hidden" id="cancer_study_id" name="cancer_study_id">
                <input type="hidden" id="cancer_study_list">
                <input type="submit" id="submit_button" value="Query this study" class="btn btn-primary btn-xs">
            </form>
            <form id="study-view-header-download-all-data" method="get" action="">
                <input type="hidden" name="raw" value="ture">
                <button class="btn btn-default btn-xs">Download data</button>
            </form>
        </td>
    </tr>
    <tr>
        <td id="study_desc"></td>
    </tr>
</table>


<div id="study-tabs">
    <ul>
        <li id="li-1"><a href='#summary' id='study-tab-summary-a' class='study-tab' title='Study Summary'>Study Summary</a></li>
        <!--<li><a href='#clinical-plots' class='study-tab' title='DC Plots'>Study Summary</a></li>-->
        <li><a href='#clinical' id='study-tab-clinical-a' class='study-tab' title='Clinical Data'>Clinical Data</a></li>
    </ul>

    <div class="study-section" id="summary">
        <%@ include file="dcplots.jsp" %>
    </div>

    <div class="study-section" id="clinical">
        <%@ include file="clinical.jsp" %>
    </div>
    
    <div class="study-section" id="mutations" style="display:none;">
        <%@ include file="mutations.jsp" %>
    </div>

    <div class="study-section" id="cna"  style="display:none;">
        <%@ include file="cna.jsp" %>
    </div>

</div>
<%
    }
%>
</div>
</td>
</tr>

<tr>
    <td colspan="3">
        <jsp:include page="../global/footer.jsp" flush="true" />
    </td>
</tr>

</table>
</center>
</div>
<span id="ruler"></span>
<jsp:include page="../global/xdebug.jsp" flush="true" />


<script type="text/javascript">
	document.title = 'Summary'
    $("#study-tabs-loading-wait").css('display', 'inline-block');

</script>

<style type="text/css">
    @import "css/data_table_jui.css?<%=GlobalProperties.getAppVersion()%>";
    @import "css/data_table_ColVis.css?<%=GlobalProperties.getAppVersion()%>";
    @import "css/bootstrap-chzn.css?<%=GlobalProperties.getAppVersion()%>";
    .ColVis {
        float: left;
        margin-bottom: 0
    }
    .dataTables_length {
        width: auto;
        float: right;
    }
    .dataTables_info {
        clear: none;
        width: auto;
        float: right;
    }
    .dataTables_filter {
        width: 40%;
    }
    .div.datatable-paging {
        width: auto;
        float: right;
    }
    .data-table-name {
        float: left;
        font-weight: bold;
        font-size: 120%;
        vertical-align: middle;
    }
    .study-view-header-first-row-td>* {
        float: left;
        margin-right: 5px;
    }
    #study-view-header-download-all-data {
        display: none;
    }
    #study-tabs>ul{
        margin-right: 7px;
    }
    #iviz-header-left-1:disabled {
    	background: #dddddd !important;
    	cursor:not-allowed !important;
    }
</style>

<script src="js/src/dashboard/iviz-vendor.js?<%=GlobalProperties.getAppVersion()%>"></script>
<script src="js/src/dashboard/model/dataProxy.js?<%=GlobalProperties.getAppVersion()%>"></script>
<script src="js/api/cbioportal-client.js?<%=GlobalProperties.getAppVersion()%>"></script>

<script src="js/lib/jquery.tipTip.minified.js?<%=GlobalProperties.getAppVersion()%>"></script>
<script src="js/lib/mailme.js?<%=GlobalProperties.getAppVersion()%>"></script>
<script src="js/lib/jquery-ui.min.js?<%=GlobalProperties.getAppVersion()%>"></script>
<script src="js/lib/FileSaver.min.js?<%=GlobalProperties.getAppVersion()%>"></script>
<script src="js/lib/bootstrap-dropdown-checkbox.js?<%=GlobalProperties.getAppVersion()%>"></script>
<script src="js/lib/ZeroClipboard.js?<%=GlobalProperties.getAppVersion()%>"></script>
<script src="js/lib/EnhancedFixedDatatable.js?<%=GlobalProperties.getAppVersion()%>"></script>
<script src="js/lib/MutatedGeneCNATable.js?<%=GlobalProperties.getAppVersion()%>"></script>

<link rel="stylesheet" href="css/bootstrap-dropdown-checkbox.css?<%=GlobalProperties.getAppVersion()%>"/>
<link rel="stylesheet" href="css/fixed-data-table.min.css?<%=GlobalProperties.getAppVersion()%>"/>
<link rel="stylesheet" href="css/study-view.css?<%=GlobalProperties.getAppVersion()%>"/>
<link rel="stylesheet" href="css/dashboard/iviz-vendor.css?<%=GlobalProperties.getAppVersion()%>"/>
<link rel="stylesheet" href="css/dashboard/iviz.css?<%=GlobalProperties.getAppVersion()%>"/>

<script src="js/src/dashboard/model/StudyViewProxy.js?<%=GlobalProperties.getAppVersion()%>"></script>
<script src="js/src/dashboard/controller/StudyViewParams.js?<%=GlobalProperties.getAppVersion()%>"></script>
<script src="js/src/dashboard/controller/StudyViewClinicalTabController.js?<%=GlobalProperties.getAppVersion()%>"></script>
<script src="js/src/dashboard/controller/StudyViewMutationsTabController.js?<%=GlobalProperties.getAppVersion()%>"></script>
<script src="js/src/dashboard/controller/StudyViewCNATabController.js?<%=GlobalProperties.getAppVersion()%>"></script>
<script src="js/src/dashboard/view/StudyViewInitClinicalTab.js?<%=GlobalProperties.getAppVersion()%>"></script>
<script src="js/src/dashboard/view/StudyViewInitMutationsTab.js?<%=GlobalProperties.getAppVersion()%>"></script>
<script src="js/src/dashboard/view/StudyViewInitCNATab.js?<%=GlobalProperties.getAppVersion()%>"></script>
<script src="js/src/dashboard/iviz.js?<%=GlobalProperties.getAppVersion()%>"></script>
<script src="js/src/cbio-util.js?<%=GlobalProperties.getAppVersion()%>"></script>
<script src="js/src/download-util.js?<%=GlobalProperties.getAppVersion()%>"></script>

<script type="text/javascript">
	var username = $('#header_bar_table span').text()||'';
	var studyCasesMap = '<%=studySampleMap%>';
	studyCasesMapTemp = JSON.parse(studyCasesMap);
	studyCasesMap = {};
	_.each(studyCasesMapTemp,function(casesList,studyId){
		studyCasesMap[studyId] = {};
		studyCasesMap[studyId].samples = casesList;
	});
	var cohortIdsList = '<%=reqCohortIds%>';
	cohortIdsList = cohortIdsList.split(',');
	var appVersion = '<%=GlobalProperties.getAppVersion()%>';
	var hasMutation = false;
	var hasCnaSegmentData = false;
	var cnaProfileId = '';
	var mutationProfileId = '';
	var appendMutationTab = function(){
		hasMutation = true;
    	$("#study-tabs ul").append("<li><a href='#mutations' id='study-tab-mutations-a' class='study-tab' title='Mutations'>Mutated Genes</a></li>");
    	$('#study-tabs > #mutations').css('display','block');
    	$('#study-tab-mutations-a').click(function(){
        	if (!$(this).parent().hasClass('ui-state-disabled') && !$(this).hasClass("tab-clicked")) {
            	StudyViewMutationsTabController.init(function() {
                	$(this).addClass("tab-clicked");
                	StudyViewMutationsTabController.getDataTable().fnAdjustColumnSizing();
            	});
        	}
        	window.location.hash = '#mutations';
    	});
	}
	var appendCnaTab = function(){
		hasCnaSegmentData = true;
    	$("#study-tabs ul").append("<li><a href='#cna' id='study-tab-cna-a' class='study-tab' title='Copy Number Alterations'>Copy Number Alterations</a></li>");
    	$('#study-tabs > #cna').css('display','block');
    	$('#study-tab-cna-a').click(function(){
        	if (!$(this).parent().hasClass('ui-state-disabled') && !$(this).hasClass("tab-clicked")) {
            	StudyViewCNATabController.init(function() {
                	$(this).addClass("tab-clicked");
                	StudyViewCNATabController.getDataTable().fnAdjustColumnSizing();
            	});
        	}
        	window.location.hash = '#cna';
    	});
	}

	$(document).ready(function () {
		//this is for testing, once done this should be commented/deleted
    	//window.cbioURL = '';
    	window.iviz = {};
    	//commented for thesing
    	window.cbioURL = window.location.origin + window.location.pathname.substring(0, window.location.pathname.indexOf("/",2)) + '/';
    	window.cbioResourceURL = 'js/src/dashboard/resources/';
		window.iviz.datamanager = new DataManagerForIviz.init(window.cbioURL, studyCasesMap);
    
    
    	$.when(window.cbioportal_client.getStudies({ study_ids: cohortIdsList}), window.iviz.datamanager.getGeneticProfiles())
    	.then(function(_cancerStudies, _geneticProfiles){
<<<<<<< HEAD
    		if(cohortIdsList.length === 1){
    			if(_cancerStudies.length === 1){
=======
    		$( "#iviz-header-left-1" ).prop( "disabled", true );
    		if(cohortIdsList.length === 1){
    			if(_cancerStudies.length === 1){
    				$( "#iviz-header-left-1" ).prop( "disabled", false );
>>>>>>> 4a492b59
    				$("#show_study_details").css('display','block');
    				var _cancerStudy = _cancerStudies[0]
    				document.title = _cancerStudy.name
    				$("#study_name").html(_cancerStudy.name);
    	        	$("#cancer_study_id").val(_cancerStudy.id);
    	        	$("#cancer_study_list").val(_cancerStudy.id);
    	        	var _desc = _cancerStudy.description
    	        	if(_cancerStudy.pmid !== null){
    	            	_desc += '<a href="http://www.ncbi.nlm.nih.gov/pubmed/'+_cancerStudy.pmid+'">PubMed</a>';
    	        	}
    	        	$("#study_desc").html(_desc);
    	        
    				var _mutationProfiles = _.filter(_geneticProfiles, function (_profile) {
    	            	return _profile.study_id + '_mutations' === _profile.id;
    	         	});
    	         	if(_mutationProfiles.length>0){
    	         	    appendMutationTab();
    	         	}
    	         	var _cnaProfiles = _.filter(_geneticProfiles, function (_profile) {
    	         	    return _profile.study_id + '_gistic' === _profile.id;
    	         	});
    	         	if(_cnaProfiles.length>0){
    	         	    appendCnaTab();
    	         	}
    	         
    	         	// TODO changed mutationProfileId to mutationProfileIds when mutations tab support multi-studies
    	         	StudyViewParams.params = {
    	                    studyId: _cancerStudy.id,
    	                    mutationProfileId: _mutationProfiles.length>0?_mutationProfiles[0].id:'',
    	                    hasMutSig: hasMutation,
    	                    cnaProfileId: _cnaProfiles.length>0?_cnaProfiles[0].id:''
    	            };
    	         	window.mutationProfileId = StudyViewParams.params.mutationProfileId ;
                	window.cnaProfileId = StudyViewParams.params.cnaProfileId;
                 	window.case_set_id = -1;
    	                
    			}else{
    				// TODO : Right now we are just showing the cohort name and description for virtual cohort.
    				// in future we the other visualizations support virtual cohort the update this to 
    				// show submit button
<<<<<<< HEAD
    				$.ajax({
                    	method: 'GET',
                    	url: vcSession.URL + '/' + cohortIdsList[0]
                  	}).done(function(response){
                	 	$("#show_study_details").css('display','block');
                	  	$("#study_name").html(response['data']['studyName']);
                	  	$("#study_desc").html(response['data']['description']);
                	  	$("#submit_button").css('display','none');
                    	var studyName = response['data']['studyName'];
                    	document.title = studyName?studyName:'Summary';
                  	});
=======
    				if (vcSession.URL !== undefined) {
    					$.ajax({
                        	method: 'GET',
                        	url: vcSession.URL + '/' + cohortIdsList[0]
                      	}).done(function(response){
                    	 	$("#show_study_details").css('display','block');
                    	  	$("#study_name").html(response['data']['studyName']);
                    	  	$("#study_desc").html(response['data']['description']);
                    	  	$("#submit_button").css('display','none');
                        	var studyName = response['data']['studyName'];
                        	document.title = studyName?studyName:'Summary';
                      	});
    				}
>>>>>>> 4a492b59
    			}
    		}
        
         	$("#study-tabs").tabs({disabled: true});
         	$('#study-tab-summary-a').click(function () {
        		if (!$(this).parent().hasClass('ui-state-disabled') && !$(this).hasClass("tab-clicked")) {
        			$("#study-tabs-loading-wait").css('display', 'none');
        	        if(!_.isObject(window.iviz.datamanager.initialSetupResult)) {
        	            $.when(window.iviz.datamanager.initialSetup(), window.iviz.datamanager.getStyleVars() ).then(function(_data, styles){
        	            	 var opts = {};
        	            	 if(_.isObject(styles)) {
        	                 	opts.styles = styles;
        	                 }
        	            	 initdcplots(_data, opts);
        	            });
        	        }else {
        	        	$.when(window.iviz.datamanager.getStyleVars()).then(function(styles){
                            var opts = {};
                            if(_.isObject(styles)) {
                                opts.styles = styles;
                            }
                            initdcplots(window.iviz.datamanager.initialSetupResult, opts);
                        });
        	        }
        	        $('#study-tab-summary-a').addClass("tab-clicked");
        	    }
        	    window.location.hash = '#summary';
         	});
         	$('#study-tab-clinical-a').click(function(){
             	if (!$(this).parent().hasClass('ui-state-disabled') && !$(this).hasClass("tab-clicked")) {
                 	//First time: adjust the width of data table;
                 	$("#clinical-data-table-loading-wait").css('display', 'inline-block');
                 	$("#clinical-data-table-div").css('display','none');

                 	if(!_.isObject(window.iviz.datamanager.initialSetupResult)) {
                 		$.when(window.iviz.datamanager.initialSetup()).then(function(_data){
                            StudyViewClinicalTabController.init(function() {
                                $("#clinical-data-table-div").css('display','inline-block');
                                $("#clinical-data-table-loading-wait").css('display', 'none');
                                $('#study-tab-clinical-a').addClass("tab-clicked");
                            });
                        });
                 	}else {
                     	StudyViewClinicalTabController.init(function() {
                         	$("#clinical-data-table-div").css('display','inline-block');
                         	$("#clinical-data-table-loading-wait").css('display', 'none');
                         	$('#study-tab-clinical-a').addClass("tab-clicked");
                     	});
                 	}
             	}
             	window.location.hash = '#clinical';
         	});
         

         	StudyViewProxy.ivizLoad();
         
        	iViz.vue.manage.init();

         	// This is used to indicate how to disable two buttons. By default, they are set to true.
         	if(vcSession.URL !== undefined) {
         		iViz.vue.manage.getInstance().showSaveButton=true;
             	iViz.vue.manage.getInstance().showManageButton=false;
             	if(username !== '') {
             		iViz.vue.manage.getInstance().loadUserSpecificCohorts = true;
             	}
         	}
         	

        	var urlHash = window.location.hash;
            for (var i = 0, tabsL = $('#study-tabs').find('li').length; i < tabsL; i++) {
            	$('#study-tabs').tabs('enable', i);
            }
            if (!_.isUndefined(urlHash)) {
            	switch (urlHash) {
                	case '#cna':
                   		if ($('#study-tab-cna-a').length == 0) {
                        	$('#study-tab-summary-a').click();
                       	} else {
                            $('#study-tab-cna-a').click();
                        }
                        break;
                    case '#mutations':
                       	if ($('#study-tab-mutations-a').length == 0) {
                      		$('#study-tab-summary-a').click();
                      	} else {
                       		$('#study-tab-mutations-a').click();
                       	}
                      	break;
                 	case '#clinical':
               			if ($('#study-tab-clinical-a').length == 0) {
                      		$('#study-tab-summary-a').click();
                      	} else {
                      		$('#study-tab-clinical-a').click();
                      	}
                      	break;
                	case '#summary':
                  		$('#study-tab-summary-a').click();
                     	break;
                   	default:
                   		$('#study-tab-summary-a').click();
                       	break;
          		}
        	} else {
           		$('#study-tab-summary-a').click();
        	}
            
            if(cohortIdsList.length === 1) {
            	window.cbio.util.getDatahubStudiesList()
            	.then(function(data) {
                	if(_.isObject(data) && data.hasOwnProperty(cohortIdsList[0])) {
                    	$('#study-view-header-download-all-data').attr('action', data[cohortIdsList[0]].htmlURL);
                    	$('#study-view-header-download-all-data').css('display', 'block');
                    	$('#study-view-header-download-all-data>button').qtip({
                        	content: {text: 'Download all genomic and clinical data files of this study.'},
                        	style: {classes: 'qtip-light qtip-rounded qtip-shadow'},
                        	show: {event: 'mouseover'},
                        	hide: {fixed: true, delay: 100, event: 'mouseout'},
                        	position: {
                            	my: 'bottom center',
                            	at: 'top center',
                            	viewport: $(window)
                        	}
                    	});
                	}
            	}).fail(function(error) {
            		console.log(error);
        		});
            }
    	});
	});
</script>

</body>
</html><|MERGE_RESOLUTION|>--- conflicted
+++ resolved
@@ -264,15 +264,10 @@
     
     	$.when(window.cbioportal_client.getStudies({ study_ids: cohortIdsList}), window.iviz.datamanager.getGeneticProfiles())
     	.then(function(_cancerStudies, _geneticProfiles){
-<<<<<<< HEAD
-    		if(cohortIdsList.length === 1){
-    			if(_cancerStudies.length === 1){
-=======
     		$( "#iviz-header-left-1" ).prop( "disabled", true );
     		if(cohortIdsList.length === 1){
     			if(_cancerStudies.length === 1){
     				$( "#iviz-header-left-1" ).prop( "disabled", false );
->>>>>>> 4a492b59
     				$("#show_study_details").css('display','block');
     				var _cancerStudy = _cancerStudies[0]
     				document.title = _cancerStudy.name
@@ -313,19 +308,6 @@
     				// TODO : Right now we are just showing the cohort name and description for virtual cohort.
     				// in future we the other visualizations support virtual cohort the update this to 
     				// show submit button
-<<<<<<< HEAD
-    				$.ajax({
-                    	method: 'GET',
-                    	url: vcSession.URL + '/' + cohortIdsList[0]
-                  	}).done(function(response){
-                	 	$("#show_study_details").css('display','block');
-                	  	$("#study_name").html(response['data']['studyName']);
-                	  	$("#study_desc").html(response['data']['description']);
-                	  	$("#submit_button").css('display','none');
-                    	var studyName = response['data']['studyName'];
-                    	document.title = studyName?studyName:'Summary';
-                  	});
-=======
     				if (vcSession.URL !== undefined) {
     					$.ajax({
                         	method: 'GET',
@@ -339,7 +321,6 @@
                         	document.title = studyName?studyName:'Summary';
                       	});
     				}
->>>>>>> 4a492b59
     			}
     		}
         
