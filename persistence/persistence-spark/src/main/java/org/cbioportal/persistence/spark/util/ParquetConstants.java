package org.cbioportal.persistence.spark.util;

public class ParquetConstants {
    // Parquet folder names
    public static final String STUDIES_DIR = "/studies/";
    // Parquet file names
<<<<<<< HEAD
    public static final String DATA_MUTATIONS = "data_mutations*.txt.parquet";
    public static final String CLINICAL_SAMPLE = "data_clinical_sample.txt.parquet";
    public static final String CLINICAL_PATIENT = "data_clinical_patient.txt.parquet";
    public static final String CNA_SEG = "data_cna_hg19.seg.parquet";
=======
    public static final String DATA_MUTATIONS = "mutations";
    public static final String CLINICAL_SAMPLE = "clinical_sample";
    public static final String CLINICAL_PATIENT = "clinical_patient";
    public static final String CNA_SEG = "data_cna*.seg";
>>>>>>> 87a0e1cf
}<|MERGE_RESOLUTION|>--- conflicted
+++ resolved
@@ -4,15 +4,8 @@
     // Parquet folder names
     public static final String STUDIES_DIR = "/studies/";
     // Parquet file names
-<<<<<<< HEAD
-    public static final String DATA_MUTATIONS = "data_mutations*.txt.parquet";
-    public static final String CLINICAL_SAMPLE = "data_clinical_sample.txt.parquet";
-    public static final String CLINICAL_PATIENT = "data_clinical_patient.txt.parquet";
-    public static final String CNA_SEG = "data_cna_hg19.seg.parquet";
-=======
     public static final String DATA_MUTATIONS = "mutations";
     public static final String CLINICAL_SAMPLE = "clinical_sample";
     public static final String CLINICAL_PATIENT = "clinical_patient";
     public static final String CNA_SEG = "data_cna*.seg";
->>>>>>> 87a0e1cf
 }