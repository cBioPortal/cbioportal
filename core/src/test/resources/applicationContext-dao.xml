--- conflicted
+++ resolved
@@ -88,8 +88,6 @@
         <property name="genePanelMapper" ref="genePanelMapper" />
     </bean>
 
-<<<<<<< HEAD
-=======
     <bean id="cnSegmentMapper" class="org.mybatis.spring.mapper.MapperFactoryBean">
         <property name="mapperInterface" value="org.mskcc.cbio.portal.persistence.CNSegmentMapper" />
         <property name="sqlSessionFactory" ref="sqlSessionFactory" />
@@ -98,7 +96,6 @@
         <property name="cnSegmentMapper" ref="cnSegmentMapper" />
     </bean>
 
->>>>>>> 6e660dbb
     <!-- enable component scanning (beware that this does not enable mapper scanning!) -->
     <context:component-scan base-package="org.mskcc.cbio.portal.service" />
      <context:component-scan base-package="org.cbioportal.persistence" />
