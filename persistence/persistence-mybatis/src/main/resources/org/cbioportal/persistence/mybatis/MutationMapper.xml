--- conflicted
+++ resolved
@@ -318,94 +318,6 @@
         GROUP BY mutation.ENTREZ_GENE_ID
     </select>
 
-<<<<<<< HEAD
-    <select id="getSampleCountInMultipleMolecularProfiles" resultType="org.cbioportal.model.MutationCountByGene">
-        SELECT
-        mutation.ENTREZ_GENE_ID AS entrezGeneId,
-        gene.HUGO_GENE_SYMBOL AS hugoGeneSymbol,
-        COUNT(*) AS totalCount,
-        COUNT(DISTINCT(mutation.SAMPLE_ID)) AS numberOfAlteredCases
-        FROM mutation
-        <!-- TODO: Remove once fusions are removed from mutation table -->
-        INNER JOIN mutation_event ON mutation_event.MUTATION_EVENT_ID = mutation.MUTATION_EVENT_ID AND mutation_event.MUTATION_TYPE != 'Fusion'
-        INNER JOIN genetic_profile ON mutation.GENETIC_PROFILE_ID = genetic_profile.GENETIC_PROFILE_ID
-        INNER JOIN sample ON mutation.SAMPLE_ID = sample.INTERNAL_ID
-        INNER JOIN gene ON mutation.ENTREZ_GENE_ID = gene.ENTREZ_GENE_ID
-        <include refid="whereInMultipleMolecularProfiles"/>
-        GROUP BY mutation.ENTREZ_GENE_ID
-    </select>
-
-    <!-- TODO: Remove once fusions are removed from mutation table -->
-    <select id="getSampleCountInMultipleMolecularProfilesForFusions" resultType="org.cbioportal.model.MutationCountByGene">
-        SELECT
-        mutation.ENTREZ_GENE_ID AS entrezGeneId,
-        gene.HUGO_GENE_SYMBOL AS hugoGeneSymbol,
-        COUNT(*) AS totalCount,
-        COUNT(DISTINCT(mutation.SAMPLE_ID)) AS numberOfAlteredCases
-        FROM mutation
-        INNER JOIN mutation_event ON mutation_event.MUTATION_EVENT_ID = mutation.MUTATION_EVENT_ID AND mutation_event.MUTATION_TYPE = 'Fusion'
-        INNER JOIN genetic_profile ON mutation.GENETIC_PROFILE_ID = genetic_profile.GENETIC_PROFILE_ID
-        INNER JOIN sample ON mutation.SAMPLE_ID = sample.INTERNAL_ID
-        INNER JOIN gene ON mutation.ENTREZ_GENE_ID = gene.ENTREZ_GENE_ID
-        <include refid="whereInMultipleMolecularProfiles"/>
-        GROUP BY mutation.ENTREZ_GENE_ID
-    </select>
-
-    <select id="getPatientCountInMultipleMolecularProfiles" resultType="org.cbioportal.model.MutationCountByGene">
-        SELECT
-        mutation.ENTREZ_GENE_ID AS entrezGeneId,
-        gene.HUGO_GENE_SYMBOL AS hugoGeneSymbol,
-        COUNT(*) AS totalCount,
-        COUNT(DISTINCT(patient.INTERNAL_ID)) AS numberOfAlteredCases
-        FROM mutation
-        INNER JOIN genetic_profile ON mutation.GENETIC_PROFILE_ID = genetic_profile.GENETIC_PROFILE_ID
-        INNER JOIN sample ON mutation.SAMPLE_ID = sample.INTERNAL_ID
-        INNER JOIN patient ON sample.PATIENT_ID = patient.INTERNAL_ID
-        INNER JOIN gene ON mutation.ENTREZ_GENE_ID = gene.ENTREZ_GENE_ID
-        INNER JOIN mutation_event ON mutation_event.MUTATION_EVENT_ID = mutation.MUTATION_EVENT_ID 
-        WHERE
-        <if test="patientIds != null and !patientIds.isEmpty()">
-            <if test="@java.util.Arrays@stream(molecularProfileIds.toArray()).distinct().count() == 1">
-                genetic_profile.STABLE_ID = #{molecularProfileIds[0]}
-                AND patient.STABLE_ID IN
-                <foreach item="item" collection="patientIds" open="(" separator="," close=")">
-                    #{item}
-                </foreach>
-            </if>
-            <if test="@java.util.Arrays@stream(molecularProfileIds.toArray()).distinct().count() > 1">
-                (patient.STABLE_ID, genetic_profile.STABLE_ID) IN
-                <foreach index="i" collection="patientIds" open="(" separator="," close=")">
-                      (#{patientIds[${i}]}, #{molecularProfileIds[${i}]})
-                </foreach>
-                AND genetic_profile.STABLE_ID IN
-                <foreach item="item" collection="molecularProfileIds" open="(" separator="," close=")">
-                    #{item}
-                </foreach>
-            </if>
-        </if>
-		<if test="patientIds == null">
-		    genetic_profile.STABLE_ID IN
-			<foreach item="item" collection="molecularProfileIds" open="(" separator="," close=")">
-			    #{item}
-			</foreach>
-		</if>
-        <if test="entrezGeneIds != null and !entrezGeneIds.isEmpty()">
-            AND mutation.ENTREZ_GENE_ID IN
-            <foreach item="item" collection="entrezGeneIds" open="(" separator="," close=")">
-                #{item}
-            </foreach>
-        </if>
-        <if test="snpOnly != null and snpOnly == true">
-            AND mutation_event.REFERENCE_ALLELE IN ('A','T','C','G')
-            AND mutation_event.TUMOR_SEQ_ALLELE IN ('A','T','C','G')
-        </if>
-        <!-- TODO: Remove once fusions are removed from mutation table -->
-        AND mutation_event.MUTATION_TYPE != 'Fusion'
-        GROUP BY mutation.ENTREZ_GENE_ID
-    </select>
-
-=======
->>>>>>> 2a8d5651
     <select id="getMutationCountByPosition" resultType="org.cbioportal.model.MutationCountByPosition">
         SELECT
         #{entrezGeneId} AS entrezGeneId,
