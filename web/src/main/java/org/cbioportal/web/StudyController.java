--- conflicted
+++ resolved
@@ -49,7 +49,7 @@
 import java.util.Map;
 
 @PublicApi
-@RestController
+@RestController("/api")
 @Validated
 @Api(tags = PublicApiTags.STUDIES, description = " ")
 public class StudyController {
@@ -82,14 +82,7 @@
         }
     }
 
-<<<<<<< HEAD
-    @Autowired
-    private StudyService studyService;
-
-    @RequestMapping(value = "/api/studies", method = RequestMethod.GET, produces = MediaType.APPLICATION_JSON_VALUE)
-=======
     @RequestMapping(value = "/studies", method = RequestMethod.GET, produces = MediaType.APPLICATION_JSON_VALUE)
->>>>>>> d1c7d8c3
     @ApiOperation("Get all studies")
     public ResponseEntity<List<CancerStudy>> getAllStudies(
         @ApiParam("Search keyword that applies to name and cancer type of the studies")
@@ -138,13 +131,8 @@
         }
     }
 
-<<<<<<< HEAD
-    @PreAuthorize("hasPermission(#studyId, 'CancerStudyId', 'read')")
-    @RequestMapping(value = "/api/studies/{studyId}", method = RequestMethod.GET,
-=======
     @PreAuthorize("hasPermission(#studyId, 'CancerStudyId', T(org.cbioportal.utils.security.AccessLevel).READ)")
     @RequestMapping(value = "/studies/{studyId}", method = RequestMethod.GET,
->>>>>>> d1c7d8c3
         produces = MediaType.APPLICATION_JSON_VALUE)
     @ApiOperation("Get a study")
     public ResponseEntity<CancerStudy> getStudy(
@@ -154,13 +142,8 @@
         return new ResponseEntity<>(studyService.getStudy(studyId), HttpStatus.OK);
     }
 
-<<<<<<< HEAD
-    @PreAuthorize("hasPermission(#studyIds, 'Collection<CancerStudyId>', 'read')")
-    @RequestMapping(value = "/api/studies/fetch", method = RequestMethod.POST, consumes = MediaType.APPLICATION_JSON_VALUE,
-=======
     @PreAuthorize("hasPermission(#studyIds, 'Collection<CancerStudyId>', T(org.cbioportal.utils.security.AccessLevel).READ)")
     @RequestMapping(value = "/studies/fetch", method = RequestMethod.POST, consumes = MediaType.APPLICATION_JSON_VALUE,
->>>>>>> d1c7d8c3
     produces = MediaType.APPLICATION_JSON_VALUE)
     @ApiOperation("Fetch studies by IDs")
     public ResponseEntity<List<CancerStudy>> fetchStudies(
@@ -182,12 +165,7 @@
 
     }
 
-<<<<<<< HEAD
-    @PreAuthorize("hasPermission(#studyId, 'CancerStudyId', 'read')")
-    @RequestMapping(value = "/api/studies/{studyId}/tags", method = RequestMethod.GET,
-=======
     @RequestMapping(value = "/studies/{studyId}/tags", method = RequestMethod.GET,
->>>>>>> d1c7d8c3
         produces = MediaType.APPLICATION_JSON_VALUE)
     @ApiOperation("Get the tags of a study")
     public ResponseEntity<Object> getTags(
@@ -205,13 +183,8 @@
         return new ResponseEntity<>(map, HttpStatus.OK);
     }
 
-<<<<<<< HEAD
-    @PreAuthorize("hasPermission(#studyIds, 'Collection<CancerStudyId>', 'read')")
-    @RequestMapping(value = "/api/studies/tags/fetch", method = RequestMethod.POST,
-=======
     @PreAuthorize("hasPermission(#studyIds, 'Collection<CancerStudyId>', T(org.cbioportal.utils.security.AccessLevel).READ)")
     @RequestMapping(value = "/studies/tags/fetch", method = RequestMethod.POST,
->>>>>>> d1c7d8c3
         produces = MediaType.APPLICATION_JSON_VALUE)
     @ApiOperation("Get the study tags by IDs")
     public ResponseEntity<List<CancerStudyTags>> getTagsForMultipleStudies(
