/*
 * This file is part of cBioPortal.
 *
 * cBioPortal is free software: you can redistribute it and/or modify
 * it under the terms of the GNU Affero General Public License as
 * published by the Free Software Foundation, either version 3 of the
 * License.
 *
 * This program is distributed in the hope that it will be useful,
 * but WITHOUT ANY WARRANTY; without even the implied warranty of
 * MERCHANTABILITY or FITNESS FOR A PARTICULAR PURPOSE.  See the
 * GNU Affero General Public License for more details.
 *
 * You should have received a copy of the GNU Affero General Public License
 * along with this program.  If not, see <http://www.gnu.org/licenses/>.
*/

package org.cbioportal.web.config;

import org.cbioportal.persistence.CancerTypeRepository;
import org.cbioportal.persistence.GenericAssayRepository;
import org.cbioportal.persistence.MolecularProfileRepository;
import org.cbioportal.persistence.PatientRepository;
import org.cbioportal.persistence.SampleListRepository;
import org.cbioportal.persistence.StudyRepository;
import org.cbioportal.persistence.mybatis.util.CacheMapUtil;
import org.cbioportal.service.StaticDataTimestampService;
import org.mockito.Mockito;
import org.springframework.context.annotation.Bean;
import org.springframework.context.annotation.Configuration;

/**
 *
 * @author ochoaa
 */
@Configuration
public class CacheMapUtilConfig {
    @Bean
    public CacheMapUtil cacheMapUtil() {
        return Mockito.mock(CacheMapUtil.class);
    }
    @Bean
    public PatientRepository patientRepository() {
        return Mockito.mock(PatientRepository.class);
    }
    @Bean
    public CancerTypeRepository cancerTypeRepository() {
        return Mockito.mock(CancerTypeRepository.class);
    }
    @Bean
    public StudyRepository studyRepository() {
        return Mockito.mock(StudyRepository.class);
    }
    @Bean
    public MolecularProfileRepository molecularProfileRepository() {
        return Mockito.mock(MolecularProfileRepository.class);
    }
    @Bean
    public SampleListRepository sampleListRepository() {
        return Mockito.mock(SampleListRepository.class);
    }
    @Bean
    public GenericAssayRepository genericAssayRepository() {
        return Mockito.mock(GenericAssayRepository.class);
    }
<<<<<<< HEAD
=======
    @Bean
    public StaticDataTimestampService staticDataTimestampService() {
        return Mockito.mock(StaticDataTimestampService.class);
    }
>>>>>>> 6908ef58
}<|MERGE_RESOLUTION|>--- conflicted
+++ resolved
@@ -63,11 +63,8 @@
     public GenericAssayRepository genericAssayRepository() {
         return Mockito.mock(GenericAssayRepository.class);
     }
-<<<<<<< HEAD
-=======
     @Bean
     public StaticDataTimestampService staticDataTimestampService() {
         return Mockito.mock(StaticDataTimestampService.class);
     }
->>>>>>> 6908ef58
 }