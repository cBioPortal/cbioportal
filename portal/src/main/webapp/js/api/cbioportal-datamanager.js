--- conflicted
+++ resolved
@@ -1102,16 +1102,11 @@
 
 				    num_calls -= 1;
 				    if (num_calls === 0) {
-<<<<<<< HEAD
 					var webservice_genomic_event_data = OQL.filterCBioPortalWebServiceData(self.getOQLQuery(), all_data, default_oql, false);
 					$.when(annotateCBioPortalMutationCount(webservice_genomic_event_data), 
 						annotateOncoKBMutationOncogenic(webservice_genomic_event_data),
 						annotateHotSpots(webservice_genomic_event_data), 
 						annotateCOSMICCount(webservice_genomic_event_data)).then(function () {
-=======
-					var webservice_genomic_event_data = OQL.filterCBioPortalWebServiceData(self.getOQLQuery(), all_data, default_oql, false, false);
-					annotateCBioPortalMutationCount(webservice_genomic_event_data).then(function () {
->>>>>>> f0c70753
 					    fetch_promise.resolve(webservice_genomic_event_data);
 					});
 				    }
@@ -1124,40 +1119,16 @@
 		}),
 	'getGeneAggregatedOncoprintSampleGenomicEventData': makeCachedPromiseFunction(
 		function (self, fetch_promise) {
-<<<<<<< HEAD
 		    self.getWebServiceGenomicEventData().then(function (ws_data) {
 			fetch_promise.resolve(getGeneAggregatedOncoprintSampleGenomicEventData(self, ws_data));
-=======
-		    $.when(self.getWebServiceGenomicEventData(), self.getStudySampleMap(), self.getCaseUIDMap()).then(function (ws_data, study_sample_map, case_uid_map) {
-			var filtered_ws_data = OQL.filterCBioPortalWebServiceData(self.getOQLQuery(), ws_data, default_oql, false);
-			fetch_promise.resolve(makeOncoprintSampleData(filtered_ws_data, self.getQueryGenes(), study_sample_map, case_uid_map));
->>>>>>> f0c70753
 		    }).fail(function () {
 			fetch_promise.reject();
 		    });
 		}),
 	'getOncoprintSampleGenomicEventData': makeCachedPromiseFunction(
 		function (self, fetch_promise) {
-<<<<<<< HEAD
 		    self.getWebServiceGenomicEventData().then(function (ws_data) {
 			fetch_promise.resolve(getOncoprintSampleGenomicEventData(self, ws_data));
-=======
-		    $.when(self.getWebServiceGenomicEventData(), self.getStudySampleMap(), self.getCaseUIDMap()).then(function (ws_data, study_sample_map, case_uid_map) {
-			var ws_data_by_oql_line = OQL.filterCBioPortalWebServiceData(self.getOQLQuery(), ws_data, default_oql, true);
-			for (var i = 0; i < ws_data_by_oql_line.length; i++) {
-			    var line = ws_data_by_oql_line[i];
-			    line.oncoprint_data = makeOncoprintSampleData(line.data, [line.gene], study_sample_map, case_uid_map);
-			    line.altered_samples = line.oncoprint_data.filter(function (datum) {
-				return datum.data.length > 0;
-			    })
-				    .map(function (datum) {
-					return datum.sample;
-				    });
-			    line.unaltered_samples = stringListDifference(self.getSampleIds(), line.altered_samples);
-			}
-			var oncoprint_sample_genomic_event_data = ws_data_by_oql_line;
-			fetch_promise.resolve(oncoprint_sample_genomic_event_data.map(deepCopyObject));
->>>>>>> f0c70753
 		    }).fail(function () {
 			fetch_promise.reject();
 		    });
@@ -1198,26 +1169,8 @@
 		}),
 	'getOncoprintPatientGenomicEventData': makeCachedPromiseFunction(
 		function (self, fetch_promise) {
-<<<<<<< HEAD
 		    $.when(self.getWebServiceGenomicEventData(), self.getPatientIds(), self.getPatientSampleIdMap()).then(function (ws_data, patient_ids, sample_to_patient_map) {
 			fetch_promise.resolve(getOncoprintPatientGenomicEventData(self, ws_data, patient_ids, sample_to_patient_map));
-=======
-		    $.when(self.getWebServiceGenomicEventData(), self.getPatientIds(), self.getStudyPatientMap(), self.getPatientSampleIdMap(), self.getCaseUIDMap()).then(function (ws_data, patient_ids, study_patient_map, sample_to_patient_map, case_uid_map) {
-			var ws_data_by_oql_line = OQL.filterCBioPortalWebServiceData(self.getOQLQuery(), ws_data, default_oql, true);
-			for (var i = 0; i < ws_data_by_oql_line.length; i++) {
-			    var line = ws_data_by_oql_line[i];
-			    line.oncoprint_data = makeOncoprintPatientData(ws_data_by_oql_line[i].data, [ws_data_by_oql_line[i].gene], study_patient_map, sample_to_patient_map, case_uid_map);
-			    line.altered_patients = line.oncoprint_data.filter(function (datum) {
-				return datum.data.length > 0;
-			    })
-				    .map(function (datum) {
-					return datum.patient;
-				    });
-			    line.unaltered_patients = stringListDifference(patient_ids, line.altered_patients);
-			}
-			var oncoprint_patient_genomic_event_data = ws_data_by_oql_line;
-			fetch_promise.resolve(oncoprint_patient_genomic_event_data.map(deepCopyObject));
->>>>>>> f0c70753
 		    }).fail(function () {
 			fetch_promise.reject();
 		    });
