# cBioPortal

<<<<<<< HEAD
The cBioPortal for Cancer Genomics provides, visualization, analysis, and download of large-scale cancer genomics data sets.  The cBioPortal is free software: you can redistribute it and/or modify it under the terms of the GNU Affero General Public License as published by the Free Software Foundation, either version 3 of the License.

This program is distributed in the hope that it will be useful, but WITHOUT ANY WARRANTY; without even the implied warranty of
MERCHANTABILITY or FITNESS FOR A PARTICULAR PURPOSE.  See the GNU Affero General Public License for more details.
=======
The cBioPortal for Cancer Genomics provides visualization, analysis, and download of large-scale cancer genomics data sets.  The cBioPortal is free software: you can redistribute it and/or modify it under the terms of the GNU Affero General Public License, version 3, as published by the Free Software Foundation.
>>>>>>> 3b81c6c5

This program is distributed in the hope that it will be useful, but WITHOUT ANY WARRANTY; without even the implied warranty of
MERCHANTABILITY or FITNESS FOR A PARTICULAR PURPOSE.  See the GNU Affero General Public License for more details.

A public instance of cBioPortal (http://cbioportal.org) is hosted and maintained by Memorial Sloan Kettering Cancer Center. It provides access to data by The Cancer Genome Atlas as well as many carefully curated published data sets. The cBioPortal software can be used to for local instances that provide access to private data. If you would like to know how to setup a private instance of the portal, [see the wiki.](https://github.com/cBioPortal/cbioportal/wiki)

If you are interested in coordinating the development of new features, please contact cbioportal@cbio.mskcc.org.<|MERGE_RESOLUTION|>--- conflicted
+++ resolved
@@ -1,13 +1,6 @@
 # cBioPortal
 
-<<<<<<< HEAD
-The cBioPortal for Cancer Genomics provides, visualization, analysis, and download of large-scale cancer genomics data sets.  The cBioPortal is free software: you can redistribute it and/or modify it under the terms of the GNU Affero General Public License as published by the Free Software Foundation, either version 3 of the License.
-
-This program is distributed in the hope that it will be useful, but WITHOUT ANY WARRANTY; without even the implied warranty of
-MERCHANTABILITY or FITNESS FOR A PARTICULAR PURPOSE.  See the GNU Affero General Public License for more details.
-=======
 The cBioPortal for Cancer Genomics provides visualization, analysis, and download of large-scale cancer genomics data sets.  The cBioPortal is free software: you can redistribute it and/or modify it under the terms of the GNU Affero General Public License, version 3, as published by the Free Software Foundation.
->>>>>>> 3b81c6c5
 
 This program is distributed in the hope that it will be useful, but WITHOUT ANY WARRANTY; without even the implied warranty of
 MERCHANTABILITY or FITNESS FOR A PARTICULAR PURPOSE.  See the GNU Affero General Public License for more details.
