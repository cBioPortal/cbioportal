--- conflicted
+++ resolved
@@ -41,13 +41,7 @@
 import org.apache.commons.logging.Log;
 import org.apache.commons.logging.LogFactory;
 
-<<<<<<< HEAD
 import java.util.*;
-=======
-import java.util.Set;
-import java.util.Arrays;
-import java.util.Vector;
->>>>>>> 76f56ea5
 
 /**
  * Class which implements the Converter interface for use
