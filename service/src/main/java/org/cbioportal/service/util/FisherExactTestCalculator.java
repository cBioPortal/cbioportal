package org.cbioportal.service.util;

import org.springframework.stereotype.Component;

import java.math.BigDecimal;

@Component
public class FisherExactTestCalculator {

    private double getPValue(int a, int b, int c, int d, double[] f) {
        
        int n = a + b + c + d;
        double p = (f[a + b] + f[c + d] + f[a + c] + f[b + d]) - (f[a] + f[b] + f[c] + f[d] + f[n]);
        return Math.exp(p);
    }

    public double getCumulativePValue(int a, int b, int c, int d) {
        
        int min, i;
        int n = a + b + c + d;
        double p = 0;
        double[] f = new double[n + 1];
        f[0] = 0.0;
        
        for (int j = 1; j <= n; j++) {
            f[j] = f[j - 1] + Math.log(j);
        }

        p += getPValue(a, b, c, d, f);
        if ((a * d) >= (b * c)) {
            min = (c < b) ? c : b;
            for (i = 0; i < min; i++) {
                p += getPValue(++a, --b, --c, ++d, f);
            }
        }
        
        if ((a * d) < (b * c)) {
            min = (a < d) ? a : d;
            for (i = 0; i < min; i++) {
                p += getPValue(--a, ++b, ++c, --d, f);
            }
        }
        return p;
    }
<<<<<<< HEAD
    
    public double getTwoTailedPValue(int a, int b, int c, int d) {

        int min, i;
        int n = a + b + c + d;
        double p = 0;
        double[] f = new double[n + 1];
        f[0] = 0.0;

        for (int j = 1; j <= n; j++) {
            f[j] = f[j - 1] + Math.log(j);
        }

        double baseP = getPValue(a, b, c, d, f);
//         in order for a table under consideration to have its p-value included
//         in the final result, it must have a p-value less than the baseP, i.e.
//         Fisher's exact test computes the probability, given the observed marginal
//         frequencies, of obtaining exactly the frequencies observed and any configuration more extreme.
//         By "more extreme," we mean any configuration (given observed marginals) with a smaller probability of
//         occurrence in the same direction (one-tailed) or in both directions (two-tailed).

        int initialA = a, initialB = b, initialC = c, initialD = d;
        p += baseP;

        min = (c < b) ? c : b;
        for (i = 0; i < min; i++) {
            double tempP = getPValue(++a, --b, --c, ++d, f);
            if (tempP <= baseP) {
                p += tempP;
            }
        }

        // reset the values to their original so we can repeat this process for the other side
        a = initialA;
        b = initialB;
        c = initialC;
        d = initialD;

        min = (a < d) ? a : d;
        for (i = 0; i < min; i++) {
            double pTemp = getPValue(--a, ++b, ++c, --d, f);
            if (pTemp <= baseP) {
                p += pTemp;
            }
        }
        return p;
    } 
=======

>>>>>>> 8f4fa2ce
    public BigDecimal[] calcqValue(BigDecimal[] pValuesInIncreasingOrder) {
        BigDecimal cachedElement = BigDecimal.valueOf(0.0);
        int dataLength = pValuesInIncreasingOrder.length;
        BigDecimal[]  reversedQValues = new BigDecimal[dataLength];

        reverseValues(dataLength, pValuesInIncreasingOrder);

        for (int i = 0; i < dataLength; i++) {
            if (i > 0) {
                BigDecimal calculatedValue = cachedElement.min(
                    (pValuesInIncreasingOrder[i].multiply(new BigDecimal(dataLength))).divide(new BigDecimal(dataLength - i), BigDecimal.ROUND_HALF_UP)
                );
                cachedElement = calculatedValue;
                reversedQValues[i] = calculatedValue;
            } else {
                cachedElement = pValuesInIncreasingOrder[i];
                reversedQValues[i] = pValuesInIncreasingOrder[i];
            }
        }

        reverseValues(dataLength, reversedQValues);

        return reversedQValues;
    }

    private void reverseValues(int dataLength, BigDecimal[]  reversedQValues) {
        for (int i = 0; i < dataLength / 2; i++) {
            BigDecimal temp = reversedQValues[i];
            reversedQValues[i] = reversedQValues[dataLength - i - 1];
            reversedQValues[dataLength - i - 1] = temp;
        }
<<<<<<< HEAD

=======
>>>>>>> 8f4fa2ce
    }
}<|MERGE_RESOLUTION|>--- conflicted
+++ resolved
@@ -42,7 +42,6 @@
         }
         return p;
     }
-<<<<<<< HEAD
     
     public double getTwoTailedPValue(int a, int b, int c, int d) {
 
@@ -89,10 +88,7 @@
             }
         }
         return p;
-    } 
-=======
-
->>>>>>> 8f4fa2ce
+    }
     public BigDecimal[] calcqValue(BigDecimal[] pValuesInIncreasingOrder) {
         BigDecimal cachedElement = BigDecimal.valueOf(0.0);
         int dataLength = pValuesInIncreasingOrder.length;
@@ -124,9 +120,5 @@
             reversedQValues[i] = reversedQValues[dataLength - i - 1];
             reversedQValues[dataLength - i - 1] = temp;
         }
-<<<<<<< HEAD
-
-=======
->>>>>>> 8f4fa2ce
     }
 }