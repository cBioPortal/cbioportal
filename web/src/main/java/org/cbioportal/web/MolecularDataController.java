package org.cbioportal.web;

import io.swagger.annotations.Api;
import io.swagger.annotations.ApiOperation;
import io.swagger.annotations.ApiParam;
import org.apache.commons.lang3.math.NumberUtils;
import org.cbioportal.model.GeneMolecularData;
import org.cbioportal.model.NumericGeneMolecularData;
import org.cbioportal.service.exception.MolecularProfileNotFoundException;
import org.cbioportal.service.MolecularDataService;
import org.cbioportal.web.config.PublicApiTags;
import org.cbioportal.web.config.annotation.PublicApi;
import org.cbioportal.web.parameter.HeaderKeyConstants;
import org.cbioportal.web.parameter.MolecularDataFilter;
import org.cbioportal.web.parameter.MolecularDataMultipleStudyFilter;
import org.cbioportal.web.parameter.Projection;
import org.cbioportal.web.parameter.SampleMolecularIdentifier;
import org.springframework.beans.factory.annotation.Autowired;
import org.springframework.http.HttpHeaders;
import org.springframework.http.HttpStatus;
import org.springframework.http.MediaType;
import org.springframework.http.ResponseEntity;
import org.springframework.security.access.prepost.PreAuthorize;
import org.springframework.validation.annotation.Validated;
import org.springframework.web.bind.annotation.PathVariable;
import org.springframework.web.bind.annotation.RequestAttribute;
import org.springframework.web.bind.annotation.RequestBody;
import org.springframework.web.bind.annotation.RequestMapping;
import org.springframework.web.bind.annotation.RequestMethod;
import org.springframework.web.bind.annotation.RequestParam;
import org.springframework.web.bind.annotation.RestController;
import springfox.documentation.annotations.ApiIgnore;

import javax.validation.Valid;
import java.math.BigDecimal;
import java.util.*;

@PublicApi
@RestController
@Validated
@Api(tags = PublicApiTags.MOLECULAR_DATA, description = " ")
public class MolecularDataController {

    @Autowired
    private MolecularDataService molecularDataService;

<<<<<<< HEAD
    @PreAuthorize("hasPermission(#molecularProfileId, 'MolecularProfileId', 'read')")
    @RequestMapping(value = "/api/molecular-profiles/{molecularProfileId}/molecular-data", method = RequestMethod.GET,
=======
    @PreAuthorize("hasPermission(#molecularProfileId, 'MolecularProfileId', T(org.cbioportal.utils.security.AccessLevel).READ)")
    @RequestMapping(value = "/molecular-profiles/{molecularProfileId}/molecular-data", method = RequestMethod.GET,
>>>>>>> d1c7d8c3
        produces = MediaType.APPLICATION_JSON_VALUE)
    @ApiOperation("Get all molecular data in a molecular profile")
    public ResponseEntity<List<NumericGeneMolecularData>> getAllMolecularDataInMolecularProfile(
        @ApiParam(required = true, value = "Molecular Profile ID e.g. acc_tcga_rna_seq_v2_mrna")
        @PathVariable String molecularProfileId,
        @ApiParam(required = true, value = "Sample List ID e.g. acc_tcga_all")
        @RequestParam String sampleListId,
        @ApiParam(required = true, value = "Entrez Gene ID e.g. 1")
        @RequestParam Integer entrezGeneId,
        @ApiParam("Level of detail of the response")
        @RequestParam(defaultValue = "SUMMARY") Projection projection) throws MolecularProfileNotFoundException {

        List<NumericGeneMolecularData> result = filterNonNumberMolecularData(molecularDataService.getMolecularData(
            molecularProfileId, sampleListId, Arrays.asList(entrezGeneId), projection.name()));

        if (projection == Projection.META) {
            HttpHeaders responseHeaders = new HttpHeaders();
            responseHeaders.add(HeaderKeyConstants.TOTAL_COUNT, String.valueOf(result.size()));
            return new ResponseEntity<>(responseHeaders, HttpStatus.OK);
        } else {
            return new ResponseEntity<>(result, HttpStatus.OK);
        }
    }

<<<<<<< HEAD
    @PreAuthorize("hasPermission(#molecularProfileId, 'MolecularProfileId', 'read')")
    @RequestMapping(value = "/api/molecular-profiles/{molecularProfileId}/molecular-data/fetch",
=======
    @PreAuthorize("hasPermission(#molecularProfileId, 'MolecularProfileId', T(org.cbioportal.utils.security.AccessLevel).READ)")
    @RequestMapping(value = "/molecular-profiles/{molecularProfileId}/molecular-data/fetch",
>>>>>>> d1c7d8c3
        method = RequestMethod.POST, consumes = MediaType.APPLICATION_JSON_VALUE,
        produces = MediaType.APPLICATION_JSON_VALUE)
    @ApiOperation("Fetch molecular data in a molecular profile")
    public ResponseEntity<List<NumericGeneMolecularData>> fetchAllMolecularDataInMolecularProfile(
        @ApiParam(required = true, value = "Molecular Profile ID e.g. acc_tcga_rna_seq_v2_mrna")
        @PathVariable String molecularProfileId,
        @ApiParam(required = true, value = "List of Sample IDs/Sample List ID and Entrez Gene IDs")
        @Valid @RequestBody MolecularDataFilter molecularDataFilter,
        @ApiParam("Level of detail of the response")
        @RequestParam(defaultValue = "SUMMARY") Projection projection) throws MolecularProfileNotFoundException {

        List<NumericGeneMolecularData> result;
        if (molecularDataFilter.getSampleListId() != null) {
            result = filterNonNumberMolecularData(molecularDataService.getMolecularData(molecularProfileId,
                molecularDataFilter.getSampleListId(), molecularDataFilter.getEntrezGeneIds(), projection.name()));
        } else {
            result = filterNonNumberMolecularData(molecularDataService.fetchMolecularData(molecularProfileId,
                molecularDataFilter.getSampleIds(), molecularDataFilter.getEntrezGeneIds(), projection.name()));
        }

        if (projection == Projection.META) {
            HttpHeaders responseHeaders = new HttpHeaders();
            responseHeaders.add(HeaderKeyConstants.TOTAL_COUNT, String.valueOf(result.size()));
            return new ResponseEntity<>(responseHeaders, HttpStatus.OK);
        } else {
            return new ResponseEntity<>(result, HttpStatus.OK);
        }
    }

<<<<<<< HEAD
    @PreAuthorize("hasPermission(#involvedCancerStudies, 'Collection<CancerStudyId>', 'read')")
    @RequestMapping(value = "/api/molecular-data/fetch", method = RequestMethod.POST,
=======
    @PreAuthorize("hasPermission(#involvedCancerStudies, 'Collection<CancerStudyId>', T(org.cbioportal.utils.security.AccessLevel).READ)")
    @RequestMapping(value = "/molecular-data/fetch", method = RequestMethod.POST,
>>>>>>> d1c7d8c3
    consumes = MediaType.APPLICATION_JSON_VALUE, produces = MediaType.APPLICATION_JSON_VALUE)
    @ApiOperation("Fetch molecular data")
    public ResponseEntity<List<NumericGeneMolecularData>> fetchMolecularDataInMultipleMolecularProfiles(
        @ApiIgnore // prevent reference to this attribute in the swagger-ui interface
        @RequestAttribute(required = false, value = "involvedCancerStudies") Collection<String> involvedCancerStudies,
        @ApiIgnore // prevent reference to this attribute in the swagger-ui interface. this attribute is needed for the @PreAuthorize tag above.
        @Valid @RequestAttribute(required = false, value = "interceptedMolecularDataMultipleStudyFilter") MolecularDataMultipleStudyFilter interceptedMolecularDataMultipleStudyFilter,
        @ApiParam(required = true, value = "List of Molecular Profile ID and Sample ID pairs or List of Molecular" +
            "Profile IDs and Entrez Gene IDs")
        @Valid @RequestBody(required = false) MolecularDataMultipleStudyFilter molecularDataMultipleStudyFilter,
        @ApiParam("Level of detail of the response")
        @RequestParam(defaultValue = "SUMMARY") Projection projection) {

        List<NumericGeneMolecularData> result;
        if (interceptedMolecularDataMultipleStudyFilter.getMolecularProfileIds() != null) {
            result = filterNonNumberMolecularData(molecularDataService.getMolecularDataInMultipleMolecularProfiles(
                interceptedMolecularDataMultipleStudyFilter.getMolecularProfileIds(), null,
                interceptedMolecularDataMultipleStudyFilter.getEntrezGeneIds(), projection.name()));
        } else {

            List<String> molecularProfileIds = new ArrayList<>();
            List<String> sampleIds = new ArrayList<>();
            extractMolecularProfileAndSampleIds(interceptedMolecularDataMultipleStudyFilter, molecularProfileIds, sampleIds);
            result = filterNonNumberMolecularData(molecularDataService.getMolecularDataInMultipleMolecularProfiles(molecularProfileIds,
                sampleIds, interceptedMolecularDataMultipleStudyFilter.getEntrezGeneIds(), projection.name()));
        }

        if (projection == Projection.META) {
            HttpHeaders responseHeaders = new HttpHeaders();
            responseHeaders.add(HeaderKeyConstants.TOTAL_COUNT, String.valueOf(result.size()));
            return new ResponseEntity<>(responseHeaders, HttpStatus.OK);
        } else {
            return new ResponseEntity<>(result, HttpStatus.OK);
        }
    }

    private void extractMolecularProfileAndSampleIds(MolecularDataMultipleStudyFilter molecularDataMultipleStudyFilter,
                                                     List<String> molecularProfileIds, List<String> sampleIds) {

        for (SampleMolecularIdentifier sampleMolecularIdentifier :
            molecularDataMultipleStudyFilter.getSampleMolecularIdentifiers()) {

            molecularProfileIds.add(sampleMolecularIdentifier.getMolecularProfileId());
            sampleIds.add(sampleMolecularIdentifier.getSampleId());
        }
    }

    private List<NumericGeneMolecularData> filterNonNumberMolecularData(List<GeneMolecularData> geneMolecularDataList) {

        List<NumericGeneMolecularData> result = new ArrayList<>();
        geneMolecularDataList.forEach(g -> {
            String value = g.getValue();
            if (NumberUtils.isNumber(value)) {
                NumericGeneMolecularData data = new NumericGeneMolecularData();
                data.setEntrezGeneId(g.getEntrezGeneId());
                data.setGene(g.getGene());
                data.setMolecularProfileId(g.getMolecularProfileId());
                data.setPatientId(g.getPatientId());
                data.setSampleId(g.getSampleId());
                data.setStudyId(g.getStudyId());
                data.setValue(new BigDecimal(g.getValue()));
                result.add(data);
            }
        });

        return result;
    }
}<|MERGE_RESOLUTION|>--- conflicted
+++ resolved
@@ -36,7 +36,7 @@
 import java.util.*;
 
 @PublicApi
-@RestController
+@RestController("/api")
 @Validated
 @Api(tags = PublicApiTags.MOLECULAR_DATA, description = " ")
 public class MolecularDataController {
@@ -44,13 +44,8 @@
     @Autowired
     private MolecularDataService molecularDataService;
 
-<<<<<<< HEAD
-    @PreAuthorize("hasPermission(#molecularProfileId, 'MolecularProfileId', 'read')")
-    @RequestMapping(value = "/api/molecular-profiles/{molecularProfileId}/molecular-data", method = RequestMethod.GET,
-=======
     @PreAuthorize("hasPermission(#molecularProfileId, 'MolecularProfileId', T(org.cbioportal.utils.security.AccessLevel).READ)")
     @RequestMapping(value = "/molecular-profiles/{molecularProfileId}/molecular-data", method = RequestMethod.GET,
->>>>>>> d1c7d8c3
         produces = MediaType.APPLICATION_JSON_VALUE)
     @ApiOperation("Get all molecular data in a molecular profile")
     public ResponseEntity<List<NumericGeneMolecularData>> getAllMolecularDataInMolecularProfile(
@@ -75,13 +70,8 @@
         }
     }
 
-<<<<<<< HEAD
-    @PreAuthorize("hasPermission(#molecularProfileId, 'MolecularProfileId', 'read')")
-    @RequestMapping(value = "/api/molecular-profiles/{molecularProfileId}/molecular-data/fetch",
-=======
     @PreAuthorize("hasPermission(#molecularProfileId, 'MolecularProfileId', T(org.cbioportal.utils.security.AccessLevel).READ)")
     @RequestMapping(value = "/molecular-profiles/{molecularProfileId}/molecular-data/fetch",
->>>>>>> d1c7d8c3
         method = RequestMethod.POST, consumes = MediaType.APPLICATION_JSON_VALUE,
         produces = MediaType.APPLICATION_JSON_VALUE)
     @ApiOperation("Fetch molecular data in a molecular profile")
@@ -111,13 +101,8 @@
         }
     }
 
-<<<<<<< HEAD
-    @PreAuthorize("hasPermission(#involvedCancerStudies, 'Collection<CancerStudyId>', 'read')")
-    @RequestMapping(value = "/api/molecular-data/fetch", method = RequestMethod.POST,
-=======
     @PreAuthorize("hasPermission(#involvedCancerStudies, 'Collection<CancerStudyId>', T(org.cbioportal.utils.security.AccessLevel).READ)")
     @RequestMapping(value = "/molecular-data/fetch", method = RequestMethod.POST,
->>>>>>> d1c7d8c3
     consumes = MediaType.APPLICATION_JSON_VALUE, produces = MediaType.APPLICATION_JSON_VALUE)
     @ApiOperation("Fetch molecular data")
     public ResponseEntity<List<NumericGeneMolecularData>> fetchMolecularDataInMultipleMolecularProfiles(
