--- conflicted
+++ resolved
@@ -125,11 +125,7 @@
     public List<GeneMolecularAlteration> getMolecularAlterations(String molecularProfileId, 
                                                                  List<Integer> entrezGeneIds, String projection)
         throws MolecularProfileNotFoundException {
-<<<<<<< HEAD
-        
-=======
-
->>>>>>> b765396e
+
         validateMolecularProfile(molecularProfileId);
         return molecularDataRepository.getGeneMolecularAlterations(molecularProfileId, entrezGeneIds, projection);
     }
