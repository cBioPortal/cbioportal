<%@ page import="org.mskcc.cbio.portal.servlet.QueryBuilder" %>
<%
    String step4ErrorMsg = (String) request.getAttribute(QueryBuilder.STEP4_ERROR_MSG);
%>

<div class="query_step_section">
    <span class="step_header">Enter Gene Set:</span>

    <script language="javascript" type="text/javascript">

    function popitup(url) {
        newwindow=window.open(url,'OncoSpecLangInstructions','height=1000,width=1000,left=400,top=0,scrollbars=yes');
        if (window.focus) {newwindow.focus()}
        return false;
    }
    </script>
    <span style="font-size:120%; color:black">&nbsp;&nbsp;&nbsp;&nbsp;&nbsp;&nbsp;<a href="onco_query_lang_desc.jsp" onclick="return popitup('onco_query_lang_desc.jsp')">Advanced:  Onco Query Language (OQL)</a></span>
    <div style='padding-top:10px;'>
        <button id="toggle_mutsig_dialog" onclick="promptMutsigTable(); return false;" style="font-size: 1em;">Select From Recurrently Mutated Genes (MutSig)</button>
        <button id="toggle_gistic_dialog_button" onclick="Gistic.UI.open_dialog(); return false;" style="font-size: 1em; display: none;">Select Genes from Recurrent CNAs (Gistic)</button>
    </div>

    <P/>
    <script type="text/javascript">
        $(document).ready(function() {
<<<<<<< HEAD
            GeneSymbolValidator.initialize();
            $("#select_gene_set").combobox();
=======
		    $("#gene_list").data("timerid", null).bind('keyup', function(e) {
                clearTimeout(jQuery(this).data('timerid'));
                jQuery(this).data('timerid', setTimeout(validateGenes, 500));
    		});

            if($("#gene_list").val().length > 0) {
                validateGenes();
            }
>>>>>>> d8eb409a
        });

    </script>

<textarea rows='5' cols='80' id='gene_list' placeholder="Enter HUGO Gene Symbols or Gene Aliases" required
name='<%= QueryBuilder.GENE_LIST %>'><%
    if (localGeneList != null && localGeneList.length() > 0) {
        out.print(org.mskcc.cbio.portal.oncoPrintSpecLanguage.Utilities.appendSemis(localGeneList));
    }
%></textarea>

<p id="genestatus"></p>

    
   <p id="example_gene_set"><span style="font-size:80%">Select from Example Gene Sets:<br>
    <select id="select_gene_set" name="<%= QueryBuilder.GENE_SET_CHOICE %>"></select></span></p>

</div>
<script type='text/javascript'>
$('#toggle_gistic_dialog_button').button();
</script><|MERGE_RESOLUTION|>--- conflicted
+++ resolved
@@ -23,19 +23,7 @@
     <P/>
     <script type="text/javascript">
         $(document).ready(function() {
-<<<<<<< HEAD
             GeneSymbolValidator.initialize();
-            $("#select_gene_set").combobox();
-=======
-		    $("#gene_list").data("timerid", null).bind('keyup', function(e) {
-                clearTimeout(jQuery(this).data('timerid'));
-                jQuery(this).data('timerid', setTimeout(validateGenes, 500));
-    		});
-
-            if($("#gene_list").val().length > 0) {
-                validateGenes();
-            }
->>>>>>> d8eb409a
         });
 
     </script>
