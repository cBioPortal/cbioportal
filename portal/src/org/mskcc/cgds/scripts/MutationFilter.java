package org.mskcc.cgds.scripts;

import java.io.BufferedReader;
import java.io.File;
import java.io.FileNotFoundException;
import java.io.FileReader;
import java.io.IOException;
import java.util.ArrayList;
import java.util.HashSet;

import org.mskcc.cgds.dao.DaoException;
import org.mskcc.cgds.dao.DaoGeneOptimized;
import org.mskcc.cgds.model.CanonicalGene;
import org.mskcc.cgds.model.ExtendedMutation;

/**
 * Filter mutations as they're imported into the CGDS dbms.
 * <p>
 * @author Arthur Goldberg goldberg@cbio.mskcc.org
 */
public class MutationFilter {
   
   // lists of Entrez gene IDs
<<<<<<< HEAD
   private HashSet<Long> cancerSpecificGermlineWhiteList = new HashSet<Long>();
   private HashSet<Long> somaticWhiteList = new HashSet<Long>();
   
   // text lists of the gene lists, for reporting
   private ArrayList<String> cancerSpecificGermlineWhiteListGeneNames = new ArrayList<String>();
   private ArrayList<ArrayList<String>> somaticWhitelistsGeneNames = new ArrayList<ArrayList<String>>();
   
   // default acceptance decision used by acceptMutation()
   private boolean defaultDecision = false;
   
=======
   private HashSet<Long> cancer_specific_germline_white_list = new HashSet<Long>(); 

   // text lists of the gene lists, for reporting
   private ArrayList<String> cancer_specific_germline_white_list_gene_names = new ArrayList<String>();

>>>>>>> c219959e
   private int accepts=0;
   private int germlineWhitelistAccepts=0;
   private int somaticWhitelistAccepts=0;
   private int unknownAccepts=0;
   private int decisions=0;
   private int silentOrIntronRejects=0;
   private int lohOrWildTypeRejects=0;
   private int emptyAnnotationRejects=0;
   private int missenseGermlineRejects=0;

   /**
    * Construct a MutationFilter with no white lists. 
    * This filter will 
    * <br>
    * REJECT Silent, LOH, Intron and Wildtype mutations, and
    * <br>
    * KEEP all other mutations.
    */
   public MutationFilter( ) {
<<<<<<< HEAD
      defaultDecision = true;
      internalConstructor( (String)null );
=======
      __internalConstructor(null);
>>>>>>> c219959e
   }
   
   /**
    * Construct a MutationFilter with a germline whitelist.
    * Whitelists contain Gene symbols.
    * <p>
    * <p>
<<<<<<< HEAD
    * @param acceptRemainingMutationsBool whether to accept mutations not processed by earlier rules
    * @param germlineWhiteListFile filename for the germline whitelist; null if not provided
    * @param somaticGeneListFiles filenames for the somatic whitelist files; null if not provided
    */
   public MutationFilter( boolean acceptRemainingMutationsBool, 
            String germlineWhiteListFile, String... somaticGeneListFiles ) {
      
      this.defaultDecision = acceptRemainingMutationsBool;
      internalConstructor( germlineWhiteListFile, somaticGeneListFiles );
   }
   
   private void internalConstructor( 
            String germlineWhiteListFile,
            String... somaticGeneListFiles) {

      // read germlineWhiteListFile (e.g., ova: BRCA1 BRCA2)
      if( null != germlineWhiteListFile){
         cancerSpecificGermlineWhiteList = getContents(germlineWhiteListFile,
                 this.cancerSpecificGermlineWhiteListGeneNames);
      }

      // read somaticGeneListFiles
      // typically, one global oncogene whitelist and one cancer specific somatic gene whitelist determined
      // from gdac.broadinstitute.org_<cancer>.Mutation_Significance.Level_4.<date><version>/sig_genes.txt
      if( null != somaticGeneListFiles){

         HashSet<Long> tmp = new HashSet<Long>();         
         for( String file : somaticGeneListFiles){
            ArrayList<String> somaticList = new ArrayList<String>();
            HashSet<Long> hs = getContents( file, somaticList );
            this.somaticWhitelistsGeneNames.add(somaticList);
            tmp.addAll(hs);
         }
         somaticWhiteList = tmp;
=======
    * @param germline_white_list_file filename for the germline whitelist; null if not provided
    */
   public MutationFilter(String germline_white_list_file) {
      __internalConstructor( germline_white_list_file);
   }
   
   private void __internalConstructor(String germline_white_list_file) throws IllegalArgumentException{

      // read germline_white_list_file (e.g., ova: BRCA1 BRCA2)
      if( null != germline_white_list_file ){
         cancer_specific_germline_white_list = getContents(
                 germline_white_list_file, this.cancer_specific_germline_white_list_gene_names );
>>>>>>> c219959e
      }
   }
   
   /**
    * Indicate whether the specified mutation should be accepted as input to
    * the CGDS Database.
    * <p>
    * @param mutation
    *           an ExtendedMutation.
    * <br>
    * @return true if the mutation should be imported into the dbms
    */
   public boolean acceptMutation(ExtendedMutation mutation) {
      this.decisions++;
      
      /*
       * Mutation types from Firehose:
         +------------------------+
         | De_novo_Start          | 
         | Frame_Shift_Del        | 
         | Frame_Shift_Ins        | 
         | Indel                  | 
         | In_Frame_Del           | 
         | In_Frame_Ins           | 
         | Missense               | 
         | Missense_Mutation      | 
         | Nonsense_Mutation      | 
         | Nonstop_Mutation       | 
         | Splice_Site            | 
         | Stop_Codon_Del         | 
         | Translation_Start_Site | 
         +------------------------+
       */
            
      // Do not accept Silent or Intronic Mutations
      if( safeStringTest( mutation.getMutationType(), "Silent" ) ||
               safeStringTest( mutation.getMutationType(), "Intron" ) ){
         silentOrIntronRejects++;
         return false;
      }

      // Do not accept LOH or Wildtype Mutations
      if( safeStringTest( mutation.getMutationStatus(), "LOH" ) ||
               safeStringTest( mutation.getMutationStatus(), "Wildtype" ) ){
         lohOrWildTypeRejects++;
         return false;
      }

      // Do not accept Germline Missense Mutations or Germline Mutations that are not on the white list
      if( safeStringTest( mutation.getMutationStatus(), "Germline" ) ){
         if( safeStringTest( mutation.getMutationType(), "Missense" ) ){
            missenseGermlineRejects++;
            return false;
         }
<<<<<<< HEAD
         if( cancerSpecificGermlineWhiteList.contains(
                  new Long( mutation.getEntrezGeneId() ) ) ){
            this.accepts++;
            this.germlineWhitelistAccepts++;
            return true;
         }         
      }
      
      // KEEP: Somatic mutations on the somatic whitelist
      if( safeStringTest( mutation.getMutationStatus(), "Somatic" ) ){
         if( somaticWhiteList.contains( new Long( mutation.getEntrezGeneId() ) ) ){
            this.accepts++;
            this.somaticWhitelistAccepts++;
            return true;
         }         
      }
      
      // KEEP: Unknown mutations on the somatic whitelist
      if( safeStringTest( mutation.getMutationStatus(), "Unknown" ) ){
         if( somaticWhiteList.contains( new Long( mutation.getEntrezGeneId() ) ) ){
            this.accepts++;
            this.unknownAccepts++;
            return true;
         }         
      }
      
      // everything else
      if( this.defaultDecision ){
         this.accepts++;         
      }
      return defaultDecision;
=======
         if(cancer_specific_germline_white_list != null && cancer_specific_germline_white_list.size() > 0) {
             if (!cancer_specific_germline_white_list.contains(
                  new Long( mutation.getEntrezGeneId() ) ) ){
                return false;
             }
         }         
      }

     this.accepts++;
     return true;
>>>>>>> c219959e
   }
   
   /**
    * Provide number of decisions made by this MutationFilter.
    * @return the number of decisions made by this MutationFilter
    */
   public int getDecisions(){
      return this.decisions;
   }

   /**
    * Provide number of ACCEPT (return true) decisions made by this MutationFilter.
    * @return the number of ACCEPT (return true) decisions made by this MutationFilter
    */
   public int getAccepts(){
      return this.accepts;
   }

    /**
     * Provide number of REJECT decisions for Silent or Intron Mutations.
     * @return number of REJECT decisions for Silent or Intron Mutations.
     */
   public int getSilentOrIntronRejects() {
       return this.silentOrIntronRejects;
   }

    /**
     * Provide number of REJECT decisions for LOH or Wild Type Mutations.
     * @return number of REJECT decisions for LOH or Wild Type Mutations.
     */
   public int getLohOrWildTypeRejects() {
       return this.lohOrWildTypeRejects;
   }

    /**
     * Provide number of REJECT decisions for Emtpy Annotation Mutations.
     * @return number of REJECT decisions for Empty Annotation Mutations.
     */
   public int getEmptyAnnotationRejects() {
       return this.emptyAnnotationRejects;
   }

    /**
     * Provide number of REJECT decisions for Missense Germline Mutations.
     * @return number of REJECT decisions for Missense Germline Mutations.
     */
   public int getMissenseGermlineRejects() {
       return this.missenseGermlineRejects;
   }

   /**
    * Provide number of germline whitelist ACCEPT (return true) decisions made by this MutationFilter.
    * @return the number of germline whitelist ACCEPT (return true) decisions made by this MutationFilter
    */
   public int getGermlineWhitelistAccepts(){
      return this.germlineWhitelistAccepts;
   }

   /**
    * Provide number of somatic whitelist ACCEPT (return true) decisions made by this MutationFilter.
    * @return the number of somatic whitelist ACCEPT (return true) decisions made by this MutationFilter
    */
   public int getSomaticWhitelistAccepts(){
      return this.somaticWhitelistAccepts;
   }

   /**
    * Provide number of unknown whitelist ACCEPT (return true) decisions made by this MutationFilter.
    * @return the number of unknown ACCEPT (return true) decisions made by this MutationFilter
    */
   public int getUnknownAccepts(){
      return this.unknownAccepts;
   }

   /**
    * Provide number of REJECT (return false) decisions made by this MutationFilter.
    * @return the number of REJECT (return false) decisions made by this MutationFilter
    */
   public int getRejects(){
      return this.decisions - this.accepts;
   }
   
   public String getStatistics(){
      return "Mutation filter decisions: " + this.getDecisions() +
            "\nRejects: " + this.getRejects() +
            "\nSilent or Intron Rejects:  " + this.getSilentOrIntronRejects() +
            "\nLOH or Wild Type Rejects:  " + this.getLohOrWildTypeRejects() +
            "\nEmpty Annotation Rejects:  " + this.getEmptyAnnotationRejects() +
            "\nMissense Germline Rejects:  " + this.getMissenseGermlineRejects();
   }

   /**
   * Fetch the entire contents of a text file, and return it in a HashSet.
   * This style of implementation does not throw Exceptions to the caller.
   *
   * @param filename  is a file which already exists and can be read.
   */
   private HashSet<Long> getContents( String filename, ArrayList <String> geneNames ) {

      //...checks on filename are elided
      HashSet<Long> contents = new HashSet<Long>();
      
     try {
        
        File aFile = new File( filename );
       //use buffering, reading one line at a time
       //FileReader always assumes default encoding is OK!
       BufferedReader input =  new BufferedReader(new FileReader(aFile));
       try {
         String line = null; //not declared within while loop
         /*
         * readLine is a bit quirky :
         * it returns the content of a line MINUS the newline.
         * it returns null only for the END of the stream.
         * it returns an empty String if two newlines appear in a row.
         */
         DaoGeneOptimized aDaoGene = DaoGeneOptimized.getInstance();

         while (( line = input.readLine()) != null){

            // convert Hugo symbol to Entrez ID
            CanonicalGene aCanonicalGene = aDaoGene.getGene( line.trim() );
            if( null != aCanonicalGene ){
               contents.add( new Long( aCanonicalGene.getEntrezGeneId() ) );
               geneNames.add( line.trim() );
            }else{
               System.err.println( "MutationFilter: Gene " + line.trim() + " not in dbms." );
            }
         }
      } catch (DaoException e) {
         System.err.println( "dbms access problem.");
         e.printStackTrace();
      } finally {
         input.close();
       }
     } catch (FileNotFoundException e){
        throw new IllegalArgumentException( "Gene list '" + filename + "' not found.");
     } catch (IOException ex){
        ex.printStackTrace();
     }
     return contents;
   }
   
   /**
    * Carefully look for pattern in data.
    * <p>
    * @param data
    * @param pattern
    * @return false if data is null; true if data starts with pattern, independent of case
    */
   private boolean safeStringTest( String data, String pattern ){
      if( null == data){
         return false;
      }
      return data.toLowerCase().startsWith( pattern.toLowerCase() );
   }
   
   @Override
   public String toString(){
      StringBuffer sb = new StringBuffer();
<<<<<<< HEAD
      sb.append( "Default decision: " + this.defaultDecision + "\n" );
      sb.append( "Germline whitelist: " + this.cancerSpecificGermlineWhiteListGeneNames.toString() + "\n" );
      int i=1;
      for( ArrayList<String> somaticWhiteList :  this.somaticWhitelistsGeneNames){
         sb.append( "Somatic whitelist " + i++ + ": " + somaticWhiteList.toString() + "\n" );
      }
=======
      sb.append( "Germline whitelist: " + this.cancer_specific_germline_white_list_gene_names.toString() + "\n" );
>>>>>>> c219959e
      return( sb.toString() );
   }
}<|MERGE_RESOLUTION|>--- conflicted
+++ resolved
@@ -21,24 +21,11 @@
 public class MutationFilter {
    
    // lists of Entrez gene IDs
-<<<<<<< HEAD
    private HashSet<Long> cancerSpecificGermlineWhiteList = new HashSet<Long>();
-   private HashSet<Long> somaticWhiteList = new HashSet<Long>();
-   
+
    // text lists of the gene lists, for reporting
    private ArrayList<String> cancerSpecificGermlineWhiteListGeneNames = new ArrayList<String>();
-   private ArrayList<ArrayList<String>> somaticWhitelistsGeneNames = new ArrayList<ArrayList<String>>();
-   
-   // default acceptance decision used by acceptMutation()
-   private boolean defaultDecision = false;
-   
-=======
-   private HashSet<Long> cancer_specific_germline_white_list = new HashSet<Long>(); 
-
-   // text lists of the gene lists, for reporting
-   private ArrayList<String> cancer_specific_germline_white_list_gene_names = new ArrayList<String>();
-
->>>>>>> c219959e
+
    private int accepts=0;
    private int germlineWhitelistAccepts=0;
    private int somaticWhitelistAccepts=0;
@@ -58,12 +45,7 @@
     * KEEP all other mutations.
     */
    public MutationFilter( ) {
-<<<<<<< HEAD
-      defaultDecision = true;
-      internalConstructor( (String)null );
-=======
       __internalConstructor(null);
->>>>>>> c219959e
    }
    
    /**
@@ -71,55 +53,18 @@
     * Whitelists contain Gene symbols.
     * <p>
     * <p>
-<<<<<<< HEAD
-    * @param acceptRemainingMutationsBool whether to accept mutations not processed by earlier rules
     * @param germlineWhiteListFile filename for the germline whitelist; null if not provided
-    * @param somaticGeneListFiles filenames for the somatic whitelist files; null if not provided
-    */
-   public MutationFilter( boolean acceptRemainingMutationsBool, 
-            String germlineWhiteListFile, String... somaticGeneListFiles ) {
-      
-      this.defaultDecision = acceptRemainingMutationsBool;
-      internalConstructor( germlineWhiteListFile, somaticGeneListFiles );
-   }
-   
-   private void internalConstructor( 
-            String germlineWhiteListFile,
-            String... somaticGeneListFiles) {
+    */
+   public MutationFilter(String germlineWhiteListFile) {
+      __internalConstructor(germlineWhiteListFile);
+   }
+   
+   private void __internalConstructor(String germlineWhiteListFile) throws IllegalArgumentException{
 
       // read germlineWhiteListFile (e.g., ova: BRCA1 BRCA2)
       if( null != germlineWhiteListFile){
-         cancerSpecificGermlineWhiteList = getContents(germlineWhiteListFile,
-                 this.cancerSpecificGermlineWhiteListGeneNames);
-      }
-
-      // read somaticGeneListFiles
-      // typically, one global oncogene whitelist and one cancer specific somatic gene whitelist determined
-      // from gdac.broadinstitute.org_<cancer>.Mutation_Significance.Level_4.<date><version>/sig_genes.txt
-      if( null != somaticGeneListFiles){
-
-         HashSet<Long> tmp = new HashSet<Long>();         
-         for( String file : somaticGeneListFiles){
-            ArrayList<String> somaticList = new ArrayList<String>();
-            HashSet<Long> hs = getContents( file, somaticList );
-            this.somaticWhitelistsGeneNames.add(somaticList);
-            tmp.addAll(hs);
-         }
-         somaticWhiteList = tmp;
-=======
-    * @param germline_white_list_file filename for the germline whitelist; null if not provided
-    */
-   public MutationFilter(String germline_white_list_file) {
-      __internalConstructor( germline_white_list_file);
-   }
-   
-   private void __internalConstructor(String germline_white_list_file) throws IllegalArgumentException{
-
-      // read germline_white_list_file (e.g., ova: BRCA1 BRCA2)
-      if( null != germline_white_list_file ){
-         cancer_specific_germline_white_list = getContents(
-                 germline_white_list_file, this.cancer_specific_germline_white_list_gene_names );
->>>>>>> c219959e
+         cancerSpecificGermlineWhiteList = getContents(
+                 germlineWhiteListFile, this.cancerSpecificGermlineWhiteListGeneNames );
       }
    }
    
@@ -174,41 +119,8 @@
             missenseGermlineRejects++;
             return false;
          }
-<<<<<<< HEAD
-         if( cancerSpecificGermlineWhiteList.contains(
-                  new Long( mutation.getEntrezGeneId() ) ) ){
-            this.accepts++;
-            this.germlineWhitelistAccepts++;
-            return true;
-         }         
-      }
-      
-      // KEEP: Somatic mutations on the somatic whitelist
-      if( safeStringTest( mutation.getMutationStatus(), "Somatic" ) ){
-         if( somaticWhiteList.contains( new Long( mutation.getEntrezGeneId() ) ) ){
-            this.accepts++;
-            this.somaticWhitelistAccepts++;
-            return true;
-         }         
-      }
-      
-      // KEEP: Unknown mutations on the somatic whitelist
-      if( safeStringTest( mutation.getMutationStatus(), "Unknown" ) ){
-         if( somaticWhiteList.contains( new Long( mutation.getEntrezGeneId() ) ) ){
-            this.accepts++;
-            this.unknownAccepts++;
-            return true;
-         }         
-      }
-      
-      // everything else
-      if( this.defaultDecision ){
-         this.accepts++;         
-      }
-      return defaultDecision;
-=======
-         if(cancer_specific_germline_white_list != null && cancer_specific_germline_white_list.size() > 0) {
-             if (!cancer_specific_germline_white_list.contains(
+         if(cancerSpecificGermlineWhiteList != null && cancerSpecificGermlineWhiteList.size() > 0) {
+             if (!cancerSpecificGermlineWhiteList.contains(
                   new Long( mutation.getEntrezGeneId() ) ) ){
                 return false;
              }
@@ -217,7 +129,6 @@
 
      this.accepts++;
      return true;
->>>>>>> c219959e
    }
    
    /**
@@ -378,16 +289,7 @@
    @Override
    public String toString(){
       StringBuffer sb = new StringBuffer();
-<<<<<<< HEAD
-      sb.append( "Default decision: " + this.defaultDecision + "\n" );
       sb.append( "Germline whitelist: " + this.cancerSpecificGermlineWhiteListGeneNames.toString() + "\n" );
-      int i=1;
-      for( ArrayList<String> somaticWhiteList :  this.somaticWhitelistsGeneNames){
-         sb.append( "Somatic whitelist " + i++ + ": " + somaticWhiteList.toString() + "\n" );
-      }
-=======
-      sb.append( "Germline whitelist: " + this.cancer_specific_germline_white_list_gene_names.toString() + "\n" );
->>>>>>> c219959e
       return( sb.toString() );
    }
 }