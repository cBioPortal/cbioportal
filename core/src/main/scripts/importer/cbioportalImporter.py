--- conflicted
+++ resolved
@@ -117,19 +117,11 @@
         args.append("--data")
         args.append(data_filename)
         args.append("--study")
-<<<<<<< HEAD
-        args.append(meta_file_dict['cancer_study_identifier'])
-    elif importer == "org.mskcc.cbio.portal.scripts.ImportGenePanelProfileMap":
-        args.append("--meta")
-        args.append(meta_filename)
-        args.append("--data")				
-=======
         args.append(meta_file_dictionary['cancer_study_identifier'])
     elif importer == "org.mskcc.cbio.portal.scripts.ImportGenePanelProfileMap":
         args.append("--meta")
         args.append(meta_filename)
         args.append("--data")
->>>>>>> c3deeccb
         args.append(data_filename)
     else:
         args.append("--data")
@@ -196,8 +188,6 @@
     sample_attr_filepair = None
     regular_filepairs = []
     gene_panel_matrix_filepair = None
-<<<<<<< HEAD
-=======
     zscore_filepairs = []
     gsva_score_filepair = None
     gsva_pvalue_filepair = None
@@ -217,7 +207,6 @@
         # Parse meta file
         meta_dictionary = cbioportal_common.parse_metadata_file(
             meta_filename, study_id=study_id, logger=LOGGER)
->>>>>>> c3deeccb
 
         # Save meta dictionary in study meta dictionary
         study_meta_dictionary[meta_filename] = meta_dictionary
@@ -256,12 +245,6 @@
                     'Multiple sample attribute files found: {} and {}'.format(
                         sample_attr_filepair[0], meta_filename))   # pylint: disable=unsubscriptable-object
             sample_attr_filepair = (
-<<<<<<< HEAD
-                f, os.path.join(study_directory, metadata['data_filename']))
-        elif meta_file_type == MetaFileTypes.GENE_PANEL_MATRIX:
-            gene_panel_matrix_filepair = (
-                (f, os.path.join(study_directory, metadata['data_filename'])))
-=======
                 meta_filename, os.path.join(study_directory, meta_dictionary['data_filename']))
         # Check for gene panel matrix
         elif meta_file_type == MetaFileTypes.GENE_PANEL_MATRIX:
@@ -284,7 +267,6 @@
             fusion_filepair = (
                 (meta_filename, os.path.join(study_directory, meta_dictionary['data_filename'])))
         # Add all other types of data
->>>>>>> c3deeccb
         else:
             regular_filepairs.append(
                 (meta_filename, os.path.join(study_directory, meta_dictionary['data_filename'])))
@@ -326,12 +308,6 @@
     # Import GSVA genetic profiles (after expression and z-scores)
     if gsva_score_filepair is not None:
 
-<<<<<<< HEAD
-    if gene_panel_matrix_filepair is not None:
-        import_study_data(jvm_args, gene_panel_matrix_filepair[0], gene_panel_matrix_filepair[1])
-
-    # do the case lists
-=======
         # First import the GSVA score data
         meta_filename, data_filename = gsva_score_filepair
         import_study_data(jvm_args, meta_filename, data_filename, study_meta_dictionary[meta_filename])
@@ -345,7 +321,6 @@
         import_study_data(jvm_args, meta_filename, data_filename, study_meta_dictionary[meta_filename])
 
     # Import the case lists
->>>>>>> c3deeccb
     case_list_dirname = os.path.join(study_directory, 'case_lists')
     if os.path.isdir(case_list_dirname):
         process_case_lists(jvm_args, case_list_dirname)
