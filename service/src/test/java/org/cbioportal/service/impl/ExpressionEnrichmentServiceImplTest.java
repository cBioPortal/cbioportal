package org.cbioportal.service.impl;

import java.math.BigDecimal;
<<<<<<< HEAD
import java.util.ArrayList;
import java.util.Arrays;
import java.util.HashMap;
import java.util.List;
import java.util.Map;

import org.cbioportal.model.CancerStudy;
import org.cbioportal.model.ExpressionEnrichment;
import org.cbioportal.model.GeneMolecularAlteration;
import org.cbioportal.model.GroupStatistics;
import org.cbioportal.model.MolecularProfile;
import org.cbioportal.model.MolecularProfileCaseIdentifier;
import org.cbioportal.model.MolecularProfileSamples;
import org.cbioportal.model.ReferenceGenome;
import org.cbioportal.model.Gene;
import org.cbioportal.model.Sample;
import org.cbioportal.model.web.parameter.EnrichmentType;
=======
import java.util.*;

import org.cbioportal.model.*;
import org.cbioportal.model.meta.GenericAssayMeta;
>>>>>>> 5b1e5b23
import org.cbioportal.persistence.MolecularDataRepository;
import org.cbioportal.service.GeneService;
import org.cbioportal.service.GenericAssayService;
import org.cbioportal.service.MolecularProfileService;
import org.cbioportal.service.SampleService;
import org.cbioportal.service.exception.MolecularProfileNotFoundException;
import org.cbioportal.service.util.ExpressionEnrichmentUtil;
import org.junit.Assert;
import org.junit.Before;
import org.junit.Test;
import org.junit.runner.RunWith;
import org.mockito.InjectMocks;
import org.mockito.Mock;
import org.mockito.Mockito;
import org.mockito.Spy;
import org.mockito.junit.MockitoJUnitRunner;

@RunWith(MockitoJUnitRunner.class)
public class ExpressionEnrichmentServiceImplTest extends BaseServiceImplTest {

    @InjectMocks
    private ExpressionEnrichmentServiceImpl enrichmentServiceImpl;
    @Mock
    private SampleService sampleService;
    @Mock
    private MolecularProfileService molecularProfileService;
    @Mock
    private MolecularDataRepository molecularDataRepository;
    @Mock
    private GeneService geneService;
    @Spy
    @InjectMocks
    private ExpressionEnrichmentUtil expressionEnrichmentUtil;
    @Mock
    private GenericAssayService genericAssayService;

    CancerStudy cancerStudy = new CancerStudy();
    MolecularProfile geneMolecularProfile = new MolecularProfile();
    MolecularProfileSamples molecularProfileSamples = new MolecularProfileSamples();
    List<Sample> samples = new ArrayList<>();
    Map<String, List<MolecularProfileCaseIdentifier>> molecularProfileCaseSets = new HashMap<>();

    @Before
    public void setup() throws MolecularProfileNotFoundException {
        cancerStudy.setReferenceGenome(ReferenceGenome.HOMO_SAPIENS_DEFAULT_GENOME_NAME);
        cancerStudy.setCancerStudyIdentifier(STUDY_ID);

        geneMolecularProfile.setCancerStudyIdentifier(STUDY_ID);
        geneMolecularProfile.setStableId(MOLECULAR_PROFILE_ID);

        geneMolecularProfile.setCancerStudy(cancerStudy);

        molecularProfileSamples.setMolecularProfileId(MOLECULAR_PROFILE_ID);
        molecularProfileSamples.setCommaSeparatedSampleIds("1,2,3,4");

        Sample sample1 = new Sample();
        sample1.setStableId(SAMPLE_ID1);
        sample1.setInternalId(1);
        sample1.setCancerStudyIdentifier(STUDY_ID);
        samples.add(sample1);
        Sample sample2 = new Sample();
        sample2.setStableId(SAMPLE_ID2);
        sample2.setInternalId(2);
        sample2.setCancerStudyIdentifier(STUDY_ID);
        samples.add(sample2);
        Sample sample3 = new Sample();
        sample3.setStableId(SAMPLE_ID3);
        sample3.setInternalId(3);
        sample3.setCancerStudyIdentifier(STUDY_ID);
        samples.add(sample3);
        Sample sample4 = new Sample();
        sample4.setStableId(SAMPLE_ID4);
        sample4.setInternalId(4);
        sample4.setCancerStudyIdentifier(STUDY_ID);
        samples.add(sample4);

        List<MolecularProfileCaseIdentifier> alteredSampleIdentifieres = new ArrayList<>();
        List<MolecularProfileCaseIdentifier> unalteredSampleIdentifieres = new ArrayList<>();

        MolecularProfileCaseIdentifier caseIdentifier1 = new MolecularProfileCaseIdentifier();
        caseIdentifier1.setMolecularProfileId(MOLECULAR_PROFILE_ID);
        caseIdentifier1.setCaseId(SAMPLE_ID1);
        alteredSampleIdentifieres.add(caseIdentifier1);

        MolecularProfileCaseIdentifier caseIdentifier2 = new MolecularProfileCaseIdentifier();
        caseIdentifier2.setMolecularProfileId(MOLECULAR_PROFILE_ID);
        caseIdentifier2.setCaseId(SAMPLE_ID2);
        alteredSampleIdentifieres.add(caseIdentifier2);

        MolecularProfileCaseIdentifier caseIdentifier3 = new MolecularProfileCaseIdentifier();
        caseIdentifier3.setMolecularProfileId(MOLECULAR_PROFILE_ID);
        caseIdentifier3.setCaseId(SAMPLE_ID3);
        unalteredSampleIdentifieres.add(caseIdentifier3);

        MolecularProfileCaseIdentifier caseIdentifier4 = new MolecularProfileCaseIdentifier();
        caseIdentifier4.setMolecularProfileId(MOLECULAR_PROFILE_ID);
        caseIdentifier4.setCaseId(SAMPLE_ID4);
        unalteredSampleIdentifieres.add(caseIdentifier4);

        molecularProfileCaseSets.put("altered samples", alteredSampleIdentifieres);
        molecularProfileCaseSets.put("unaltered samples", unalteredSampleIdentifieres);

<<<<<<< HEAD
        List<ExpressionEnrichment> result = expressionEnrichmentService
                .getExpressionEnrichments(MOLECULAR_PROFILE_ID, molecularProfileCaseSets, EnrichmentType.SAMPLE);
=======
        Mockito.when(molecularProfileService.getMolecularProfile(MOLECULAR_PROFILE_ID))
                .thenReturn(geneMolecularProfile);

        Mockito.when(molecularDataRepository.getCommaSeparatedSampleIdsOfMolecularProfile(MOLECULAR_PROFILE_ID))
                .thenReturn(molecularProfileSamples);

        Mockito.when(sampleService.fetchSamples(Arrays.asList(STUDY_ID, STUDY_ID, STUDY_ID, STUDY_ID),
                Arrays.asList(SAMPLE_ID3, SAMPLE_ID4, SAMPLE_ID1, SAMPLE_ID2), "ID")).thenReturn(samples);
    }

    @Test
    public void getGenomicEnrichments() throws Exception {
        geneMolecularProfile.setMolecularAlterationType(MolecularProfile.MolecularAlterationType.MRNA_EXPRESSION);

        List<GeneMolecularAlteration> molecularDataList = new ArrayList<GeneMolecularAlteration>();
        GeneMolecularAlteration geneMolecularAlteration1 = new GeneMolecularAlteration();
        geneMolecularAlteration1.setEntrezGeneId(ENTREZ_GENE_ID_2);
        geneMolecularAlteration1.setValues("2,3,2.1,3");
        molecularDataList.add(geneMolecularAlteration1);

        GeneMolecularAlteration geneMolecularAlteration2 = new GeneMolecularAlteration();
        geneMolecularAlteration2.setEntrezGeneId(ENTREZ_GENE_ID_3);
        geneMolecularAlteration2.setValues("1.1,5,2.3,3");
        molecularDataList.add(geneMolecularAlteration2);
        Mockito.when(molecularDataRepository.getGeneMolecularAlterationsIterable(MOLECULAR_PROFILE_ID, null, "SUMMARY"))
                .thenReturn(molecularDataList);

        List<Gene> expectedGeneList = new ArrayList<>();
        Gene gene1 = new Gene();
        gene1.setEntrezGeneId(ENTREZ_GENE_ID_2);
        gene1.setHugoGeneSymbol(HUGO_GENE_SYMBOL_2);
        expectedGeneList.add(gene1);
        Gene gene2 = new Gene();
        gene2.setEntrezGeneId(ENTREZ_GENE_ID_3);
        gene2.setHugoGeneSymbol(HUGO_GENE_SYMBOL_3);
        expectedGeneList.add(gene2);

        Mockito.when(geneService.fetchGenes(Arrays.asList("2", "3"), "ENTREZ_GENE_ID", "SUMMARY"))
                .thenReturn(expectedGeneList);

        List<GenomicEnrichment> result = enrichmentServiceImpl.getGenomicEnrichments(MOLECULAR_PROFILE_ID,
                molecularProfileCaseSets, "SAMPLE");
>>>>>>> 5b1e5b23

        Assert.assertEquals(2, result.size());
        GenomicEnrichment expressionEnrichment = result.get(0);
        Assert.assertEquals(ENTREZ_GENE_ID_2, expressionEnrichment.getEntrezGeneId());
        Assert.assertEquals(HUGO_GENE_SYMBOL_2, expressionEnrichment.getHugoGeneSymbol());
        Assert.assertEquals(null, expressionEnrichment.getCytoband());
        Assert.assertEquals(2, expressionEnrichment.getGroupsStatistics().size());

        GroupStatistics unalteredGroupStats = expressionEnrichment.getGroupsStatistics().get(0);
        Assert.assertEquals("unaltered samples", unalteredGroupStats.getName());
        Assert.assertEquals(new BigDecimal("2.55"), unalteredGroupStats.getMeanExpression());
        Assert.assertEquals(new BigDecimal("0.6363961030678927"), unalteredGroupStats.getStandardDeviation());

        GroupStatistics alteredGroupStats = expressionEnrichment.getGroupsStatistics().get(1);
        Assert.assertEquals("altered samples", alteredGroupStats.getName());
        Assert.assertEquals(new BigDecimal("2.5"), alteredGroupStats.getMeanExpression());
        Assert.assertEquals(new BigDecimal("0.7071067811865476"), alteredGroupStats.getStandardDeviation());

        Assert.assertEquals(new BigDecimal("0.9475795430163914"), expressionEnrichment.getpValue());

        expressionEnrichment = result.get(1);
        Assert.assertEquals(ENTREZ_GENE_ID_3, expressionEnrichment.getEntrezGeneId());
        Assert.assertEquals(HUGO_GENE_SYMBOL_3, expressionEnrichment.getHugoGeneSymbol());
        Assert.assertEquals(null, expressionEnrichment.getCytoband());
        Assert.assertEquals(2, expressionEnrichment.getGroupsStatistics().size());

        unalteredGroupStats = expressionEnrichment.getGroupsStatistics().get(0);
        Assert.assertEquals("unaltered samples", unalteredGroupStats.getName());
        Assert.assertEquals(new BigDecimal("2.65"), unalteredGroupStats.getMeanExpression());
        Assert.assertEquals(new BigDecimal("0.4949747468305834"), unalteredGroupStats.getStandardDeviation());

        alteredGroupStats = expressionEnrichment.getGroupsStatistics().get(1);
        Assert.assertEquals("altered samples", alteredGroupStats.getName());
        Assert.assertEquals(new BigDecimal("3.05"), alteredGroupStats.getMeanExpression());
        Assert.assertEquals(new BigDecimal("2.7577164466275352"), alteredGroupStats.getStandardDeviation());

        Assert.assertEquals(new BigDecimal("0.8716148250471419"), expressionEnrichment.getpValue());

    }

    @Test
    public void getGenericAssayEnrichments() throws Exception {
        geneMolecularProfile.setMolecularAlterationType(MolecularProfile.MolecularAlterationType.GENERIC_ASSAY);

        List<GenericAssayMolecularAlteration> molecularDataList = new ArrayList<GenericAssayMolecularAlteration>();
        GenericAssayMolecularAlteration genericAssayMolecularAlteration1 = new GenericAssayMolecularAlteration();
        genericAssayMolecularAlteration1.setGenericAssayStableId(HUGO_GENE_SYMBOL_1);
        genericAssayMolecularAlteration1.setValues("2,3,2.1,3");
        molecularDataList.add(genericAssayMolecularAlteration1);

        GenericAssayMolecularAlteration geneMolecularAlteration2 = new GenericAssayMolecularAlteration();
        geneMolecularAlteration2.setGenericAssayStableId(HUGO_GENE_SYMBOL_2);
        geneMolecularAlteration2.setValues("1.1,5,2.3,3");
        molecularDataList.add(geneMolecularAlteration2);
        Mockito.when(molecularDataRepository.getGenericAssayMolecularAlterationsIterable(MOLECULAR_PROFILE_ID, null,
                "SUMMARY")).thenReturn(molecularDataList);

        Mockito.when(genericAssayService.getGenericAssayMetaByStableIdsAndMolecularIds(
                Arrays.asList(HUGO_GENE_SYMBOL_1, HUGO_GENE_SYMBOL_2),
                Arrays.asList(MOLECULAR_PROFILE_ID, MOLECULAR_PROFILE_ID), "SUMMARY"))
                .thenReturn(Arrays.asList(new GenericAssayMeta(HUGO_GENE_SYMBOL_1),
                        new GenericAssayMeta(HUGO_GENE_SYMBOL_2)));

        List<GenericAssayEnrichment> result = enrichmentServiceImpl.getGenericAssayEnrichments(MOLECULAR_PROFILE_ID,
                molecularProfileCaseSets, "SAMPLE");

        Assert.assertEquals(2, result.size());
        GenericAssayEnrichment genericAssayEnrichment = result.get(0);
        Assert.assertEquals(HUGO_GENE_SYMBOL_1, genericAssayEnrichment.getStableId());
        Assert.assertEquals(2, genericAssayEnrichment.getGroupsStatistics().size());

        GroupStatistics unalteredGroupStats = genericAssayEnrichment.getGroupsStatistics().get(0);
        Assert.assertEquals("unaltered samples", unalteredGroupStats.getName());
        Assert.assertEquals(new BigDecimal("2.55"), unalteredGroupStats.getMeanExpression());
        Assert.assertEquals(new BigDecimal("0.6363961030678927"), unalteredGroupStats.getStandardDeviation());

        GroupStatistics alteredGroupStats = genericAssayEnrichment.getGroupsStatistics().get(1);
        Assert.assertEquals("altered samples", alteredGroupStats.getName());
        Assert.assertEquals(new BigDecimal("2.5"), alteredGroupStats.getMeanExpression());
        Assert.assertEquals(new BigDecimal("0.7071067811865476"), alteredGroupStats.getStandardDeviation());

        Assert.assertEquals(new BigDecimal("0.9475795430163914"), genericAssayEnrichment.getpValue());

        genericAssayEnrichment = result.get(1);
        Assert.assertEquals(HUGO_GENE_SYMBOL_2, genericAssayEnrichment.getStableId());
        Assert.assertEquals(2, genericAssayEnrichment.getGroupsStatistics().size());

        unalteredGroupStats = genericAssayEnrichment.getGroupsStatistics().get(0);
        Assert.assertEquals("unaltered samples", unalteredGroupStats.getName());
        Assert.assertEquals(new BigDecimal("2.65"), unalteredGroupStats.getMeanExpression());
        Assert.assertEquals(new BigDecimal("0.4949747468305834"), unalteredGroupStats.getStandardDeviation());

        alteredGroupStats = genericAssayEnrichment.getGroupsStatistics().get(1);
        Assert.assertEquals("altered samples", alteredGroupStats.getName());
        Assert.assertEquals(new BigDecimal("3.05"), alteredGroupStats.getMeanExpression());
        Assert.assertEquals(new BigDecimal("2.7577164466275352"), alteredGroupStats.getStandardDeviation());

        Assert.assertEquals(new BigDecimal("0.8716148250471419"), genericAssayEnrichment.getpValue());

    }
}<|MERGE_RESOLUTION|>--- conflicted
+++ resolved
@@ -1,30 +1,10 @@
 package org.cbioportal.service.impl;
 
 import java.math.BigDecimal;
-<<<<<<< HEAD
-import java.util.ArrayList;
-import java.util.Arrays;
-import java.util.HashMap;
-import java.util.List;
-import java.util.Map;
-
-import org.cbioportal.model.CancerStudy;
-import org.cbioportal.model.ExpressionEnrichment;
-import org.cbioportal.model.GeneMolecularAlteration;
-import org.cbioportal.model.GroupStatistics;
-import org.cbioportal.model.MolecularProfile;
-import org.cbioportal.model.MolecularProfileCaseIdentifier;
-import org.cbioportal.model.MolecularProfileSamples;
-import org.cbioportal.model.ReferenceGenome;
-import org.cbioportal.model.Gene;
-import org.cbioportal.model.Sample;
-import org.cbioportal.model.web.parameter.EnrichmentType;
-=======
 import java.util.*;
-
 import org.cbioportal.model.*;
 import org.cbioportal.model.meta.GenericAssayMeta;
->>>>>>> 5b1e5b23
+import org.cbioportal.model.web.parameter.EnrichmentType;
 import org.cbioportal.persistence.MolecularDataRepository;
 import org.cbioportal.service.GeneService;
 import org.cbioportal.service.GenericAssayService;
@@ -127,10 +107,6 @@
         molecularProfileCaseSets.put("altered samples", alteredSampleIdentifieres);
         molecularProfileCaseSets.put("unaltered samples", unalteredSampleIdentifieres);
 
-<<<<<<< HEAD
-        List<ExpressionEnrichment> result = expressionEnrichmentService
-                .getExpressionEnrichments(MOLECULAR_PROFILE_ID, molecularProfileCaseSets, EnrichmentType.SAMPLE);
-=======
         Mockito.when(molecularProfileService.getMolecularProfile(MOLECULAR_PROFILE_ID))
                 .thenReturn(geneMolecularProfile);
 
@@ -172,8 +148,7 @@
                 .thenReturn(expectedGeneList);
 
         List<GenomicEnrichment> result = enrichmentServiceImpl.getGenomicEnrichments(MOLECULAR_PROFILE_ID,
-                molecularProfileCaseSets, "SAMPLE");
->>>>>>> 5b1e5b23
+                molecularProfileCaseSets, EnrichmentType.SAMPLE);
 
         Assert.assertEquals(2, result.size());
         GenomicEnrichment expressionEnrichment = result.get(0);
@@ -238,7 +213,7 @@
                         new GenericAssayMeta(HUGO_GENE_SYMBOL_2)));
 
         List<GenericAssayEnrichment> result = enrichmentServiceImpl.getGenericAssayEnrichments(MOLECULAR_PROFILE_ID,
-                molecularProfileCaseSets, "SAMPLE");
+                molecularProfileCaseSets, EnrichmentType.SAMPLE);
 
         Assert.assertEquals(2, result.size());
         GenericAssayEnrichment genericAssayEnrichment = result.get(0);
