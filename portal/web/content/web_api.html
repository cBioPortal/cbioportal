<<<<<<< HEAD
=======
<div class="toc">
<ul>
<li><a href="#introduction">Introduction</a></li>
<li><a href="#the-cgds-r-package">The CGDS R Package</a></li>
<li><a href="#basic-query-syntax">Basic Query Syntax</a></li>
<li><a href="#response-header-and-error-messages">Response Header and Error Messages</a></li>
<li><a href="#deprecated-api">Deprecated API</a></li>
<li><a href="#commands">Commands</a><ul>
<li><a href="#get-all-types-of-cancer">Get All Types of Cancer</a><ul>
<li><a href="#description">Description</a></li>
<li><a href="#query-format">Query Format</a></li>
<li><a href="#response-format">Response Format</a></li>
<li><a href="#example">Example</a></li>
</ul>
</li>
<li><a href="#get-all-cancer-studies">Get All Cancer Studies</a><ul>
<li><a href="#description_1">Description</a></li>
<li><a href="#query-format_1">Query Format</a></li>
<li><a href="#response-format_1">Response Format</a></li>
<li><a href="#example_1">Example</a></li>
</ul>
</li>
<li><a href="#get-all-genetic-profiles-for-a-specific-cancer-study">Get All Genetic Profiles for a Specific Cancer Study</a><ul>
<li><a href="#description_2">Description</a></li>
<li><a href="#query-format_2">Query Format</a></li>
<li><a href="#response-format_2">Response Format</a></li>
<li><a href="#example_2">Example</a></li>
</ul>
</li>
<li><a href="#get-all-case-lists-for-a-specific-cancer-study">Get All Case Lists for a Specific Cancer Study</a><ul>
<li><a href="#description_3">Description</a></li>
<li><a href="#query-format_3">Query Format</a></li>
<li><a href="#response-format_3">Response Format</a></li>
<li><a href="#example_3">Example</a></li>
</ul>
</li>
<li><a href="#get-profile-data">Get Profile Data</a><ul>
<li><a href="#description_4">Description</a></li>
<li><a href="#query-format_4">Query Format</a><ul>
<li><a href="#response-format-1">Response Format 1</a></li>
<li><a href="#response-format-2">Response Format 2</a></li>
</ul>
</li>
<li><a href="#examples">Examples</a></li>
</ul>
</li>
<li><a href="#get-extended-mutation-data">Get Extended Mutation Data</a><ul>
<li><a href="#description_5">Description</a></li>
<li><a href="#query-format_5">Query Format</a></li>
<li><a href="#response-format_4">Response Format</a></li>
<li><a href="#example_4">Example</a></li>
</ul>
</li>
<li><a href="#get-clinical-data">Get Clinical Data</a><ul>
<li><a href="#description_6">Description</a></li>
<li><a href="#query-format_6">Query Format</a></li>
<li><a href="#response-format_5">Response Format</a></li>
<li><a href="#example_5">Example</a></li>
</ul>
</li>
</ul>
</li>
<li><a href="#linking-to-us">Linking to Us</a></li>
</ul>
</div>
>>>>>>> 03d7ab43
<h1 id="introduction">Introduction</h1>
<p>The Cancer Genomic Data Server (CGDS) web service interface provides direct programmatic access to all genomic data stored within the server.  This enables you to easily access data from your favorite programming language, such as Python, Java, Perl, R or MatLab.  The CGDS web service is REST-based, meaning that client applications create a query consisting of parameters appended to a URL, and receive back either either text or an XML response.  For CGDS, all responses are currently tab-delimited text.  Clients of the CGDS web service can issue the following types of queries:</p>
<ul>
<li>What cancer studies are stored on the server?</li>
<li>What genetic profile types are available for cancer study X?  For example, does the server store mutation and copy number data for the TCGA Glioblastoma data?</li>
<li>What case sets are available for cancer study X?  For example, what case sets are available for TCGA Glioblastoma?</li>
</ul>
<p>Additionally, clients can easily retrieve "slices" of genomic data.  For example, a client can retrieve all mutation data from PTEN and EGFR in the TCGA Glioblastoma data.</p>
<p>Please note that the example queries below are accurate, but they are not guaranteed to return data, as our database is constantly being updated.</p>
<h1 id="the-cgds-r-package">The CGDS R Package</h1>
<p>If you are interested in accessing CGDS via R, please check out our <a href="cgds_r.jsp">CGDS-R library</a>.</p>
<h1 id="basic-query-syntax">Basic Query Syntax</h1>
<p>All web queries are available at: <a href="webservice.do">webservice.do</a>. All calls to the Web interface are constructed by appending URL parameters.   Within each call, you must specify:</p>
<ul>
<li><strong>cmd</strong> = the command that you wish to execute.  The command must be equal to one of the following: getTypesOfCancer, getNetwork, getCancerStudies, getGeneticProfiles, getProfileData, getCaseLists, getClinicalData, getMutationData or getMutationFrequency.</li>
<li>optional additional parameters, depending of the command (see below).</li>
</ul>
<p>For example, the following query will request all case lists for the TCGA GBM data:</p>
<p><a href="webservice.do?cmd=getCaseLists&amp;cancer_study_id=tcga_gbm">webservice.do?cmd=getCaseLists&amp;cancer_study_id=tcga_gbm</a></p>
<h1 id="response-header-and-error-messages">Response Header and Error Messages</h1>
<p>The first line of each response begins with a hash mark (#), and will contain data regarding the server status.  For example:</p>
<pre><code> # CGDS Kernel:  Data served up fresh at:  Wed Oct 27 13:02:30 EDT 2010
</code></pre>
<p>If any errors have occurred in processing your query, this will appear directly after the status message.  Error messages begin with the "Error:" tag.  Warning messages begin with the "# Warning:" tag.  Unrecoverable errors are reported as errors.  For example:</p>
<pre><code> # CGDS Kernel:  Data served up fresh at:  Wed Oct 27 13:02:30 EDT 2010
 Error:  No case lists available for cancer_study_id:  gbs.
</code></pre>
<p>Recoverable errors, such as invalid gene symbols are reported as warnings.  Multiple warnings may also be returned.  For example:</p>
<pre><code> # CGDS Kernel:  Data served up fresh at:  Wed Oct 27 13:06:34 EDT 2010
 # Warning:  Unknown gene:  EGFR11
 # Warning:  Unknown gene:  EGFR12
</code></pre>
<h1 id="deprecated-api">Deprecated API</h1>
<p>As of August, 2011:</p>
<ul>
<li>
<p>In previous versions of the API, the <strong>getCancerStudies</strong> command was referred to as <strong>getCancerTypes</strong>.  For backward compatibility, <strong>getCancerTypes</strong> still works, but is now considered deprecated.</p>
</li>
<li>
<p>In previous versions of the API, the <strong>cancer_study_id</strong> parameter was referred to as <strong>cancer_type_id</strong>.  For backward compatibility,, <strong>cancer_type_id</strong> still works, but is now considered deprecated.</p>
</li>
</ul>
<h1 id="commands">Commands</h1>
<h2 id="get-all-types-of-cancer">Get All Types of Cancer</h2>
<h3 id="description">Description</h3>
<p>Retrieves a list of all the clinical types of cancer stored on the server.</p>
<h3 id="query-format">Query Format</h3>
<ul>
<li><strong>cmd=getTypesOfCancer</strong> (required)</li>
</ul>
<h3 id="response-format">Response Format</h3>
<p>A tab-delimited file with two columns:</p>
<ul>
<li><strong>type_of_cancer_id:</strong>  a unique text identifier used to identify the type of cancer.  For example, "gbm" identifies Glioblastoma multiforme.</li>
<li><strong>name:</strong>  short name of the type of cancer.</li>
</ul>
<h3 id="example">Example</h3>
<p>Get all Types of Cancer: <a href="http:///cbio.mskcc.org/cgx/webservice.do?cmd=getTypesOfCancer">webservice.do?cmd=getTypesOfCancer</a></p>
<h2 id="get-all-cancer-studies">Get All Cancer Studies</h2>
<h3 id="description_1">Description</h3>
<p>Retrieves meta-data regarding cancer studies stored on the server.</p>
<h3 id="query-format_1">Query Format</h3>
<ul>
<li><strong>cmd=getCancerStudies</strong> (required)</li>
</ul>
<h3 id="response-format_1">Response Format</h3>
<p>A tab-delimited file with three columns:</p>
<ul>
<li><strong>cancer_study_id:</strong>  a unique integer ID that should be used to identify the cancer study in subsequent interface calls.<br />
</li>
<li><strong>name:</strong>  short name of the cancer study.</li>
<li><strong>description:</strong>  short description of the cancer study.</li>
</ul>
<h3 id="example_1">Example</h3>
<p>Get all Cancer Studies: <a href="webservice.do?cmd=getCancerStudies">webservice.do?cmd=getCancerStudies</a></p>
<h2 id="get-all-genetic-profiles-for-a-specific-cancer-study">Get All Genetic Profiles for a Specific Cancer Study</h2>
<h3 id="description_2">Description</h3>
<p>Retrieves meta-data regarding all genetic profiles, e.g. mutation or copy number profiles, stored about a specific cancer study.</p>
<h3 id="query-format_2">Query Format</h3>
<ul>
<li><strong>cmd</strong>=getGeneticProfiles (required)</li>
<li><strong>cancer_study_id</strong>=[cancer study ID] (required)</li>
</ul>
<h3 id="response-format_2">Response Format</h3>
<p>A tab-delimited file with six columns:</p>
<ul>
<li><strong>genetic_profile_id</strong>:  a unique ID used to identify the genetic profile ID in subsequent interface calls.  This is a human readable ID.  For example, "gbm_mutations" identifies the TCGA GBM mutation genetic profile.</li>
<li><strong>genetic_profile_name</strong>:  short profile name.</li>
<li><strong>genetic_profile_description</strong>:  short profile description.</li>
<li><strong>cancer_study_id</strong>:  cancer study ID tied to this genetic profile.  Will match the input cancer_study_id.<br />
</li>
<li><strong>genetic_alteration_type</strong>:  indicates the profile type.  Will be one of:<ul>
<li>MUTATION</li>
<li>MUTATION_EXTENDED</li>
<li>COPY_NUMBER_ALTERATION</li>
<li>MRNA_EXPRESSION</li>
<li>METHYLATION</li>
</ul>
</li>
<li><strong>show_profile_in_analysis_tab</strong>:  a boolean flag used for internal purposes (you can safely ignore it).</li>
</ul>
<h3 id="example_2">Example</h3>
<p>Get all Genetic Profiles for Glioblastoma (TCGA): <a href="webservice.do?cmd=getGeneticProfiles&amp;cancer_study_id=tcga_gbm">webservice.do?cmd=getGeneticProfiles&amp;cancer_study_id=tcga_gbm</a></p>
<h2 id="get-all-case-lists-for-a-specific-cancer-study">Get All Case Lists for a Specific Cancer Study</h2>
<h3 id="description_3">Description</h3>
<p>Retrieves meta-data regarding all case lists stored about a specific cancer study.  For example, a within a particular study, only some cases may have sequence data, and another subset of cases may have been sequenced and treated with a specific therapeutic protocol.  Multiple case lists may be associated with each cancer study, and this method enables you to retrieve meta-data regarding all of these case lists.</p>
<h3 id="query-format_3">Query Format</h3>
<ul>
<li><strong>cmd</strong>=getCaseLists (required)</li>
<li><strong>cancer_study_id</strong>=[cancer study ID] (required)</li>
</ul>
<h3 id="response-format_3">Response Format</h3>
<p>A tab-delimited file with five columns:</p>
<ul>
<li><strong>case_list_id</strong>:  a unique ID used to identify the case list ID in subsequent interface calls.  This is a human readable ID.  For example, "gbm_all" identifies all cases profiles in the TCGA GBM study.</li>
<li><strong>case_list_name</strong>:  short name for the case list.</li>
<li><strong>case_list_description</strong>:  short description of the case list.</li>
<li><strong>cancer_study_id</strong>:  cancer study ID tied to this genetic profile.  Will match the input cancer_study_id.<br />
</li>
<li><strong>case_ids</strong>:  space delimited list of all case IDs that make up this case list.</li>
</ul>
<h3 id="example_3">Example</h3>
<p>Get all Case Lists for Glioblastoma (TCGA): <a href="webservice.do?cmd=getCaseLists&amp;cancer_study_id=tcga_gbm">webservice.do?cmd=getCaseLists&amp;cancer_study_id=tcga_gbm</a></p>
<h2 id="get-profile-data">Get Profile Data</h2>
<h3 id="description_4">Description</h3>
<p>Retrieves genomic profile data for one or more genes.</p>
<h3 id="query-format_4">Query Format</h3>
<ul>
<li><strong>cmd</strong>=getProfileData (required)</li>
<li><strong>case_set_id</strong>= [case set ID] (required)</li>
<li><strong>genetic_profile_id</strong>= [one or more genetic profile IDs] (required). Multiple genetic profile IDs must be separated by comma (,) characters, or URL encoded spaces, e.g. +</li>
<li><strong>gene_list</strong>= [one or more genes, specified as HUGO Gene Symbols or Entrez Gene IDs] (required). Multiple genes must be separated by comma (,) characters, or  URL encoded spaces, e.g. +</li>
</ul>
<p>You can either:</p>
<ul>
<li>Specify multiple genes and a single genetic profile ID. Example: <a href="webservice.do?cmd=getProfileData&amp;case_set_id=gbm_all&amp;genetic_profile_id=gbm_mutations&amp;gene_list=BRCA1+BRCA2+TP53">webservice.do?cmd=getProfileData&amp;case_set_id=gbm_all&amp;genetic_profile_id=gbm_mutations&amp;gene_list=BRCA1+BRCA2+TP53</a></li>
<li>Specify a single gene and multiple genetic profile IDs. Example: <a href="webservice.do?cmd=getProfileData&amp;case_set_id=gbm_all&amp;genetic_profile_id=gbm_cna_consensus,gbm_cna_rae&amp;gene_list=EGFR">webservice.do?cmd=getProfileData&amp;case_set_id=gbm_all&amp;genetic_profile_id=gbm_cna_consensus,gbm_cna_rae&amp;gene_list=EGFR</a></li>
</ul>
<h4 id="response-format-1">Response Format 1</h4>
<p>When requesting one or multiple genes and a single genetic profile ID (see above), you will receive a 2x2 matrix with the following columns:</p>
<ol>
<li><strong>GENE_ID</strong>:  Entrez Gene ID <br />
</li>
<li><strong>COMMON</strong>:  HUGO Gene Symbol</li>
<li><strong>Columns 3 - N</strong>:  Data for each case</li>
</ol>
<h4 id="response-format-2">Response Format 2</h4>
<p>When requesting a single gene and multiple genetic profile IDs (see above), you will receive a 2x2 matrix with the following columns:</p>
<ol>
<li><strong>GENETIC_PROFILE_ID</strong>:  The Genetic Profile ID. <br />
</li>
<li><strong>ALTERATION_TYPE</strong>:  The Genetic Alteration Type, e.g. MUTATION, MUTATION_EXTENDED, COPY_NUMBER_ALTERATION, or MRNA_EXPRESSION.</li>
<li><strong>GENE_ID</strong>:  Entrez Gene ID. <br />
</li>
<li><strong>COMMON</strong>:  HUGO Gene Symbol.</li>
<li><strong>Columns 5 - N</strong>:  Data for each case.</li>
</ol>
<h3 id="examples">Examples</h3>
<p>See Query Format above.</p>
<h2 id="get-extended-mutation-data">Get Extended Mutation Data</h2>
<h3 id="description_5">Description</h3>
<p>For data of type EXTENDED_MUTATION, you can request the full set of annotated extended mutation data.  This enables you to, for example, determine which sequencing center sequenced the mutation, the amino acid change that results from the mutation, or gather links to predicted functional consequences of the mutation.</p>
<h3 id="query-format_5">Query Format</h3>
<ul>
<li><strong>cmd</strong>=getMutationData (required)</li>
<li><strong>case_set_id</strong>= [case set ID] (required)</li>
<li><strong>genetic_profile_id</strong>= [a single genetic profile IDs] (required).</li>
<li><strong>gene_list</strong>= [one or more genes, specified as HUGO Gene Symbols or Entrez Gene IDs] (required). Multiple genes must be separated by comma (,) characters, or  URL encoded spaces, e.g. +</li>
</ul>
<h3 id="response-format_4">Response Format</h3>
<p>A tab-delimited file with the following columns:</p>
<ul>
<li><strong>entrez_gene_id</strong>:  Entrez Gene ID.</li>
<li><strong>gene_symbol</strong>:  HUGO Gene Symbol.</li>
<li><strong>case_id</strong>:  Case ID.</li>
<li><strong>sequencing_center</strong>:  Sequencer Center responsible for identifying this mutation.  For example:  broad.mit.edu.</li>
<li><strong>mutation_status</strong>:  somatic or germline mutation status.  all mutations returned will be of type somatic.</li>
<li><strong>mutation_type</strong>:  mutation type, such as nonsense, missense, or frameshift_ins.</li>
<li><strong>validation_status</strong>:  validation status.  Usually valid, invalid, or unknown.</li>
<li><strong>amino_acid_change</strong>:  amino acid change resulting from the mutation.</li>
<li><strong>functional_impact_score</strong>:  predicted functional impact score, as predicted by:  <a href="http://mutationassessor.org/">Mutation Assessor</a>.</li>
<li><strong>xvar_link</strong>:  Link to the Mutation Assessor web site.</li>
<li><strong>xvar_link_pdb</strong>:  Link to the Protein Data Bank (PDB) View within Mutation Assessor web site.</li>
<li><strong>xvar_link_msa</strong>:  Link the Multiple Sequence Alignment (MSA) view within the  Mutation Assessor web site.</li>
<li><strong>chr</strong>:  chromosome where mutation occurs.</li>
<li><strong>start_position</strong>:  start position of mutation.</li>
<li><strong>end_position</strong>:  end position of mutation.</li>
</ul>
<h3 id="example_4">Example</h3>
<p>Get Extended Mutation Data for EGFR and PTEN in TCGA GBM:</p>
<p><a href="webservice.do?cmd=getMutationData&amp;case_set_id=gbm_all&amp;genetic_profile_id=gbm_mutations&amp;gene_list=EGFR+PTEN">webservice.do?cmd=getMutationData&amp;case_set_id=gbm_all&amp;genetic_profile_id=gbm_mutations&amp;gene_list=EGFR+PTEN</a></p>
<h2 id="get-clinical-data">Get Clinical Data</h2>
<h3 id="description_6">Description</h3>
<p>Retrieves overall survival, disease free survival and age at diagnosis for specified cases.  Due to patient privacy restrictions, no other clinical data is available.</p>
<h3 id="query-format_6">Query Format</h3>
<ul>
<li><strong>cmd</strong>=getClinicalData (required)</li>
<li><strong>case_set_id</strong>= [case set ID] (required)</li>
</ul>
<h3 id="response-format_5">Response Format</h3>
<p>A tab-delimited file with the following columns:</p>
<ul>
<li><strong>case_id</strong>:  Unique Case Identifier.</li>
<li><strong>overall_survival_months</strong>:  Overall survival, in months.</li>
<li><strong>overall_survival_status</strong>:  Overall survival status, usually indicated as "LIVING" or "DECEASED".</li>
<li><strong>disease_free_survival_months</strong>:  Disease free survival, in months.</li>
<li><strong>disease_free_survival_status</strong>:  Disease free survival status, usually indicated as "DiseaseFree" or "Recurred/Progressed".</li>
<li><strong>age_at_diagnosis</strong>:  Age at diagnosis.</li>
</ul>
<h3 id="example_5">Example</h3>
<p>Get Clinical Data for All TCGA Ovarian Cases:</p>
<p><a href="webservice.do?cmd=getClinicalData&amp;case_set_id=ova_all">webservice.do?cmd=getClinicalData&amp;case_set_id=ova_all</a></p>
<h1 id="linking-to-us">Linking to Us</h1>
<p>Once you have a cancer_study_id, it is very easy to create stable links from your web site to the cBio Portal.  Stable links must point to link.do, and can include the following parameters:</p>
<ul>
<li><strong>cancer_study_id</strong>=[cancer study ID] (required)</li>
<li><strong>gene_list</strong>=[a comma separated list of HUGO gene symbols] (required)</li>
<li><strong>report</strong>=[report to display;  can be one of:  full (default), oncoprint_html]</li>
</ul>
<p>For example, the following links to the TCGA GBM data for EGFR and NF1:</p>
<p><a href="link.do?cancer_study_id=tcga_gbm&amp;gene_list=EGFR,NF1">link.do?cancer_study_id=tcga_gbm&amp;gene_list=EGFR,NF1</a></p>
<p>This link displays the same data as an Oncoprint only:</p>
<p><a href="link.do?cancer_study_id=tcga_gbm&amp;gene_list=EGFR,NF1&amp;report=oncoprint_html">link.do?cancer_study_id=tcga_gbm&amp;gene_list=EGFR,NF1&amp;report=oncoprint_html</a></p><|MERGE_RESOLUTION|>--- conflicted
+++ resolved
@@ -1,5 +1,3 @@
-<<<<<<< HEAD
-=======
 <div class="toc">
 <ul>
 <li><a href="#introduction">Introduction</a></li>
@@ -65,7 +63,6 @@
 <li><a href="#linking-to-us">Linking to Us</a></li>
 </ul>
 </div>
->>>>>>> 03d7ab43
 <h1 id="introduction">Introduction</h1>
 <p>The Cancer Genomic Data Server (CGDS) web service interface provides direct programmatic access to all genomic data stored within the server.  This enables you to easily access data from your favorite programming language, such as Python, Java, Perl, R or MatLab.  The CGDS web service is REST-based, meaning that client applications create a query consisting of parameters appended to a URL, and receive back either either text or an XML response.  For CGDS, all responses are currently tab-delimited text.  Clients of the CGDS web service can issue the following types of queries:</p>
 <ul>
