<!-- Collection of all global variables for the result pages of single cancer study query-->

<%@ page import="org.mskcc.cbio.portal.servlet.QueryBuilder" %>
<%@ page import="java.util.ArrayList" %>
<%@ page import="java.util.HashSet" %>
<%@ page import="org.mskcc.cbio.portal.model.*" %>
<%@ page import="java.text.NumberFormat" %>
<%@ page import="java.text.DecimalFormat" %>
<%@ page import="java.util.Set" %>
<%@ page import="java.util.Iterator" %>
<%@ page import="org.mskcc.cbio.portal.servlet.ServletXssUtil" %>
<%@ page import="java.util.Enumeration" %>
<%@ page import="java.net.URLEncoder" %>
<%@ page import="org.mskcc.cbio.portal.oncoPrintSpecLanguage.CallOncoPrintSpecParser" %>
<%@ page import="org.mskcc.cbio.portal.oncoPrintSpecLanguage.ParserOutput" %>
<%@ page import="org.mskcc.cbio.portal.oncoPrintSpecLanguage.OncoPrintSpecification" %>
<%@ page import="org.mskcc.cbio.portal.oncoPrintSpecLanguage.Utilities" %>
<%@ page import="org.mskcc.cbio.portal.model.CancerStudy" %>
<%@ page import="org.mskcc.cbio.portal.model.CaseList" %>
<%@ page import="org.mskcc.cbio.portal.model.GeneticProfile" %>
<%@ page import="org.mskcc.cbio.portal.model.GeneticAlterationType" %>
<%@ page import="org.mskcc.cbio.portal.model.Patient" %>
<%@ page import="org.mskcc.cbio.portal.dao.DaoGeneticProfile" %>
<%@ page import="org.apache.commons.logging.LogFactory" %>
<%@ page import="org.apache.commons.logging.Log" %>
<%@ page import="org.apache.commons.lang.StringEscapeUtils" %>
<%@ page import="java.lang.reflect.Array" %>
<%@ page import="static org.mskcc.cbio.portal.servlet.QueryBuilder.INTERNAL_EXTENDED_MUTATION_LIST" %>
<%@ page import="org.mskcc.cbio.portal.util.*" %>

<%
    //Security Instance
    ServletXssUtil xssUtil = ServletXssUtil.getInstance();

    //Info about Genetic Profiles
    ArrayList<GeneticProfile> profileList = (ArrayList<GeneticProfile>) request.getAttribute(QueryBuilder.PROFILE_LIST_INTERNAL);
    HashSet<String> geneticProfileIdSet = (HashSet<String>) request.getAttribute(QueryBuilder.GENETIC_PROFILE_IDS);
    ProfileData mergedProfile = (ProfileData)request.getAttribute(QueryBuilder.MERGED_PROFILE_DATA_INTERNAL);
    // put geneticProfileIds into the proper form for the JSON request
    String geneticProfiles = StringUtils.join(geneticProfileIdSet.iterator(), " ");
    geneticProfiles = xssUtil.getCleanerInput(geneticProfiles.trim());

    //Info about threshold settings
    double zScoreThreshold = ZScoreUtil.getZScore(geneticProfileIdSet, profileList, request);
    double rppaScoreThreshold = ZScoreUtil.getRPPAScore(request);

    //Onco Query Language Parser Instance
	String oql = request.getParameter(QueryBuilder.GENE_LIST);

	// onco print spec parser needs the raw parameter
	if (request instanceof XssRequestWrapper)
	{
		oql = ((XssRequestWrapper)request).getRawParameter(QueryBuilder.GENE_LIST);
	}

    ParserOutput theOncoPrintSpecParserOutput = OncoPrintSpecificationDriver.callOncoPrintSpecParserDriver( oql,
            (HashSet<String>) request.getAttribute(QueryBuilder.GENETIC_PROFILE_IDS),
            (ArrayList<GeneticProfile>) request.getAttribute(QueryBuilder.PROFILE_LIST_INTERNAL),
            zScoreThreshold, rppaScoreThreshold );
    OncoPrintSpecification theOncoPrintSpecification = theOncoPrintSpecParserOutput.getTheOncoPrintSpecification();
	// make the oql variable script-safe after processing
	//oql = StringEscapeUtils.escapeJavaScript(oql);
	oql = xssUtil.getCleanerInput(oql);

    //Info from data analysis/summary
    ProfileDataSummary dataSummary = new ProfileDataSummary( mergedProfile, theOncoPrintSpecification, zScoreThreshold, rppaScoreThreshold );
    DecimalFormat percentFormat = new DecimalFormat("###,###.#%");
    String percentCasesAffected = percentFormat.format(dataSummary.getPercentCasesAffected());

    //Info about queried cancer study
    ArrayList<CancerStudy> cancerStudies = (ArrayList<CancerStudy>)request.getAttribute(QueryBuilder.CANCER_TYPES_INTERNAL);
    String cancerTypeId = (String) request.getAttribute(QueryBuilder.CANCER_STUDY_ID);
    String cancerStudyName = "";
    for (CancerStudy cancerStudy: cancerStudies){
        if (cancerTypeId.equals(cancerStudy.getCancerStudyStableId())){
            cancerStudyName = cancerStudy.getName();
            break;
        }
    }

    //Info about Genes
    ArrayList<String> listOfGenes = theOncoPrintSpecParserOutput.getTheOncoPrintSpecification().listOfGenes();
    String geneSetChoice = xssUtil.getCleanInput(request, QueryBuilder.GENE_SET_CHOICE);
    if (geneSetChoice == null) {
        geneSetChoice = "user-defined-list";
    }
    GeneSetUtil geneSetUtil = GeneSetUtil.getInstance();
    ArrayList<GeneSet> geneSetList = geneSetUtil.getGeneSetList();
    ArrayList <GeneWithScore> geneWithScoreList = dataSummary.getGeneFrequencyList();
    String geneSetName = "";
    for (GeneSet geneSet:  geneSetList) {
        if (geneSetChoice.equals(geneSet.getId())) {
            geneSetName = geneSet.getName();
        }
    }
    String genes = (String) request.getAttribute(QueryBuilder.RAW_GENE_STR);
    genes = StringEscapeUtils.escapeJavaScript(genes);

    //Info about Case Set(s)/Cases
    ArrayList<CaseList> caseSets = (ArrayList<CaseList>)request.getAttribute(QueryBuilder.CASE_SETS_INTERNAL);
    ArrayList<String> mergedCaseList = mergedProfile.getCaseIdList();
    int mergedCaseListSize = mergedCaseList.size();
    String caseSetId = (String) request.getAttribute(QueryBuilder.CASE_SET_ID);
    String caseSetName = "";
    for (CaseList caseSet:  caseSets) {
        if (caseSetId.equals(caseSet.getStableId())) {
            caseSetName = caseSet.getName();
        }
    }
    String cases = (String) request.getAttribute(QueryBuilder.SET_OF_CASE_IDS);
    //cases = xssUtil.getCleanerInput(cases);
    String caseIdsKey = (String) request.getAttribute(QueryBuilder.CASE_IDS_KEY);
    //caseIdsKey = xssUtil.getCleanerInput(caseIdsKey);

    //Clinical Data
    ArrayList <Patient> clinicalDataList = (ArrayList<Patient>)request.getAttribute(QueryBuilder.CLINICAL_DATA_LIST);

    //Vision Control Tokens
    boolean showIGVtab = false;
    String[] cnaTypes = {"_gistic", "_cna", "_consensus", "_rae"};
    for (int lc = 0; lc < cnaTypes.length; lc++) {
        String cnaProfileID = cancerTypeId + cnaTypes[lc];
        if (DaoGeneticProfile.getGeneticProfileByStableId(cnaProfileID) != null){
            showIGVtab = true;
            break;
        }
    }
    boolean has_rppa = countProfiles(profileList, GeneticAlterationType.PROTEIN_ARRAY_PROTEIN_LEVEL) > 0;
    boolean has_mrna = countProfiles(profileList, GeneticAlterationType.MRNA_EXPRESSION) > 0;
    boolean has_methylation = countProfiles(profileList, GeneticAlterationType.METHYLATION) > 0;
    boolean has_copy_no = countProfiles(profileList, GeneticAlterationType.COPY_NUMBER_ALTERATION) > 0;
    boolean includeNetworks = GlobalProperties.includeNetworks();
    Set<String> warningUnion = (Set<String>) request.getAttribute(QueryBuilder.WARNING_UNION);
    boolean computeLogOddsRatio = true;
    Boolean mutationDetailLimitReached = (Boolean)request.getAttribute(QueryBuilder.MUTATION_DETAIL_LIMIT_REACHED);

    //General site info
    String siteTitle = GlobalProperties.getTitle();
    String bitlyUser = GlobalProperties.getBitlyUser();
    String bitlyKey = GlobalProperties.getBitlyApiKey();

    request.setAttribute(QueryBuilder.HTML_TITLE, siteTitle+"::Results");

    //Escape quotes in the returned strings
    cases = cases.replaceAll("'", "\\'");
    cases = cases.replaceAll("\"", "\\\"");
    caseSetName = caseSetName.replaceAll("'", "\\'");
    caseSetName = caseSetName.replaceAll("\"", "\\\"");
%>

<script type="text/javascript">
    window.PortalGlobals = {
        getCancerStudyId: function() { return '<%=cancerTypeId%>'},
        getGenes: function() { return '<%=genes%>'},  // raw gene list (as it is entered by the user, it MAY CONTAIN onco query language)
        getGeneListString: function() {  // gene list WITHOUT onco query language
            return '<%=StringUtils.join(theOncoPrintSpecParserOutput.getTheOncoPrintSpecification().listOfGenes(), " ")%>'
        },
<<<<<<< HEAD
        getGeneList: function() {
            var _geneList = '<%=StringUtils.join(theOncoPrintSpecParserOutput.getTheOncoPrintSpecification().listOfGenes(), " ")%>';
            return _geneList.split(/\s+/);    //Gene Id list without onco query language
        },
        getCaseSetId: function() { return '<%= caseSetId %>';},
        getCaseIdsKey: function() { return '<%= caseIdsKey %>'; },
=======
        getCaseSetId: function() { return '<%= caseSetId %>';},  //Id for user chosen standard case set
        getCaseSetName: function() { return '<%= caseSetName %>'},  //Name for user chose standard case set
        getCaseIdsKey: function() { return '<%= caseIdsKey %>'; },   //A key arrsigned to use build case set
>>>>>>> f5362ef1
        getCases: function() { return '<%= cases %>'; }, // list of queried case ids
        getOqlString: (function() {     // raw gene list (as it is entered by the user, it may contain onco query language)
            var oql = '<%=oql%>'
                    .replace("&gt;", ">", "gm")
                    .replace("&lt;", "<", "gm")
                    .replace("&eq;", "=", "gm")
                    .replace(/[\r\n]/g, "\\n");
            return function() { return oql; };
        })(),
        getGeneticProfiles: function() { return '<%=geneticProfiles%>'; },
        getZscoreThreshold: function() { return '<%=zScoreThreshold%>'; },
        getRppaScoreThreshold: function() { return '<%=rppaScoreThreshold%>'; }
    };
</script>

<%!
    public int countProfiles (ArrayList<GeneticProfile> profileList, GeneticAlterationType type) {
        int counter = 0;
        for (int i = 0; i < profileList.size(); i++) {
            GeneticProfile profile = profileList.get(i);
            if (profile.getGeneticAlterationType() == type) {
                counter++;
            }
        }
        return counter;
    }
%>

<!------------------- Duplicate Code ------------------------->
<%
    //////////////from network.jsp
//    String zScoreThesholdStr4Network =
//            xssUtil.getCleanerInput(request.getAttribute(QueryBuilder.Z_SCORE_THRESHOLD).toString());
//    String genes4Network = StringUtils.join((List)request.getAttribute(QueryBuilder.GENE_LIST)," ");
//    String geneticProfileIds4Network = xssUtil.getCleanerInput(StringUtils.join(geneticProfileIdSet," "));
//    String cancerTypeId4Network = xssUtil.getCleanerInput((String)request.getAttribute(QueryBuilder.CANCER_STUDY_ID));
//    String caseIdsKey4Network = xssUtil.getCleanerInput((String)request.getAttribute(QueryBuilder.CASE_IDS_KEY));
//    String caseSetId4Network = xssUtil.getCleanerInput((String)request.getAttribute(QueryBuilder.CASE_SET_ID));

    //////////////from plots_tab.jsp
    String cancer_study_id = request.getParameter("cancer_study_id");
    String case_set_id = request.getParameter("case_set_id");
    String genetic_profile_id = request.getParameter("genetic_profile_id");
    //Translate Onco Query Language
    ArrayList<String> _listOfGenes = theOncoPrintSpecParserOutput.getTheOncoPrintSpecification().listOfGenes();
    String tmpGeneStr = "";
    for(String gene: _listOfGenes) {
        tmpGeneStr += gene + " ";
    }
    tmpGeneStr = tmpGeneStr.trim();

    //////////from protein_exp.jsp
    String cancerStudyId_RPPA =
            (String) request.getAttribute(QueryBuilder.CANCER_STUDY_ID);

%>
<script type="text/javascript">
    // raw gene list (as it is entered by the user, it may contain onco query language)
    var genes = "<%=genes%>";

    // gene list after being processed by the onco query language parser
    var geneList = "<%=StringUtils.join(theOncoPrintSpecParserOutput.getTheOncoPrintSpecification().listOfGenes(), " ")%>";

    // list of samples (case ids)
    var samples = "<%=cases%>";

    // genetic profile ids
    var geneticProfiles = "<%=geneticProfiles%>";

    /////from plots_tab.jsp
    var cancer_study_id = "<%out.print(cancer_study_id);%>",
            case_set_id = "<%out.print(case_set_id);%>";
    case_ids_key = "";
    if (case_set_id === "-1") {
        case_ids_key = "<%out.print(caseIdsKey);%>";
    }
    var genetic_profile_id = "<%out.print(genetic_profile_id);%>";
    var gene_list_str = "<%out.print(tmpGeneStr);%>";
    var gene_list = gene_list_str.split(/\s+/);

    //////////from protein_exp.jsp
    //var case_set_id = "<//%out.print(case_set_id);%>";
    //case_ids_key = "";
    //if (case_set_id === "-1") {
    //    case_ids_key = "<//%out.print(caseIdsKey);%>";
    //}
</script>
<|MERGE_RESOLUTION|>--- conflicted
+++ resolved
@@ -155,18 +155,13 @@
         getGeneListString: function() {  // gene list WITHOUT onco query language
             return '<%=StringUtils.join(theOncoPrintSpecParserOutput.getTheOncoPrintSpecification().listOfGenes(), " ")%>'
         },
-<<<<<<< HEAD
         getGeneList: function() {
             var _geneList = '<%=StringUtils.join(theOncoPrintSpecParserOutput.getTheOncoPrintSpecification().listOfGenes(), " ")%>';
             return _geneList.split(/\s+/);    //Gene Id list without onco query language
         },
-        getCaseSetId: function() { return '<%= caseSetId %>';},
-        getCaseIdsKey: function() { return '<%= caseIdsKey %>'; },
-=======
         getCaseSetId: function() { return '<%= caseSetId %>';},  //Id for user chosen standard case set
         getCaseSetName: function() { return '<%= caseSetName %>'},  //Name for user chose standard case set
         getCaseIdsKey: function() { return '<%= caseIdsKey %>'; },   //A key arrsigned to use build case set
->>>>>>> f5362ef1
         getCases: function() { return '<%= cases %>'; }, // list of queried case ids
         getOqlString: (function() {     // raw gene list (as it is entered by the user, it may contain onco query language)
             var oql = '<%=oql%>'
