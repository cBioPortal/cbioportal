--- conflicted
+++ resolved
@@ -6,20 +6,13 @@
 
 <script type="text/javascript" src="js/src/patient-view/PancanMutationHistogram.js"></script>
 <script type="text/javascript">
-<<<<<<< HEAD
-    var mutTableIndices = ["id", "case_ids", "gene", "aa", "chr", "start", "end", "ref", "_var",
-            "validation", "type", "tumor_freq", "tumor_var_reads", "tumor_ref_reads",
-            "norm_freq", "norm_var_reads", "norm_ref_reads", "bam", "mrna", "altrate", "pancan_mutations", "cosmic",
-            "ma", "cons", "3d", "drug"];
-
-    mutTableIndices = cbio.util.arrayToAssociatedArrayIndices(mutTableIndices);
-
-=======
     var mutTableIndices = cbio.util.arrayToAssociatedArrayIndices(
             ["id","case_ids","gene","aa","chr","start","end","ref","_var","validation","type",
              "tumor_freq","tumor_var_reads","tumor_ref_reads","norm_freq","norm_var_reads",
-             "norm_ref_reads","bam","cna","mrna","altrate","cosmic","ma","cons","3d","drug"]);
->>>>>>> 79c48263
+             "norm_ref_reads","bam","cna","mrna","altrate","pancan_mutations", "cosmic","ma","cons","3d","drug"]);
+
+    mutTableIndices = cbio.util.arrayToAssociatedArrayIndices(mutTableIndices);
+
     function buildMutationsDataTable(mutations,mutEventIds, table_id, sDom, iDisplayLength, sEmptyInfo, compact) {
         var data = [];
         for (var i=0, nEvents=mutEventIds.length; i<nEvents; i++) {
