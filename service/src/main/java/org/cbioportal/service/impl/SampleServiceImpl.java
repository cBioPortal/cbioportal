package org.cbioportal.service.impl;

import org.cbioportal.model.CopyNumberSeg;
import org.cbioportal.model.Sample;
import org.cbioportal.model.meta.BaseMeta;
import org.cbioportal.persistence.CopyNumberSegmentRepository;
import org.cbioportal.persistence.SampleListRepository;
import org.cbioportal.persistence.SampleRepository;
import org.cbioportal.persistence.spark.CopyNumberSegmentSparkRepository;
import org.cbioportal.service.PatientService;
import org.cbioportal.service.SampleService;
import org.cbioportal.service.StudyService;
import org.cbioportal.service.exception.PatientNotFoundException;
import org.cbioportal.service.exception.SampleNotFoundException;
import org.cbioportal.service.exception.StudyNotFoundException;
import org.springframework.beans.factory.annotation.Autowired;
import org.springframework.beans.factory.annotation.Qualifier;
import org.springframework.stereotype.Service;

import java.util.Arrays;
import java.util.HashMap;
import java.util.HashSet;
import java.util.List;
import java.util.Map;
import java.util.Set;
import java.util.stream.Collectors;

@Service
public class SampleServiceImpl implements SampleService {

    private static final String SEQUENCED = "_sequenced";

    @Autowired
    @Qualifier("sampleMyBatisRepository")
    private SampleRepository sampleRepository;
    @Autowired
    @Qualifier("sampleSparkRepository")
    private SampleRepository sampleSparkRepository;
    @Autowired
<<<<<<< HEAD
    private CopyNumberSegmentSparkRepository copyNumberSegmentSparkRepository;
    @Autowired
=======
>>>>>>> 158281d8
    private StudyService studyService;
    @Autowired
    private PatientService patientService;
    @Autowired
    @Qualifier("sampleListMyBatisRepository")
    private SampleListRepository sampleListRepository;
    @Autowired
    @Qualifier("sampleListSparkRepository")
    private SampleListRepository sampleListSparkRepository;
    @Autowired
    private CopyNumberSegmentRepository copyNumberSegmentRepository;

    @Override
    public List<Sample> getAllSamplesInStudy(String studyId, String projection, Integer pageSize, Integer pageNumber,
                                             String sortBy, String direction) throws StudyNotFoundException {

        studyService.getStudy(studyId);
        List<Sample> samples = sampleRepository.getAllSamplesInStudy(studyId, projection, pageSize, pageNumber, sortBy,
            direction);

        processSamples(samples, projection);
        return samples;
    }

    @Override
    public BaseMeta getMetaSamplesInStudy(String studyId) throws StudyNotFoundException {

        studyService.getStudy(studyId);

        return sampleRepository.getMetaSamplesInStudy(studyId);
    }

    @Override
	public List<Sample> getAllSamplesInStudies(List<String> studyIds, String projection, Integer pageSize,
			Integer pageNumber, String sortBy, String direction) {

		return sampleRepository.getAllSamplesInStudies(studyIds, projection, pageSize, pageNumber, sortBy, direction);
	}

    @Override
    public Sample getSampleInStudy(String studyId, String sampleId) throws SampleNotFoundException,
        StudyNotFoundException {

        studyService.getStudy(studyId);
        Sample sample = sampleRepository.getSampleInStudy(studyId, sampleId);

        if (sample == null) {
            throw new SampleNotFoundException(studyId, sampleId);
        }

        processSamples(Arrays.asList(sample), "DETAILED");
        return sample;
    }

    @Override
    public List<Sample> getAllSamplesOfPatientInStudy(String studyId, String patientId, String projection,
                                                      Integer pageSize, Integer pageNumber, String sortBy,
                                                      String direction) throws StudyNotFoundException,
        PatientNotFoundException {

        patientService.getPatientInStudy(studyId, patientId);
        List<Sample> samples = sampleRepository.getAllSamplesOfPatientInStudy(studyId, patientId, projection, pageSize,
            pageNumber, sortBy, direction);

        processSamples(samples, projection);
        return samples;
    }

    @Override
    public BaseMeta getMetaSamplesOfPatientInStudy(String studyId, String patientId) throws StudyNotFoundException,
        PatientNotFoundException {

        patientService.getPatientInStudy(studyId, patientId);

        return sampleRepository.getMetaSamplesOfPatientInStudy(studyId, patientId);
    }

    @Override
    public List<Sample> getAllSamplesOfPatientsInStudy(String studyId, List<String> patientIds, String projection) {

        List<Sample> samples = sampleRepository.getAllSamplesOfPatientsInStudy(studyId, patientIds, projection);

        processSamples(samples, projection);
        return samples;
    }

    @Override
	public List<Sample> getSamplesOfPatientsInMultipleStudies(List<String> studyIds, List<String> patientIds,
			String projection) {
        
        List<Sample> samples = sampleRepository.getSamplesOfPatientsInMultipleStudies(studyIds, patientIds, projection);

        processSamples(samples, projection);
        return samples;
	}

    @Override
    public List<Sample> fetchSamples(List<String> studyIds, List<String> sampleIds, String projection) {

        List<Sample> samples = sampleSparkRepository.fetchSamples(studyIds, sampleIds, projection);
<<<<<<< HEAD
        
        processSamplesSpark(samples, projection);
=======
        processSamples(samples, projection);
>>>>>>> 158281d8
        return samples;
    }

    @Override
	public List<Sample> fetchSamples(List<String> sampleListIds, String projection) {
        
        List<Sample> samples = sampleRepository.fetchSamples(sampleListIds, projection);
        
        processSamples(samples, projection);
        return samples;
	}

    @Override
    public BaseMeta fetchMetaSamples(List<String> studyIds, List<String> sampleIds) {

        return sampleRepository.fetchMetaSamples(studyIds, sampleIds);
    }

    @Override
	public BaseMeta fetchMetaSamples(List<String> sampleListIds) {
        
        return sampleRepository.fetchMetaSamples(sampleListIds);
	}

    @Override
    public List<Sample> getSamplesByInternalIds(List<Integer> internalIds) {

        return sampleRepository.getSamplesByInternalIds(internalIds);
    }

    private void processSamples(List<Sample> samples, String projection) {

        if (projection.equals("DETAILED")) {
            Map<String, Set<String>> sequencedSampleIdsMap = new HashMap<>();
            List<String> distinctStudyIds = samples.stream().map(Sample::getCancerStudyIdentifier).distinct()
                .collect(Collectors.toList());
            for (String studyId : distinctStudyIds) {
                sequencedSampleIdsMap.put(studyId,
                                          new HashSet<String>(sampleListRepository.getAllSampleIdsInSampleList(studyId + SEQUENCED)));
            }
            List<Integer> samplesWithCopyNumberSeg = copyNumberSegmentRepository.fetchSamplesWithCopyNumberSegments(
                samples.stream().map(Sample::getCancerStudyIdentifier).collect(Collectors.toList()), 
                samples.stream().map(Sample::getStableId).collect(Collectors.toList()),
                null
            );
            
            Set<Integer> samplesWithCopyNumberSegMap = new HashSet<>();
            samplesWithCopyNumberSegMap.addAll(samplesWithCopyNumberSeg);
           
            samples.forEach(sample -> {
                sample.setSequenced(sequencedSampleIdsMap.get(sample.getCancerStudyIdentifier())
                    .contains(sample.getStableId()));
                sample.setCopyNumberSegmentPresent(samplesWithCopyNumberSegMap.contains(sample.getInternalId()));
            });
        }
    }

    private void processSamplesSpark(List<Sample> samples, String projection) {

        if (projection.equals("DETAILED")) {
            Map<String, Set<String>> sequencedSampleIdsMap = new HashMap<>();
            List<String> distinctStudyIds = samples.stream().map(Sample::getCancerStudyIdentifier).distinct()
                .collect(Collectors.toList());
            for (String studyId : distinctStudyIds) {
                sequencedSampleIdsMap.put(studyId,
                    new HashSet<String>(sampleListRepository.getAllSampleIdsInSampleList(studyId + SEQUENCED)));
            }
            List<String> samplesWithCopyNumberSeg = copyNumberSegmentSparkRepository.fetchSamplesWithCopyNumberSegments(
                samples.stream().map(Sample::getCancerStudyIdentifier).collect(Collectors.toList()),
                samples.stream().map(Sample::getStableId).collect(Collectors.toList())
            );

            Set<String> samplesWithCopyNumberSegMap = new HashSet<>();
            samplesWithCopyNumberSegMap.addAll(samplesWithCopyNumberSeg);

            samples.forEach(sample -> {
                sample.setSequenced(sequencedSampleIdsMap.get(sample.getCancerStudyIdentifier())
                    .contains(sample.getStableId()));
                sample.setCopyNumberSegmentPresent(samplesWithCopyNumberSegMap.contains(sample.getStableId()));
            });
        }
    }
}<|MERGE_RESOLUTION|>--- conflicted
+++ resolved
@@ -37,11 +37,8 @@
     @Qualifier("sampleSparkRepository")
     private SampleRepository sampleSparkRepository;
     @Autowired
-<<<<<<< HEAD
     private CopyNumberSegmentSparkRepository copyNumberSegmentSparkRepository;
     @Autowired
-=======
->>>>>>> 158281d8
     private StudyService studyService;
     @Autowired
     private PatientService patientService;
@@ -142,12 +139,7 @@
     public List<Sample> fetchSamples(List<String> studyIds, List<String> sampleIds, String projection) {
 
         List<Sample> samples = sampleSparkRepository.fetchSamples(studyIds, sampleIds, projection);
-<<<<<<< HEAD
-        
         processSamplesSpark(samples, projection);
-=======
-        processSamples(samples, projection);
->>>>>>> 158281d8
         return samples;
     }
 
