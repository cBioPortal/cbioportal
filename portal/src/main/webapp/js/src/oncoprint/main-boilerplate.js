--- conflicted
+++ resolved
@@ -137,12 +137,8 @@
     var extraGenes=[]; // used to record genes add customized
     var extraAttributes=[]; // used to record attributes names add customized
     var sortStatus=[];
-<<<<<<< HEAD
     var genepanelValues; // data structure store all data related to genepanel values include genepanel attribute data and genepanel data
-    
-=======
-
->>>>>>> 96178774
+
     var cases = window.PortalGlobals.getCases();
     var genes = window.PortalGlobals.getGeneListString().split(" ");
 
@@ -280,7 +276,6 @@
 
                 var clinicalElementsArray = [];
                 
-<<<<<<< HEAD
                 //fetch genepanel attribute data
                 var GenePanelData = [];
                 var genePanelClinicals = new ClinicalColl();
@@ -314,8 +309,6 @@
                 }
                 //fetch genepanel data end
                 
-=======
->>>>>>> 96178774
                 for(var i=0; i < clinicallistArrayNow.length; i++)
                 {
                     var clinicalElementsValue;
@@ -390,11 +383,8 @@
                             legend: document.getElementById('oncoprint_legend'),
                             sortStatus:sortStatus,
                             mutationColor:mutationColorControl
-<<<<<<< HEAD
-                            },extraTracks,genepanelValues);
-=======
-                            },extraTracks,showPatients);
->>>>>>> 96178774
+                            },extraTracks,genepanelValues,showPatients);
+
 
                             outer_loader_img.hide();
                             $('#oncoprint #everything').show();
@@ -488,7 +478,6 @@
             }
             else
             {
-<<<<<<< HEAD
                 //fetch genepanel data
                 var preloadElementArray = [];
                 var genePanel = new Array();               
@@ -512,18 +501,6 @@
                 //fetch genepanel
                 var genepanelFiles = ["api/genepanel/IMPACT341","api/genepanel/IMPACT410"];
                 var gainGenepanel = function(filename,datafetchArray)
-=======
-                oncoprint = Oncoprint(document.getElementById('oncoprint_body'), {
-                    geneData: data.toJSON(),
-                    genes: genes,
-                    legend: document.getElementById('oncoprint_legend')
-                },extraTracks,showPatients);
-
-                outer_loader_img.hide();
-                $('#oncoprint #everything').show();
-
-                if($('#oncoprint_sortbyfirst_dropdonw span')[0].innerHTML === 'Sort by')
->>>>>>> 96178774
                 {
                     datafetchArray.push(
                     $.getJSON(filename,function(result){
@@ -564,7 +541,6 @@
                                     return -1;
                                 };
 
-<<<<<<< HEAD
                                 var positionValue = findIndexValue();
                                 if(positionValue > -1)
                                 {
@@ -616,7 +592,6 @@
                         zoom = reset_zoom();
                         invokeDataManager(); 
                 });
-=======
                 zoom = reset_zoom();
                 invokeDataManager();                   
                 if(showPatients)
@@ -634,7 +609,6 @@
                     $('#switchPatientSample')[0].attributes.valuetype.value = "samples";
                     $('#altered_value').text("Altered in "+ PortalGlobals.getNumOfAlteredCases() + " ("+ Math.ceil(PortalGlobals.getPercentageOfAlteredCases()) +"%) of "+ PortalGlobals.getNumOfTotalCases() + " samples"); 
                 }                
->>>>>>> 96178774
             }
         }
     });
@@ -840,15 +814,8 @@
                 legend: document.getElementById('oncoprint_legend'),
                 sortStatus:sortStatus,
                 mutationColor:mutationColorControl
-<<<<<<< HEAD
             },extraTracks,genepanelValues,showPatientIdflat);
 
-//            oncoprint.sortBy(sortBy.val(), cases.split(" "));
-=======
-            },extraTracks,showPatients);
-            
-            //            oncoprint.sortBy(sortBy.val(), cases.split(" "));
->>>>>>> 96178774
             if($('#oncoprint_sortbyfirst_dropdonw span')[0].innerHTML === 'Sort by')
             {
                 oncoprint.sortBy("genes", cases.split(" "),mutationColorControl,mutationColorSort,sortStatus);
@@ -901,12 +868,8 @@
             legend: document.getElementById('oncoprint_legend'),
             sortStatus:sortStatus,
             mutationColor:mutationColorControl
-<<<<<<< HEAD
         },extraTracks,genepanelValues,showPatientIdflat);
-=======
-        },extraTracks,showPatients);
-               
->>>>>>> 96178774
+
         if(extraAttributes.length < 1)
         {
             $('#oncoprint-diagram-toolbar-buttons #clinical_first')[0].style.display = "none";
@@ -1088,11 +1051,7 @@
                             legend: document.getElementById('oncoprint_legend'),
                             sortStatus:sortStatus,
                             mutationColor:mutationColorControl
-<<<<<<< HEAD
                         },extraTracks,genepanelValues,showPatientIdflat);
-=======
-                        },extraTracks,showPatients);
->>>>>>> 96178774
 
                         if($('#oncoprint_sortbyfirst_dropdonw span')[0].innerHTML === 'Sort by')
                         {
@@ -1203,13 +1162,7 @@
                             legend: document.getElementById('oncoprint_legend'),
                             sortStatus:sortStatus,
                             mutationColor:mutationColorControl
-<<<<<<< HEAD
                         },extraTracks,genepanelValues,showPatientIdflat);
-                             
-=======
-                        },extraTracks,showPatients);
-                                                        
->>>>>>> 96178774
 //                        oncoprint.sortBy(sortBy.val(), cases.split(" "));
                         if($('#oncoprint_sortbyfirst_dropdonw span')[0].innerHTML === 'Sort by')
                         {
@@ -1322,13 +1275,8 @@
                             legend: document.getElementById('oncoprint_legend'),
                             sortStatus:sortStatus,
                             mutationColor:mutationColorControl
-<<<<<<< HEAD
                         },extraTracks,genepanelValues,showPatientIdflat);
 
-=======
-                        },extraTracks,showPatients);
-                        
->>>>>>> 96178774
                         if($('#oncoprint_sortbyfirst_dropdonw span')[0].innerHTML === 'Sort by')
                         {
                             oncoprint.sortBy("genes", cases.split(" "),mutationColorControl,mutationColorSort,sortStatus);
@@ -1985,11 +1933,6 @@
                 
                 var totalPatientsNum = _.union(AlteredPatientsNum,UnalteredPatientsNum);
                 var percentOfAlteredPatients = Math.ceil((AlteredPatientsNum.length/totalPatientsNum.length * 100).toFixed(1));
-<<<<<<< HEAD
-                
-                $('#altered_value').text("Altered in "+ AlteredPatientsNum.length + "("+ percentOfAlteredPatients +"%) of " + totalPatientsNum.length+ " patients/cases");
-=======
->>>>>>> 96178774
                 
                 $('#altered_value').text("Altered in "+ AlteredPatientsNum.length + " ("+ percentOfAlteredPatients +"%) of "+ totalPatientsNum.length +" cases/patients");
 
@@ -2043,13 +1986,8 @@
                 }
                 showPatients = false;
                 refreshOncoPrint();
-<<<<<<< HEAD
-                
-                $('#altered_value').text("Altered in "+ PortalGlobals.getNumOfAlteredCases() + "("+ Math.ceil(PortalGlobals.getPercentageOfAlteredCases()) +"%) of "+PortalGlobals.getNumOfTotalCases()+" samples");
-=======
 
                 $('#altered_value').text("Altered in "+ PortalGlobals.getNumOfAlteredCases() + " ("+ Math.ceil(PortalGlobals.getPercentageOfAlteredCases()) +"%) of "+ PortalGlobals.getNumOfTotalCases() + " samples");
->>>>>>> 96178774
                 
                 var zoomvalue = $('#oncoprint_zoom_slider')[0].value;
                 zoom = reset_zoom();
