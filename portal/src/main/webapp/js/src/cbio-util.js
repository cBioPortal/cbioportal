--- conflicted
+++ resolved
@@ -199,19 +199,19 @@
 
 		return origin;
 	};
-
-<<<<<<< HEAD
-    var sortByAttribute = function(objs, attrName) {
-        function compare(a,b) {
-            if (a[attrName] < b[attrName])
-                return -1;
-            if (a[attrName] > b[attrName])
-                return 1;
-            return 0;
-        }
-        objs.sort(compare);
-        return objs;
-=======
+        
+        var sortByAttribute = function(objs, attrName) {
+            function compare(a,b) {
+                if (a[attrName] < b[attrName])
+                    return -1;
+                if (a[attrName] > b[attrName])
+                    return 1;
+                return 0;
+            }
+            objs.sort(compare);
+            return objs;
+        };
+        
 	/**
 	 * Replaces problematic characters with an underscore for the given string.
 	 * Those characters cause problems with the properties of an HTML object,
@@ -259,7 +259,6 @@
         var tmp = array[indexA];
         array[indexA] = array[indexB];
         array[indexB] = tmp;
->>>>>>> 75bf1063
     }
 
     return {
@@ -270,15 +269,12 @@
         arrayToAssociatedArrayIndices: arrayToAssociatedArrayIndices,
         alterAxesAttrForPDFConverter: alterAxesAttrForPDFConverter,
         lcss: lcss,
-	    browser: detectBrowser(), // returning the browser object, not the function itself
-	    getWindowOrigin: getOrigin,
-<<<<<<< HEAD
-        sortByAttribute: sortByAttribute
-=======
-	    safeProperty: safeProperty,
-	    autoHideOnMouseLeave: autoHideOnMouseLeave,
+        browser: detectBrowser(), // returning the browser object, not the function itself
+        getWindowOrigin: getOrigin,
+        sortByAttribute: sortByAttribute,
+        safeProperty: safeProperty,
+        autoHideOnMouseLeave: autoHideOnMouseLeave,
         swapElement: swapElement
->>>>>>> 75bf1063
     };
 
 })();
