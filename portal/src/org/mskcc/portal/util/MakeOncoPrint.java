--- conflicted
+++ resolved
@@ -22,14 +22,8 @@
  * @author Ethan Cerami, Arthur Goldberg.
  */
 public class MakeOncoPrint {
-<<<<<<< HEAD
 
 	public static int CELL_HEIGHT = 21; // if this changes, ALTERATION_HEIGHT in raphaeljs-oncoprint.js should change
-	private static String PERCENT_ALTERED_COLUMN_HEADING = "Total\\naltered";  // if new line is removed, raphaeljs-oncoprint.js - drawOncoPrintHeaderForSummaryTab & drawOncoPrintHeaderForCrossCancerSummary should change
-	private static String COPY_NUMBER_ALTERATION_FOOTNOTE = "Copy number alterations are putative.";
-	private static String CASE_SET_DESCRIPTION_LABEL = "Case Set: "; // if this changes, CASE_SET_DESCRIPTION_LABEL in raphaeljs-oncoprint.js should change
-=======
-	public static int CELL_HEIGHT = 18; // if this changes, ALTERATION_HEIGHT in raphaeljs-oncoprint.js should change
 	private static String PERCENT_ALTERED_COLUMN_HEADING = "Total\\naltered";  // if new line is removed, raphaeljs-oncoprint.js - drawOncoPrintHeaderForSummaryTab & drawOncoPrintHeaderForCrossCancerSummary should change
 	private static String COPY_NUMBER_ALTERATION_FOOTNOTE = "Copy number alterations are putative.";
 	private static String CASE_SET_DESCRIPTION_LABEL = "Case Set: "; // if this changes, CASE_SET_DESCRIPTION_LABEL in raphaeljs-oncoprint.js should change
@@ -42,7 +36,6 @@
 	private static String ADD_UNALTERED_CASES_INDICATOR = "Adding Unaltered Cases...";
 	private static String UNSORT_SAMPLES_INDICATOR = "Unsorting Samples...";
 	private static String SORT_SAMPLES_INDICATOR = "Sorting Samples...";
->>>>>>> 3bf74574
 
     /**
      * Generate the OncoPrint in HTML or SVG.
@@ -65,10 +58,7 @@
 									   ArrayList<CaseList> caseSets,
 									   String caseSetId,
 									   double zScoreThreshold,
-<<<<<<< HEAD
                                                                            double rppaScoreThreshold,
-=======
->>>>>>> 3bf74574
 									   HashSet<String> geneticProfileIdSet,
 									   ArrayList<GeneticProfile> profileList,
 									   boolean forSummaryTab) throws IOException {
@@ -95,17 +85,10 @@
         // TODO: make the gene sort order a user param, then call a method in ProfileDataSummary to sort
         GeneticEvent sortedMatrix[][] = ConvertProfileDataToGeneticEvents.convert
 			(dataSummary, listOfGeneNames,
-<<<<<<< HEAD
 			 theOncoPrintSpecParserOutput.getTheOncoPrintSpecification(), zScoreThreshold, rppaScoreThreshold);
         GeneticEvent unsortedMatrix[][] = ConvertProfileDataToGeneticEvents.convert
 			(dataSummary, listOfGeneNames,
 			 theOncoPrintSpecParserOutput.getTheOncoPrintSpecification(), zScoreThreshold, rppaScoreThreshold);
-=======
-			 theOncoPrintSpecParserOutput.getTheOncoPrintSpecification(), zScoreThreshold);
-        GeneticEvent unsortedMatrix[][] = ConvertProfileDataToGeneticEvents.convert
-			(dataSummary, listOfGeneNames,
-			 theOncoPrintSpecParserOutput.getTheOncoPrintSpecification(), zScoreThreshold);
->>>>>>> 3bf74574
 
         //  Sort Columns via Cascade Sorter
         ArrayList<EnumSet<CNA>> CNAsortOrder = new ArrayList<EnumSet<CNA>>();
@@ -122,7 +105,6 @@
 
         // combined because these are represented by the same color in the OncoPrint
         MRNAsortOrder.add(EnumSet.of(MRNA.NORMAL, MRNA.NOTSHOWN));
-<<<<<<< HEAD
 
         ArrayList<EnumSet<RPPA>> RPPAsortOrder = new ArrayList<EnumSet<RPPA>>();
         RPPAsortOrder.add(EnumSet.of(RPPA.UPREGULATED));
@@ -130,8 +112,6 @@
 
         // combined because these are represented by the same color in the OncoPrint
         RPPAsortOrder.add(EnumSet.of(RPPA.NORMAL, RPPA.NOTSHOWN));
-=======
->>>>>>> 3bf74574
 
         GeneticEventComparator comparator = new GeneticEventComparator(
                 CNAsortOrder,
@@ -189,12 +169,6 @@
 		String oncoprintHeaderDivName = "oncoprint_header_" + cancerTypeID;
 		String oncoprintBodyDivName = "oncoprint_body_" + cancerTypeID;
 		String oncoprintLegendDivName = "oncoprint_legend_" + cancerTypeID;
-<<<<<<< HEAD
-		// the name of the unsort checkbox and its label (span).
-		// these are not hardcoded as the name is shared between routines below
-		String unsortSamplesCheckboxName = "unsortSamples";
-		String unsortSamplesLabelName = "unsortSamplesLabel";
-=======
 		// these are not hardcoded as the name is shared between routines below
 		String oncoprintUnsortSamplesCheckboxName = "oncoprint_unsort_samples_checkbox_" + cancerTypeID;
 		String oncoprintUnsortSamplesLabelName = "oncoprint_unsort_samples_label_" + cancerTypeID;
@@ -204,7 +178,6 @@
 		String oncoprintAccordionTitleName = "oncoprint_accordion_title_" + cancerTypeID;
 		String oncoprintRemovePaddingCheckboxName = "oncoprint_remove_padding_checkbox_" + cancerTypeID;
 		String oncoprintRemovePaddingLabelName = "oncoprint_remove_padding_label_" + cancerTypeID;
->>>>>>> 3bf74574
 		// names of various javascript variables used by the raphaeljs-oncoprint.js
 		String headerVariablesVarName = "HEADER_VARIABLES_" + cancerTypeID;
 		String longestLabelVarName = "LONGEST_LABEL_" + cancerTypeID;
@@ -226,8 +199,6 @@
 		// include some javascript libs
 		out.append("<script type=\"text/javascript\" src=\"js/raphael/raphael.js\"></script>\n");
 		out.append("<script type=\"text/javascript\" src=\"js/raphaeljs-oncoprint.js\"></script>\n");
-<<<<<<< HEAD
-=======
 		if (forSummaryTab) {
 			out.append("<link href=\"http://ajax.googleapis.com/ajax/libs/dojo/1.7.2/dijit/themes/soria/soria.css\" rel=\"stylesheet\"/>\n");
 			out.append("<script src=\"http://ajax.googleapis.com/ajax/libs/dojo/1.7.2/dojo/dojo.js\" data-dojo-config=\"parseOnLoad: true\"></script>\n");
@@ -235,7 +206,6 @@
 			out.append("\tdojo.require(\"dijit.form.Slider\");\n");
 			out.append("</script>\n");
 		}
->>>>>>> 3bf74574
 		out.append("<script type=\"text/javascript\">\n");
 		// output oncoprint variables
 		out.append(writeOncoPrintHeaderVariables(sortedMatrix, dataSummary, caseSets, caseSetId, headerVariablesVarName));
@@ -255,13 +225,6 @@
 														 oncoprintHeaderDivName, oncoprintBodyDivName, oncoprintLegendDivName,
 														 longestLabelVarName, headerVariablesVarName,
 														 sortedGeneticAlterationsVarName, geneticAlterationsLegendVarName,
-<<<<<<< HEAD
-														 legendFootnoteVarName, unsortSamplesLabelName, forSummaryTab));
-		out.append("</script>\n");
-		if (forSummaryTab) {
-			out.append(writeHTMLControls(oncoprintReferenceVarName, longestLabelVarName, headerVariablesVarName,unsortSamplesCheckboxName,
-										 unsortSamplesLabelName, sortedGeneticAlterationsVarName, unsortedGeneticAlterationsVarName, forSummaryTab));
-=======
 														 legendFootnoteVarName, oncoprintUnsortSamplesLabelName, oncoprintScalingSliderName,
 														 oncoprintFormControlsIndicatorName, oncoprintCustomizeIndicatorName,
 														 oncoprintAccordionTitleName, forSummaryTab));
@@ -274,7 +237,6 @@
 										 oncoprintAccordionTitleName, oncoprintRemovePaddingCheckboxName,
 										 oncoprintRemovePaddingLabelName, sortedGeneticAlterationsVarName,
 										 unsortedGeneticAlterationsVarName, forSummaryTab, cancerTypeID));
->>>>>>> 3bf74574
 		}
 		out.append("<div id=\"" + oncoprintHeaderDivName + "\" class=\"oncoprint\"></div>\n");
 		out.append("<div id=\"" + oncoprintBodyDivName + "\" class=\"oncoprint\"></div>\n");
@@ -346,7 +308,6 @@
 	 * @return String
 	 */
 	static String writeOncoPrintGeneticAlterationVariable(GeneticEvent matrix[][],
-<<<<<<< HEAD
                 ProfileDataSummary dataSummary, ExtendedMutationMap mutationMap, String varName) {
 
             StringBuilder builder = new StringBuilder("\tvar " + varName + " = (function() {\n");
@@ -403,63 +364,6 @@
 
             // outta here
             return builder.toString();
-=======
-														  ProfileDataSummary dataSummary,
-														  ExtendedMutationMap mutationMap,
-														  String varName) {
-
-		StringBuilder builder = new StringBuilder("\tvar " + varName + " = (function() {\n");
-		builder.append("\t\tvar private = {\n");
-		builder.append("\t\t\t'" + varName + "' : [\n");
-
-		for (int i = 0; i < matrix.length; i++) {
-			GeneticEvent rowEvent = matrix[i][0];
-			String gene = rowEvent.getGene().toUpperCase();
-			String alterationValue =
-				alterationValueToString(dataSummary.getPercentCasesWhereGeneIsAltered(rowEvent.getGene()));
-			builder.append("\t\t\t\t{\n\t\t\t\t 'hugoGeneSymbol' : \"" + gene + "\",\n");
-			builder.append("\t\t\t\t 'percentAltered' : \"" + alterationValue  + "\",\n");
-			builder.append("\t\t\t\t 'alterations' : [\n");
-			for (int j = 0; j < matrix[0].length; j++) {
-                GeneticEvent event = matrix[i][j];
-                // get level of each datatype; concatenate to make image name
-                // color could later could be in configuration file
-                String cnaName = "CNA_" + event.getCnaValue().name();
-                String mrnaName = "MRNA_" + event.getMrnaValue().name();
-				String mutationName = (event.isMutated()) ? "MUTATED" : "NORMAL";
-				String alterationSettings = cnaName + " | " + mrnaName + " | " + mutationName;
-				StringBuilder mutationDetails = new StringBuilder();
-				if (event.isMutated() && mutationMap != null) {
-					mutationDetails.append(", 'mutation' : [");
-					List<ExtendedMutation> mutations = mutationMap.getExtendedMutations(gene, event.caseCaseId());
-					for (ExtendedMutation mutation : mutations) {
-						mutationDetails.append("\"" + mutation.getAminoAcidChange() + "\", ");
-					}
-					// zap off last ', '
-					mutationDetails.delete(mutationDetails.length()-2, mutationDetails.length());
-					mutationDetails.append("]");
-				}
-				builder.append("\t\t\t\t\t{ 'sample' : \"" + event.caseCaseId() + "\", " +
-							   "'alteration' : " + alterationSettings +
-							   mutationDetails.toString()  + "},\n");
-            }
-			// zap off last ',\n'
-			builder.delete(builder.length()-2, builder.length());
-			builder.append("]\n");
-			builder.append("\t\t\t\t},\n");
-		}
-		// zap off last ',\n'
-		builder.delete(builder.length()-2, builder.length());
-		builder.append("\n\t\t\t]\n");
-		builder.append("\t\t};\n");
-		builder.append("\t\treturn {\n");
-		builder.append("\t\t\tget : function(name) { return private[name]; }\n");
-		builder.append("\t\t};\n");
-		builder.append("\t})();\n");
-
-		// outta here
-		return builder.toString();
->>>>>>> 3bf74574
 	}
 
 	/**
@@ -479,7 +383,6 @@
 		builder.append("\t\t\t'" + varName + "' : [\n");
         if (allPossibleAlterations.satisfy(GeneticDataTypes.CopyNumberAlteration, GeneticTypeLevel.Amplified)) {
 			builder.append("\t\t\t\t{\n\t\t\t\t 'label' : \"Amplification\",\n");
-<<<<<<< HEAD
 			builder.append("\t\t\t\t 'alteration' : CNA_AMPLIFIED | MRNA_NOTSHOWN | NORMAL | RPPA_NOTSHOWN\n\t\t\t\t},\n");
 		}
         if (allPossibleAlterations.satisfy(GeneticDataTypes.CopyNumberAlteration, GeneticTypeLevel.HomozygouslyDeleted)) {
@@ -524,36 +427,6 @@
         if (allPossibleAlterations.satisfy(GeneticDataTypes.Mutation, GeneticTypeLevel.Mutated)) {
 			builder.append("\t\t\t\t{\n\t\t\t\t 'label' : \"Mutation\",\n");
 			builder.append("\t\t\t\t 'alteration' : CNA_DIPLOID | MRNA_NOTSHOWN | MUTATED | RPPA_NOTSHOWN\n\t\t\t\t},\n");
-=======
-			builder.append("\t\t\t\t 'alteration' : CNA_AMPLIFIED | MRNA_NOTSHOWN | NORMAL\n\t\t\t\t},\n");
-		}
-        if (allPossibleAlterations.satisfy(GeneticDataTypes.CopyNumberAlteration, GeneticTypeLevel.HomozygouslyDeleted)) {
-			builder.append("\t\t\t\t{\n\t\t\t\t 'label' : \"Homozygous Deletion\",\n");
-			builder.append("\t\t\t\t 'alteration' : CNA_HOMODELETED | MRNA_NOTSHOWN | NORMAL\n\t\t\t\t},\n");
-		}
-        if (allPossibleAlterations.satisfy(GeneticDataTypes.CopyNumberAlteration, GeneticTypeLevel.Gained)) {
-			builder.append("\t\t\t\t{\n\t\t\t\t 'label' : \"Gain\",\n");
-			builder.append("\t\t\t\t 'alteration' : CNA_GAINED | MRNA_NOTSHOWN | NORMAL\n\t\t\t\t},\n");
-		}
-        if (allPossibleAlterations.satisfy(GeneticDataTypes.CopyNumberAlteration, GeneticTypeLevel.HemizygouslyDeleted)) {
-			builder.append("\t\t\t\t{\n\t\t\t\t 'label' : \"Hemizygous Deletion\",\n");
-			builder.append("\t\t\t\t 'alteration' : CNA_HEMIZYGOUSLYDELETED | MRNA_NOTSHOWN | NORMAL\n\t\t\t\t},\n");
-		}
-        ResultDataTypeSpec theResultDataTypeSpec = allPossibleAlterations.getResultDataTypeSpec(GeneticDataTypes.Expression);
-        if (theResultDataTypeSpec != null) {
-			if (theResultDataTypeSpec.getCombinedGreaterContinuousDataTypeSpec() != null) {
-				builder.append("\t\t\t\t{\n\t\t\t\t 'label' : \"Up-regulation\",\n");
-				builder.append("\t\t\t\t 'alteration' : CNA_DIPLOID | MRNA_UPREGULATED | NORMAL\n\t\t\t\t},\n");
-			}
-			if (theResultDataTypeSpec.getCombinedLesserContinuousDataTypeSpec() != null) {
-				builder.append("\t\t\t\t{\n\t\t\t\t 'label' : \"Down-regulation\",\n");
-				builder.append("\t\t\t\t 'alteration' : CNA_DIPLOID | MRNA_DOWNREGULATED | NORMAL\n\t\t\t\t},\n");
-			}
-		}
-        if (allPossibleAlterations.satisfy(GeneticDataTypes.Mutation, GeneticTypeLevel.Mutated)) {
-			builder.append("\t\t\t\t{\n\t\t\t\t 'label' : \"Mutation\",\n");
-			builder.append("\t\t\t\t 'alteration' : CNA_DIPLOID | MRNA_NOTSHOWN | MUTATED\n\t\t\t\t},\n");
->>>>>>> 3bf74574
 		}
 
 		// zap off last ',\n'
@@ -583,15 +456,11 @@
 	 * @param geneticAlterationsVarName String
 	 * @param geneticAlterationsLegendVarName String
 	 * @param legendFootnoteVarName String
-<<<<<<< HEAD
-	 * @param unsortSamplesLabelName String
-=======
 	 * @param oncoprintUnsortSamplesLabelName String
 	 * @param oncoprintScalingSliderName String
 	 * @param oncoprintFormControlsIndicatorName String
 	 * @param oncoprintCustomizeIndicatorName String
 	 * @param oncoprintAccordionTitleName String
->>>>>>> 3bf74574
 	 * @param forSummaryTab String
 	 *
 	 * @return String
@@ -606,15 +475,11 @@
 														String geneticAlterationsVarName,
 														String geneticAlterationsLegendVarName,
 														String legendFootnoteVarName,
-<<<<<<< HEAD
-														String unsortSamplesLabelName,
-=======
 														String oncoprintUnsortSamplesLabelName,
 														String oncoprintScalingSliderName,
 														String oncoprintFormControlsIndicatorName,
 														String oncoprintCustomizeIndicatorName,
 														String oncoprintAccordionTitleName,
->>>>>>> 3bf74574
 														boolean forSummaryTab) {
 
 		StringBuilder builder = new StringBuilder();
@@ -623,11 +488,6 @@
 		builder.append("\tvar " + oncoprintReferenceVarName + " = null;\n");
 		// jquery on document ready
 		builder.append("\t$(document).ready(function() {\n");
-<<<<<<< HEAD
-		// setup default properties
-		builder.append("\t\t" + oncoprintReferenceVarName + " = OncoPrintInit(" +
-					   headerElement + ", " + bodyElement + ", " + legendElement + ");\n");
-=======
 		// setup accordion javascript
 		if (forSummaryTab) {
 			builder.append("\t\t// for accordion functionality\n");
@@ -649,7 +509,6 @@
 					   "document.getElementById(\"" + bodyElement + "\"), " +
 					   "document.getElementById(\"" + legendElement + "\"));\n");
 
->>>>>>> 3bf74574
 		// oncoprint header
 		builder.append("\t\tDrawOncoPrintHeader(" + oncoprintReferenceVarName + ", " +
 					   longestLabelVarName + ".get('" + longestLabelVarName + "'), " + 
@@ -670,11 +529,7 @@
 			builder.append("\t\tif (currentLocation.indexOf(\"index.do\") != -1) { \n");
 			builder.append("\t\t\tDrawOncoPrintTooltipRegion(" + oncoprintReferenceVarName +
 						   ", document.getElementById(\"" + oncoprintSectionVarName +
-<<<<<<< HEAD
-						   "\"), document.getElementById(\"" + unsortSamplesLabelName + "\"));\n");
-=======
 						   "\"), document.getElementById(\"" + oncoprintUnsortSamplesLabelName + "\"));\n");
->>>>>>> 3bf74574
 			builder.append("\t\t}\n");
 			// handle tooltip drawing when other tabs are clicked
 			builder.append("\t\t$(\"a\").click(function(event) {\n");
@@ -682,11 +537,7 @@
 			builder.append("\t\t\tif (tab == \"#summary\") {\n");
 			builder.append("\t\t\t\tDrawOncoPrintTooltipRegion(" + oncoprintReferenceVarName +
 						   ", document.getElementById(\"" + oncoprintSectionVarName +
-<<<<<<< HEAD
-						   "\"), document.getElementById(\"" + unsortSamplesLabelName + "\"));\n");
-=======
 						   "\"), document.getElementById(\"" + oncoprintUnsortSamplesLabelName + "\"));\n");
->>>>>>> 3bf74574
 			builder.append("\t\t\t}\n");
 			builder.append("\t\t\t// we only clear if one of the inner index.do tabs are clicked\n"); 
 			builder.append("\t\t\t// otherwise we get a noticable tooltip clear before the page is reloaded\n");
@@ -699,21 +550,14 @@
 			builder.append("\t\t\tClearOncoPrintTooltipRegion(" + oncoprintReferenceVarName + ");\n");
 			builder.append("\t\t\tDrawOncoPrintTooltipRegion(" + oncoprintReferenceVarName +
 						   ", document.getElementById(\"" + oncoprintSectionVarName +
-<<<<<<< HEAD
-						   "\"), document.getElementById(\"" + unsortSamplesLabelName + "\"));\n");
-			builder.append("\t\t});\n");
-=======
 						   "\"), document.getElementById(\"" + oncoprintUnsortSamplesLabelName + "\"));\n");
 			builder.append("\t\t});\n");
 			// oncoprint accordion title & compress checkbox tool-tip
 			builder.append("$(\".oncoprint_customize_help\").tipTip({maxWidth: \"150px\", defaultPosition: \"right\", delay:\"100\", edgeOffset: 5});\n");
->>>>>>> 3bf74574
 		}
 		// end on document ready
 		builder.append("\t});\n");
 
-<<<<<<< HEAD
-=======
 		// slider
 		if (forSummaryTab) {
 			builder.append("\t// for oncoprint slider functionality we use dojo\n");
@@ -754,7 +598,6 @@
 			builder.append("\t\t}\n");
 			builder.append("\t}\n");
 		}
->>>>>>> 3bf74574
 		// outta here
 		return builder.toString();
 	}
@@ -762,27 +605,6 @@
 	/**
 	 * Creates OncoPrint Control (checkboxes, submit button, etc).
 	 *
-<<<<<<< HEAD
-	 * @param oncoprintReferenceVarName String
-	 * @param longestLabelVarName String
-	 * @param headerVariablesVarName String
-	 * @param unsortSamplesCheckboxName String
-	 * @param unsortSamplesLabelName String
-	 * @param sortedGeneticAlterationsVarName String
-	 * @param unsortedGeneticAlterationsVarName String
-	 * @param forSummaryTab String
-	 *
-	 * @return String
-	 */
-	static String writeHTMLControls(String oncoprintReferenceVarName,
-									String longestLabelVarName,
-									String headerVariablesVarName,
-									String unsortSamplesCheckboxName,
-									String unsortSamplesLabelName,
-									String sortedGeneticAlterationsVarName,
-									String unsortedGeneticAlterationsVarName,
-									boolean forSummaryTab) {
-=======
 	 * @param oncoprintSectionVarName String
 	 * @param oncoprintReferenceVarName String
 	 * @param longestLabelVarName String
@@ -818,58 +640,20 @@
 									String unsortedGeneticAlterationsVarName,
 									boolean forSummaryTab,
 									String cancerTypeID) {
->>>>>>> 3bf74574
 
 		String formID = "oncoprintForm";
 		StringBuilder builder = new StringBuilder();
 
 		// form start
 		builder.append("<form id=\"" + formID + "\" action=\"oncoprint_converter.svg\" method=\"POST\"" +
-<<<<<<< HEAD
-					   "onsubmit=\"this.elements['longest_label_length'].value=GetLongestLabelLength(" + oncoprintReferenceVarName + "); "+ 
-					   "this.elements['xml'].value=GetOncoPrintBodyXML(" + oncoprintReferenceVarName + "); return true;\"" +
-					   " target=\"_blank\">\n");
-=======
 					   "onsubmit=\"this.elements['xml'].value=GetOncoPrintBodyXML(" + oncoprintReferenceVarName +
 					   "); return true;\"" + " target=\"_blank\">\n");
->>>>>>> 3bf74574
 		// add some hidden elements
 		builder.append("<input type=hidden name=\"xml\">\n");
 		builder.append("<input type=hidden name=\"longest_label_length\">\n");
 		builder.append("<input type=hidden name=\"format\" value=\"svg\">\n");
 
 		// export SVG button
-<<<<<<< HEAD
-		builder.append("<P>Get OncoPrint:&nbsp;&nbsp<input type=\"submit\" value=\"SVG\">\n");
-		
-		// show altered checkbox
-		builder.append("&nbsp;&nbsp<input type=\"checkbox\" id= \"showAlteredColumns\" name=\"showAlteredColumns\" value=\"false\" " +
-					   "onClick=\"ShowAlteredSamples(" + oncoprintReferenceVarName + ", this.checked); " +
-					   "DrawOncoPrintHeader(" + oncoprintReferenceVarName + ", " +
-					   longestLabelVarName + ".get('" + longestLabelVarName + "'), " + 
-					   headerVariablesVarName + ", true); " +
-					   "if (document.getElementById('" + unsortSamplesCheckboxName + "').checked) { DrawOncoPrintBody(" + oncoprintReferenceVarName + ", " +
-					   longestLabelVarName + ".get('" + longestLabelVarName + "'), " +
-					   unsortedGeneticAlterationsVarName  + ".get('" + unsortedGeneticAlterationsVarName + "'), " + forSummaryTab  + "); } else { " +
-					   "DrawOncoPrintBody(" + oncoprintReferenceVarName + ", " +
-					   longestLabelVarName + ".get('" + longestLabelVarName + "'), " +
-					   sortedGeneticAlterationsVarName  + ".get('" + sortedGeneticAlterationsVarName + "'), " + forSummaryTab  + "); } return true;\"" +
-					   "><span id=\"showAlteredCasesLabel\">Only show altered cases.</span>\n");
-
-		// sort/unsort altered checkbox
-		builder.append("&nbsp;&nbsp<input type=\"checkbox\" id=\"" + unsortSamplesCheckboxName + "\" name=\"" + unsortSamplesCheckboxName + "\" value=\"false\" " +
-					   "onClick=\"if (this.checked) { DrawOncoPrintBody(" + oncoprintReferenceVarName + ", " +
-					   longestLabelVarName + ".get('" + longestLabelVarName + "'), " +
-					   unsortedGeneticAlterationsVarName  + ".get('" + unsortedGeneticAlterationsVarName + "'), " + forSummaryTab + "); } else { " +
-					   "DrawOncoPrintBody(" + oncoprintReferenceVarName + ", " +
-					   longestLabelVarName + ".get('" + longestLabelVarName + "'), " +
-					   sortedGeneticAlterationsVarName  + ".get('" + sortedGeneticAlterationsVarName + "'), " + forSummaryTab + "); } return true;\"" +
-					   "><span id=\"" + unsortSamplesLabelName + "\">Unsort Samples.</span>\n");
-
-		// form end
-		builder.append("</form>\n");
-	
-=======
 		builder.append("<P>Get OncoPrint:&nbsp;&nbsp&nbsp;<input type=\"submit\" value=\"SVG\">\n");
 
 		// form end
@@ -1031,7 +815,6 @@
 		builder.append("</div>\n");
 		builder.append("</div>\n");
 
->>>>>>> 3bf74574
 		// outta here
 		return builder.toString();
 	}
