#! /usr/bin/env python

# ------------------------------------------------------------------------------
# Data validation script - validates files before import into portal.
# If create-corrected set to true, the script will create a new version of all the files it detects
#   and ensure the newlines are correct and that no data is enclosed in quotes. It will also
#   add entrez IDs if they are not present and the user either provides the file or sets ftp
#   Also checks for duplicate column headers, repeated header rows
# ------------------------------------------------------------------------------

# imports
import sys
import os
import logging
import logging.handlers
from collections import OrderedDict
import argparse
import re
import csv
import itertools
import requests


# ------------------------------------------------------------------------------
# globals

# Current NCBI build and build counterpart - used in one of the maf checks as well as .seq filename check
NCBI_BUILD_NUMBER = 37
GENOMIC_BUILD_COUNTERPART = 'hg19'

# study-specific globals
STUDY_DIR = None
META_TYPE_TO_META_DICT = None
DEFINED_SAMPLE_IDS = None
DEFINED_CANCER_TYPES = None

SERVER_URL = 'http://localhost/cbioportal'
PORTAL_CANCER_TYPES = None

# ----------------------------------------------------------------------------
# how we differentiate between data types based on the meta_file_type field

SEG_META_PATTERN = 'meta_segment'
STUDY_META_PATTERN = 'meta_study'
CANCER_TYPE_META_PATTERN = 'meta_cancer_type'
MUTATION_META_PATTERN = 'meta_mutations_extended'
CNA_META_PATTERN = 'meta_CNA'
CLINICAL_META_PATTERN = 'meta_clinical'
LOG2_META_PATTERN = 'meta_log2CNA'
EXPRESSION_META_PATTERN = 'meta_expression'
FUSION_META_PATTERN = 'meta_fusions'
METHYLATION_META_PATTERN = 'meta_methylation'
RPPA_META_PATTERN = 'meta_rppa'
TIMELINE_META_PATTERN = 'meta_timeline'

META_FILE_PATTERNS = [
    STUDY_META_PATTERN,
    CANCER_TYPE_META_PATTERN,
    SEG_META_PATTERN,
    MUTATION_META_PATTERN,
    CNA_META_PATTERN,
    CLINICAL_META_PATTERN,
    LOG2_META_PATTERN,
    EXPRESSION_META_PATTERN,
    FUSION_META_PATTERN,
    METHYLATION_META_PATTERN,
    RPPA_META_PATTERN,
    TIMELINE_META_PATTERN
]

VALIDATOR_IDS = {CNA_META_PATTERN:'CNAValidator',
                 MUTATION_META_PATTERN:'MutationsExtendedValidator',
                 CLINICAL_META_PATTERN:'ClinicalValidator',
                 SEG_META_PATTERN:'SegValidator',
                 LOG2_META_PATTERN:'Log2Validator',
                 EXPRESSION_META_PATTERN:'ExpressionValidator',
                 FUSION_META_PATTERN:'FusionValidator',
                 METHYLATION_META_PATTERN:'MethylationValidator',
                 RPPA_META_PATTERN:'RPPAValidator',
                 TIMELINE_META_PATTERN:'TimelineValidator'}

# ----------------------------------------------------------------------------
# fields allowed in each meta file type, maps to True if required

CNA_META_FIELDS = {
    'cancer_study_identifier': True,
    'genetic_alteration_type': True,
    'datatype': True,
    'stable_id': True,
    'show_profile_in_analysis_tab': True,
    'profile_name': True,
    'profile_description': True,
    'meta_file_type': True,
    'data_file_path': True
}

MUTATION_META_FIELDS = {
    'cancer_study_identifier': True,
    'genetic_alteration_type': True,
    'datatype': True,
    'stable_id': True,
    'show_profile_in_analysis_tab': True,
    'profile_name': True,
    'profile_description': True,
    'meta_file_type': True,
    'data_file_path': True
}

SEG_META_FIELDS = {
    'cancer_study_identifier': True,
    'genetic_alteration_type': True,
    'datatype': True,
    'stable_id': True,
    'show_profile_in_analysis_tab': True,
    'profile_name': True,
    'profile_description': True,
    'reference_genome_id': True,
    'data_filename': True,
    'description': True,
    'meta_file_type': True,
    'data_file_path': True
}

LOG2_META_FIELDS = {
    'cancer_study_identifier': True,
    'genetic_alteration_type': True,
    'datatype': True,
    'stable_id': True,
    'show_profile_in_analysis_tab': True,
    'profile_name': True,
    'profile_description': True,
    'meta_file_type': True,
    'data_file_path': True
}

EXPRESSION_META_FIELDS = {
    'cancer_study_identifier': True,
    'genetic_alteration_type': True,
    'datatype': True,
    'stable_id': True,
    'show_profile_in_analysis_tab': True,
    'profile_name': True,
    'profile_description': True,
    'meta_file_type': True,
    'data_file_path': True
}

METHYLATION_META_FIELDS = {
    'cancer_study_identifier': True,
    'genetic_alteration_type': True,
    'datatype': True,
    'stable_id': True,
    'show_profile_in_analysis_tab': True,
    'profile_name': True,
    'profile_description': True,
    'meta_file_type': True,
    'data_file_path': True
}

FUSION_META_FIELDS = {
    'cancer_study_identifier': True,
    'genetic_alteration_type': True,
    'datatype': True,
    'stable_id': True,
    'show_profile_in_analysis_tab': True,
    'profile_name': True,
    'profile_description': True,
    'meta_file_type': True,
    'data_file_path': True
}

RPPA_META_FIELDS = {
    'cancer_study_identifier': True,
    'genetic_alteration_type': True,
    'datatype': True,
    'stable_id': True,
    'show_profile_in_analysis_tab': True,
    'profile_name': True,
    'profile_description': True,
    'meta_file_type': True,
    'data_file_path': True
}

TIMELINE_META_FIELDS = {
    'cancer_study_identifier': True,
    'genetic_alteration_type': True,
    'meta_file_type': True,
    'data_file_path': True
}

CASE_LIST_FIELDS = {
    'cancer_study_identifier': True,
    'stable_id': True,
    'case_list_name': True,
    'case_list_description': True,
    'case_list_ids': True,
    'case_list_category': False
}

CLINICAL_META_FIELDS = {
    'cancer_study_identifier': True,
    'genetic_alteration_type': True,
    'datatype': True,
    'stable_id': True,
    'show_profile_in_analysis_tab': True,
    'profile_name': True,
    'profile_description': True,
    'meta_file_type': True,
    'data_file_path': True
}

STUDY_META_FIELDS = {
    'cancer_study_identifier': True,
    'type_of_cancer': True,
    'name': True,
    'description': True,
    'groups': True,
    'dedicated_color': True,
    'short_name': True,
    'meta_file_type': True,
    'citation': False,
    'pmid': False
}

CANCER_TYPE_META_FIELDS = {
    'type_of_cancer': True,
    'name': True,
    'clinical_trial_keywords': True,
    'dedicated_color': True,
    'short_name': True
}

META_FIELD_MAP = {
    STUDY_META_PATTERN:STUDY_META_FIELDS,
    CANCER_TYPE_META_PATTERN:CANCER_TYPE_META_FIELDS,
    CNA_META_PATTERN:CNA_META_FIELDS,
    CLINICAL_META_PATTERN:CLINICAL_META_FIELDS,
    LOG2_META_PATTERN:LOG2_META_FIELDS,
    MUTATION_META_PATTERN:MUTATION_META_FIELDS,
    SEG_META_PATTERN:SEG_META_FIELDS,
    EXPRESSION_META_PATTERN:EXPRESSION_META_FIELDS,
    METHYLATION_META_PATTERN:EXPRESSION_META_FIELDS,
    FUSION_META_PATTERN:FUSION_META_FIELDS,
    RPPA_META_PATTERN:RPPA_META_FIELDS,
    TIMELINE_META_PATTERN:TIMELINE_META_FIELDS,
    'case_list': CASE_LIST_FIELDS
}


# ----------------------------------------------------------------------------
# class definitions

class ValidationMessageFormatter(logging.Formatter):

    """Logging formatter with optional fields for data validation messages.

    These fields are:
    data_filename - the name of the file the message is about (if applicable)
    line_number - a line number within the above file (if applicable)
    column_number - a column number within the above file (if applicable)
    cause - the unexpected value found in the input (if applicable)

    If instead a message pertains to multiple values of one of these
    fields (as the result of aggregation by CollapsingLogMessageHandler),
    these will be expected in the field <fieldname>_list.
    """

    def format(self, record, *args, **kwargs):
        """Check consistency of expected fields and format the record."""
        if (
                (
                    self.format_aggregated(record,
                                           'line_number',
                                           optional=True) or
                    self.format_aggregated(record,
                                           'column_number',
                                           optional=True))
                and not self.format_aggregated(record,
                                               'data_filename',
                                               optional=True)):
            raise ValueError(
                'Tried to log about a line/column with no filename')
        return super(ValidationMessageFormatter, self).format(record,
                                                              *args,
                                                              **kwargs)

    @staticmethod
    def format_aggregated(record,
                          attr_name,
                          single_fmt='%s',
                          multiple_fmt='[%s]',
                          join_string=', ',
                          max_join=3,
                          optional=False):
        """Format a human-readable string for a field or its <field>_list.

        As would be generated when using the CollapsingLogMessageHandler.
        If `optional` is True and both the field and its list are absent,
        return an empty string.
        """
        attr_val = getattr(record, attr_name, None)
        attr_list = getattr(record, attr_name + '_list', None)
        if attr_val is not None:
            attr_indicator = single_fmt % attr_val
        elif attr_list is not None:
            string_list = list(str(val) for val in attr_list[:max_join])
            num_skipped = len(attr_list) - len(string_list)
            if num_skipped != 0:
                string_list.append('(%d more)' % num_skipped)
            attr_indicator = multiple_fmt % join_string.join(string_list)
        elif optional:
            attr_indicator = ''
        else:
            raise ValueError(
                "Tried to format an absent non-optional log field: '%s'" %
                attr_name)
        return attr_indicator


class LogfileStyleFormatter(ValidationMessageFormatter):

    """Formatter for validation messages in a simple one-per-line format."""

    def __init__(self):
        """Initialize a logging Formatter with an appropriate format string."""
        super(LogfileStyleFormatter, self).__init__(
            fmt='%(levelname)s: %(file_indicator)s:'
                '%(line_indicator)s%(column_indicator)s'
                ' %(message)s%(cause_indicator)s')

    def format(self, record):

        """Generate descriptions for optional fields and format the record."""


        record.file_indicator = self.format_aggregated(record,
                                                       'data_filename',
                                                       optional=True)
        if not record.file_indicator:
            record.file_indicator = '-'
        record.line_indicator = self.format_aggregated(
            record,
            'line_number',
            ' line %d:',
            ' lines [%s]:',
            optional=True)
        record.column_indicator = self.format_aggregated(
            record,
            'column_number',
            ' column %d:',
            ' columns [%s]:',
            optional=True)
        record.cause_indicator = self.format_aggregated(
            record,
            'cause',
            "; found in file: '%s'",
            "; found in file: ['%s']",
            join_string="', '",
            optional=True)

        return super(LogfileStyleFormatter, self).format(record)


class MaxLevelTrackingHandler(logging.Handler):

    """Handler that does nothing but track the maximum msg level emitted."""

    def __init__(self):
        """Initialize the handler with an attribute to track the level."""
        super(MaxLevelTrackingHandler, self).__init__()
        self.max_level = logging.NOTSET

    def emit(self, record):
        """Update the maximum level with a new record."""
        self.max_level = max(self.max_level, record.levelno)

    def get_exit_status(self):
        """Return an exit status for the validator script based on max_level."""
        if self.max_level <= logging.INFO:
            return 0
        elif self.max_level == logging.WARNING:
            return 3
        elif self.max_level == logging.ERROR:
            return 1
        else:
            return 2


class Jinja2HtmlHandler(logging.handlers.BufferingHandler):

    """Logging handler that formats aggregated HTML reports using Jinja2."""

    def __init__(self, study_dir, output_filename, *args, **kwargs):
        """Set study directory name, output filename and buffer size."""
        self.study_dir = study_dir
        self.output_filename = output_filename
        self.max_level = logging.NOTSET
        self.closed = False
        # get the directory name of the currently running script
        self.template_dir = os.path.dirname(__file__)
        super(Jinja2HtmlHandler, self).__init__(*args, **kwargs)

    def emit(self, record):
        """Buffer a message if the buffer is not full."""
        self.max_level = max(self.max_level, record.levelno)
        if len(self.buffer) < self.capacity:
            return super(Jinja2HtmlHandler, self).emit(record)

    def flush(self):
        """Do nothing; emit() caps the buffer and close() renders output."""
        pass

    def shouldFlush(self, record):
        """Never flush; emit() caps the buffer and close() renders output."""
        return False

    def close(self):
        """Render the HTML page and close the handler."""
        # make sure to only close once
        if self.closed:
            return
        self.closed = True
        # require Jinja2 only if it is actually used
        import jinja2
        j_env = jinja2.Environment(
            loader=jinja2.FileSystemLoader(self.template_dir),
            # trim whitespace around Jinja2 operators
            trim_blocks=True,
            lstrip_blocks=True)
        template = j_env.get_template('validation_report_template.html.jinja')
        doc = template.render(
            study_dir=self.study_dir,
            record_list=self.buffer,
            max_level=logging.getLevelName(self.max_level))
        with open(self.output_filename, 'w') as f:
            f.write(doc)
        return super(Jinja2HtmlHandler, self).close()


class CollapsingLogMessageHandler(logging.handlers.MemoryHandler):

    """Logging handler that aggregates repeated log messages into one.

    This collapses validation LogRecords based on the source code line that
    emitted them and their formatted message, and flushes the resulting
    records to another handler.
    """

    def flush(self):

        """Aggregate LogRecords by message and send them to the target handler.

        Fields that occur with multiple different values in LogRecords
        emitted from the same line with the same message will be
        collected in a field named <field_name>_list.
        """

        # group buffered LogRecords by their source code line and message
        grouping_dict = OrderedDict()
        for record in self.buffer:
            identifying_tuple = (record.module,
                                 record.lineno,
                                 record.getMessage())
            if identifying_tuple not in grouping_dict:
                grouping_dict[identifying_tuple] = []
            grouping_dict[identifying_tuple].append(record)

        aggregated_buffer = []
        # for each list of same-message records
        for record_list in grouping_dict.values():
            # make a dict to collect the fields for the aggregate record
            aggregated_field_dict = {}
            # for each field found in (the first of) the records
            for field_name in record_list[0].__dict__:
                # collect the values found for this field across the records.
                # Use the keys of an OrderedDict, as OrderedSet is for some
                # reason not to be found in the Python standard library.
                field_values = OrderedDict((record.__dict__[field_name], None)
                                           for record in record_list)
                # if this field has the same value in all records
                if len(field_values) == 1:
                    # use that value in the new dict
                    aggregated_field_dict[field_name] = field_values.popitem()[0]
                else:
                    # set a <field>_list field instead
                    aggregated_field_dict[field_name + '_list'] = \
                        list(field_values.keys())

            # add a new log record with these fields tot the output buffer
            aggregated_buffer.append(
                logging.makeLogRecord(aggregated_field_dict))

        # replace the buffer with the aggregated one and flush
        self.buffer = aggregated_buffer
        super(CollapsingLogMessageHandler, self).flush()

    def shouldFlush(self, record):
        """Flush when emitting an INFO message or a message without a file."""
        return ((record.levelno == logging.INFO) or
                ('data_filename' not in record.__dict__) or
                super(CollapsingLogMessageHandler, self).shouldFlush(record))


class CombiningLoggerAdapter(logging.LoggerAdapter):
    """LoggerAdapter that combines its own context info with that in calls."""
    def process(self, msg, kwargs):
        """Add contextual information from call to that from LoggerAdapter."""
        extra = self.extra.copy()
        if 'extra' in kwargs:
            # add elements from the call, possibly overwriting
            extra.update(kwargs['extra'])
        kwargs["extra"] = extra
        return msg, kwargs


class ValidatorFactory(object):

    """Factory for creating validation objects of various types."""

    @staticmethod
    def createValidator(validator_type, hugo_entrez_map, logger, meta_dict):
        ValidatorClass = globals()[validator_type]
        return ValidatorClass(hugo_entrez_map, logger, meta_dict)


class Validator(object):

    """Abstract validator class for tab-delimited data files.

    Subclassed by validators for specific data file types, which should
    define a 'REQUIRED_HEADERS' attribute listing the required column
    headers and a `REQUIRE_COLUMN_ORDER` boolean stating whether their
    position is significant.

    The methods `processTopLines`, `checkHeader`, `checkLine` and `onComplete`
    may be overridden (calling their superclass methods) to perform any
    appropriate validation tasks.
    """

    def __init__(self,hugo_entrez_map,logger,meta_dict):
        """Initialize a validator for a particular data file.

        :param hugo_entrez_map: path Entrez to Hugo mapping file
        :param logger: logger instance for writing the log messages
        :param meta_dict: dictionary of fields found in corresponding meta file
                         (such as stable id and data file name)
        """
        self.filename = os.path.join(STUDY_DIR, meta_dict['data_file_path'])
        self.filenameShort = os.path.basename(self.filename)
        self.line_number = 0
        self.cols = []
        self.numCols = 0
        self.hugo_entrez_map = hugo_entrez_map
        self.newlines = ('',)
        self.studyId = ''
        self.headerWritten = False
        self.logger = CombiningLoggerAdapter(
            logger,
            extra={'data_filename': self.filenameShort})
        self.meta_dict = meta_dict
        self.badChars = [' ']

    def validate(self):

        """Validate the data file."""

        self.logger.info('Starting validation of file')

        with open(self.filename, 'rU') as data_file:

            # parse any block of start-of-file comment lines and the tsv header
            top_comments = []
            line_number = 0
            for line_number, line in enumerate(data_file,
                                               start=line_number + 1):
                self.line_number = line_number
                if line.startswith('#'):
                    top_comments.append(line)
                else:
                    header_line = line
                    # end of the file's header
                    break
            # if the loop wasn't broken by a non-commented line
            else:
                self.logger.error('No column header or data found in file',
                                  extra={'line_number': self.line_number})
                return

            # parse start-of-file comment lines, if any
            if not self.processTopLines(top_comments):
                self.logger.error(
                    'Invalid header comments, file cannot be parsed')
                return

            # read five data lines to detect quotes in the tsv file
            first_data_lines = []
            for i, line in enumerate(data_file):
                first_data_lines.append(line)
                if i >= 4:
                    break
            sample_content = header_line + ''.join(first_data_lines)
            dialect = csv.Sniffer().sniff(sample_content)
            # sniffer assumes " if no quote character exists
            if dialect.quotechar == '"' and not (
                    dialect.delimiter + '"' in sample_content or
                    '"' + dialect.delimiter in sample_content):
                dialect.quoting = csv.QUOTE_NONE
            if not self._checkTsvDialect(dialect):
                self.logger.error(
                    'Invalid file format, file cannot be parsed')
                return

            # parse the first non-commented line as the tsv header
            header_cols = csv.reader([header_line], dialect).next()
            if self.checkHeader(header_cols) > 0:
                self.logger.error(
                    'Invalid column header, file cannot be parsed')
                return

            # read through the data lines of the file
            csvreader = csv.reader(itertools.chain(first_data_lines,
                                                   data_file),
                                   dialect)
            for line_number, fields in enumerate(csvreader,
                                                 start=line_number + 1):
                self.line_number = line_number
                if fields[0].startswith('#'):
                    self.logger.error(
                        "Data line starting with '#' skipped",
                        extra={'line_number': self.line_number})
                    continue
                self.checkLine(fields)

            # (tuple of) string(s) of the newlines read (for 'rU' mode files)
            self.newlines = data_file.newlines

        # after the entire file has been read
        self.onComplete()

    def onComplete(self):
        """Perform final validations after all lines have been checked.

        Overriding methods should call this superclass method *after* their own
        validations, as it logs the message that validation was completed.
        """
        self._checkLineBreaks()
        self.logger.info('Validation of file complete')

    def processTopLines(self, line_list):
        """Hook to validate any list of comment lines above the TSV header.

        Return False if these lines are invalid and the file cannot be
        parsed, True otherwise.
        """
        return True

    def checkHeader(self, cols):

        """Check that the header has the correct items and set self.cols.

        :param cols: The list of column headers to be validated

        :return the number of errors found.
        """

        num_errors = 0

        # TODO check for end-of-line whitespace

        self.cols = cols
        self.numCols = len(self.cols)

        num_errors += self._checkRepeatedColumns()
        num_errors += self.checkBadChar()

        # 'REQUIRE_COLUMN_ORDER' should have been defined by the subclass
        if self.REQUIRE_COLUMN_ORDER:  # pylint: disable=no-member
            num_errors += self._checkOrderedRequiredColumns()
        else:
            num_errors += self._checkUnorderedRequiredColumns()

        return num_errors

    def checkLine(self, data):
        """Check data values from a line after the file header.

        :param data: The list of values parsed from the line
        """

        if all(x == '' for x in data):
            self.logger.error("Blank line",
                              extra={'line_number': self.line_number})

        if data[:self.numCols] == self.cols:
            if self.logger.isEnabledFor(logging.ERROR):
                self.logger.error(
                    'Repeated header',
                    extra={'line_number': self.line_number,
                           'cause': ', '.join(data[:self.numCols])})

        line_col_count = len(data)

        if line_col_count != self.numCols:
            self.logger.error('Expected %d columns based on header, '
                              'found %d',
                              self.numCols, line_col_count,
                              extra={'line_number': self.line_number})

        for col_index, col_name in enumerate(self.cols):
            if col_index < line_col_count and data[col_index] == '':
                self.logger.error("Blank cell found in column '%s'",
                                  col_name,
                                  extra={'line_number': self.line_number,
                                         'column_number': col_index + 1})

    def _checkUnorderedRequiredColumns(self):
        """Check for missing column headers, independent of their position.

        Return the number of errors encountered.
        """
        num_errors = 0
        # 'REQUIRED_HEADERS' should have been defined by the subclass
        for col_name in self.REQUIRED_HEADERS:  # pylint: disable=no-member
            if col_name not in self.cols:
                num_errors += 1
                if self.logger.isEnabledFor(logging.ERROR):
                    self.logger.error(
                        'Missing column: %s',
                        col_name,
                        extra={'line_number': self.line_number,
                               'cause': ', '.join(self.cols[:len(self.REQUIRED_HEADERS)]) +  # pylint: disable=no-member
                                        ', (...)'})
        return num_errors

    def _checkOrderedRequiredColumns(self):
        """Check if the column header for each position is correct.

        Return the number of errors encountered.
        """
        num_errors = 0
        # 'REQUIRED_HEADERS' should have been defined by the subclass
        for col_index, col_name in enumerate(self.REQUIRED_HEADERS):  # pylint: disable=no-member
            if col_index >= self.numCols:
                num_errors += 1
                self.logger.error(
                    "Invalid header: expected '%s' in column %d,"
                    " found end of line",
                    col_name, col_index + 1,
                    extra={'line_number': self.line_number})
            elif self.cols[col_index] != col_name:
                num_errors += 1
                self.logger.error(
                    "Invalid header: expected '%s' in this column",
                    col_name,
                    extra={'line_number': self.line_number,
                           'column_number': col_index + 1,
                           'cause': self.cols[col_index]})
        return num_errors

    def _checkTsvDialect(self, dialect):
        """Check if a csv.Dialect subclass describes a valid cBio data file."""
        if dialect.delimiter != '\t':
            self.logger.error('Not a tab-delimited file',
                              extra={'cause': 'delimiters of type: %s' %
                                              repr(dialect.delimiter)})
            return False
        if dialect.quoting != csv.QUOTE_NONE:
            self.logger.error('Found quotation marks around field(s) in the first rows of the file. '
                              'Fields and values should not be surrounded by quotation marks.',
                              extra={'cause': 'quotation marks of type: [%s] ' %
                                              repr(dialect.quotechar)[1:-1]})
        return True

    def _checkLineBreaks(self):
        """Checks line breaks, reports to user."""
        # TODO document these requirements
        if "\r\n" in self.newlines:
            self.logger.error('DOS-style line breaks detected (\\r\\n), '
                              'should be Unix-style (\\n)')
        elif "\r" in self.newlines:
            self.logger.error('Classic Mac OS-style line breaks detected '
                              '(\\r), should be Unix-style (\\n)')
        elif self.newlines != '\n':
            self.logger.error('No line breaks recognized in file',
                              extra={'cause': repr(self.newlines)[1:-1]})

    def checkInt(self, value):
        """Checks if a value is an integer."""
        try:
            int(value)
            return True
        except ValueError:
            return False

    def checkSampleId(self, sample_id, column_number):
        """Check whether a sample id is defined, logging an error if not.

        Return True if the sample id was valid, False otherwise.
        """
        if sample_id not in DEFINED_SAMPLE_IDS:
            self.logger.error(
                'Sample ID not defined in clinical file',
                extra={'line_number': self.line_number,
                       'column_number': column_number,
                       'cause': sample_id})
            return False
        return True

    def _checkRepeatedColumns(self):
        num_errors = 0
        seen = set()
        for col_num, col in enumerate(self.cols):
            if col not in seen:
                seen.add(col)
            else:
                num_errors += 1
                self.logger.error('Repeated column header',
                                  extra={'line_number': self.line_number,
                                         'column_number': col_num,
                                         'cause': col})
        return num_errors

    def checkBadChar(self):
        """Check for bad things in a header, such as spaces, etc."""
        num_errors = 0
        for col_num, col_name in enumerate(self.cols):
            for bc in self.badChars:
                if bc in col_name:
                    num_errors += 1
                    self.logger.error("Bad character '%s' detected in header",
                                      bc,
                                      extra={'line_number': self.line_number,
                                             'column_number': col_num,
                                             'cause': col_name})
        return num_errors


class FeaturewiseFileValidator(Validator):

    """Validates a file with rows for features and columns for ids and samples.

    The first few columns (defined in the REQUIRED_HEADERS attribute)
    identify the features/genes, and the rest correspond to the samples.

    Subclasses should define a checkValue(self, value, col_index) function
    to check a value in a sample column, and check the required columns
    by overriding and extending checkLine(self, data).
    """

    REQUIRE_COLUMN_ORDER = True

    def __init__(self, *args, **kwargs):
        super(FeaturewiseFileValidator, self).__init__(*args, **kwargs)
        self.sampleIds = []

    def checkHeader(self, cols):
        """Validate the header and read sample IDs from it.

        Return the number of fatal errors.
        """
        num_errors = super(FeaturewiseFileValidator, self).checkHeader(cols)
        num_errors += self.setSampleIdsFromColumns()
        return num_errors

    def checkLine(self, data):
        """Check the values in a data line."""
        super(FeaturewiseFileValidator, self).checkLine(data)
        for column_index, value in enumerate(data):
            if column_index >= len(self.REQUIRED_HEADERS):  # pylint: disable=no-member
                # checkValue() should be implemented by subclasses
                self.checkValue(value, column_index)  # pylint: disable=no-member

    def setSampleIdsFromColumns(self):
        """Extracts sample IDs from column headers and set self.sampleIds."""
        num_errors = 0
        # `REQUIRED_HEADERS` should have been set by a subclass
        num_nonsample_headers = len(self.REQUIRED_HEADERS)  # pylint: disable=no-member
        if len(self.cols[num_nonsample_headers:]) == 0:
            self.logger.error('No sample columns',
                              extra={'line_number': self.line_number,
                                     'column_number': num_nonsample_headers})
            num_errors += 1
        self.sampleIds = self.cols[num_nonsample_headers:]
        for index, sample_id in enumerate(self.sampleIds):
            if not self.checkSampleId(
                    sample_id,
                    column_number=num_nonsample_headers + index + 1):
                num_errors += 1
        return num_errors


class GenewiseFileValidator(FeaturewiseFileValidator):

    REQUIRED_HEADERS = ['Hugo_Symbol', 'Entrez_Gene_Id']

    def __init__(self, *args, **kwargs):
        super(GenewiseFileValidator, self).__init__(*args, **kwargs)
        self.entrez_missing = False

    def checkHeader(self, cols):
        """Validate the header and read sample IDs from it.

        Return the number of fatal errors.
        """
        num_errors = super(GenewiseFileValidator, self).checkHeader(cols)

        if self.numCols < 2 or self.cols[1] != self.REQUIRED_HEADERS[1]:
            self.entrez_missing = True
        return num_errors

    def checkLine(self, data):
        """Check the values in a data line."""
        super(GenewiseFileValidator, self).checkLine(data)
        for column_index, value in enumerate(data):
            if column_index == 0 and len(self.hugo_entrez_map) > 0:
                if value not in self.hugo_entrez_map:
                    # TODO - change to new logic that gives preference to EntrezID checks
                    self.logger.error(
                        'Hugo symbol not present in your cBioPortal instance',
                        extra={'line_number': self.line_number,
                               'column_number': column_index + 1,
                               'cause': value.strip()})
            elif not self.entrez_missing and column_index == 1:
                if not self.checkInt(value.strip()) and not value.strip() == 'NA':
                    self.logger.error(
                        'Invalid Data Type: Entrez_Gene_Id must be integer or NA',
                        extra={'column_number': column_index + 1,
                               'line_number': self.line_number,
                               'cause': value.strip()})


class CNAValidator(GenewiseFileValidator):

    """Sub-class CNA validator."""

    ALLOWED_VALUES = ['-2','-1','0','1','2','','NA']

    def checkValue(self, value, col_index):
        """Check a value in a sample column."""
        if value not in self.ALLOWED_VALUES:
            if self.logger.isEnabledFor(logging.ERROR):
                self.logger.error(
                    'Invalid CNA value: possible values are [%s]',
                    ', '.join(self.ALLOWED_VALUES),
                    extra={'line_number': self.line_number,
                           'column_number': col_index + 1,
                           'cause': value})


class MutationsExtendedValidator(Validator):

    """Sub-class mutations_extended validator."""

    REQUIRED_HEADERS = [
       'Tumor_Sample_Barcode',
        'Hugo_Symbol',
        'Amino_Acid_Change'
    ]
    REQUIRE_COLUMN_ORDER = False

    # Used for mapping column names to the corresponding function that does a check on the value.
    # This can be done for other filetypes besides maf - not currently implemented.
    CHECK_FUNCTION_MAP = {
        'Hugo_Symbol':'checkValidHugo',
        'Entrez_Gene_Id':'checkValidEntrez',
        'Center':'checkCenter',
        'NCBI_Build':'checkNCBIbuild',
        'Chromosome':'checkChromosome',
        'Start_Position':'checkStartPosition',
        'End_Position':'checkEndPosition',
        'Strand':'checkStrand',
        'Variant_Classification':'checkVariantClassification',
        'Variant_Type':'checkVariantType',
        'Reference_Allele':'checkRefAllele',
        'Tumor_Seq_Allele1':'checkTumorSeqAllele',
        'Tumor_Seq_Allele2':'checkTumorSeqAllele',
        'dbSNP_RS':'checkdbSNP_RS',
        'dbSNP_Val_Status':'check_dbSNPValStatus',
        'Tumor_Sample_Barcode':'checkTumorSampleBarcode',
        'Matched_Norm_Sample_Barcode':'checkMatchedNormSampleBarcode',
        'Match_Norm_Seq_Allele1':'checkMatchNormSeqAllele',
        'Match_Norm_Seq_Allele2':'checkMatchNormSeqAllele',
        'Tumor_Validation_Allele1':'checkTumorValidationAllele',
        'Tumor_Validation_Allele2':'checkTumorValidationAllele',
        'Match_Norm_Validation_Allele1':'checkMatchNormValidationAllele',
        'Match_Norm_Validation_Allele2':'checkMatchNormValidationAllele',
        'Verification_Status':'checkVerificationStatus',
        'Validation_Status':'checkValidationStatus',
        'Mutation_Status':'checkMutationStatus',
        'Sequencing_Phase':'checkSequencingPhase',
        'Sequence_Source':'checkSequenceSource',
        'Validation_Method':'checkValidationMethod',
        'Score':'checkScore',
        'BAM_File':'checkBAMFile',
        'Sequencer':'checkSequencer',
        't_alt_count':'check_t_alt_count',
        't_ref_count':'check_t_ref_count',
        'n_alt_count':'check_n_alt_count',
        'n_ref_count':'check_n_ref_count',
        'Amino_Acid_Change': 'checkAminoAcidChange'}

    def __init__(self,hugo_entrez_map,logger,meta_dict):
        super(MutationsExtendedValidator, self).__init__(hugo_entrez_map,logger,meta_dict)
        # TODO consider making this attribute a local var in in checkLine(),
        # it really only makes sense there
        self.mafValues = {}
        self.entrez_missing = False
        self.extraCols = []
        self.extra_exists = False
        self.extra = ''
        # TODO remove the attributes below, they violate the MAF standard
        self.toplinecount = 0
        self.sampleIdsHeader = set()
        self.headerPresent = False

    def checkLine(self, data):

        """Each value in each line is checked individually.

        From the column name (stored in self.cols), the
        corresponding function to check the value is selected from
        CHECK_FUNCTION_MAP. Will emit a generic warning
        message if this function returns False. If the function sets
        self.extra_exists to True, self.extra will be used in this
        message.
        """

        super(MutationsExtendedValidator, self).checkLine(data)
        self.mafValues = {}

        for col_name in self.REQUIRED_HEADERS:
            col_index = self.cols.index(col_name)
            value = data[col_index]
            if col_name == 'Tumor_Sample_Barcode':
                self.checkSampleId(value, column_number=col_index + 1)
            # get the checking method for this column if available, or None
            checking_function = getattr(
                self,
                self.CHECK_FUNCTION_MAP[col_name])
            if not checking_function(value):
                self.printDataInvalidStatement(value, col_index)
            elif self.extra_exists or self.extra:
                raise ValueError(('Checking function %s set a warning '
                                  'message but reported no warning') %
                                 checking_function.__name__)
            self.mafValues[col_name] = value

    def processTopLines(self, line_list):
        """Processes the top line, which contains sample ids used in study."""
        # TODO remove this function, it violates the MAF standard

        if not line_list:
            return True
        line = line_list[0]

        self.headerPresent = True
        topline = [x.strip() for x in line.split(' ') if '#' not in x]

        self.toplinecount += 1
        for sampleId in topline:
            self.sampleIdsHeader.add(sampleId)
        return True

    def printDataInvalidStatement(self, value, col_index):
        """Prints out statement for invalid values detected."""
        message = ("Value in column '%s' is invalid" %
                   self.cols[col_index])
        if self.extra_exists:
            message = self.extra
            self.extra = ''
            self.extra_exists = False
        self.logger.error(
            message,
            extra={'line_number': self.line_number,
                   'column_number': col_index + 1,
                   'cause': value})

    # These functions check values of the MAF according to their name.
    # The mapping of which function checks which value is a global value
    # at the top of the script. If any other checks need to be added for
    # another field name, add the map in the global corresponding to
    # the function name that is created to check it.

    def checkValidHugo(self,value):
        """Checks if a value is a valid Hugo symbol listed in the NCBI file.

        If no NCBI file given at runtime, does nothing.
        """
        return (self.hugo_entrez_map == {}) or (value in self.hugo_entrez_map)

    def checkValidEntrez(self, value):
        """Checks if a value is a valid entrez id for the given hugo - needs to be present and match."""
        if self.entrez_missing:
            raise ValueError('Tried to check an Entrez id in a file without '
                             'Entrez ids')
        if value == '':
            self.entrez_missing = True
        elif (
                self.hugo_entrez_map != {} and
                value not in self.hugo_entrez_map.values()):
            return False
        elif (
                # TODO check this only after all columns are read,
                # this function skips the test if Hugo_Symbol is parsed later
                self.hugo_entrez_map != {} and
                'Hugo_Symbol' in self.mafValues and
                (self.hugo_entrez_map.get(self.mafValues['Hugo_Symbol']) !=
                    value)):
            self.extra =  \
                'Entrez gene id does not match Hugo symbol ({} -> {})'.format(
                    self.mafValues['Hugo_Symbol'],
                    self.hugo_entrez_map[self.mafValues['Hugo_Symbol']])
            self.extra_exists = True
            return False
        return True

    def checkCenter(self, value):
        return True

    def checkChromosome(self, value):
        if self.checkInt(value):
            if 1 <= int(value) <= 22:
                return True
            return False
        elif value in ('X', 'Y', 'M'):
            return True
        return False
    
    def checkStartPosition(self, value):
        return True

    def checkEndPosition(self, value):
        return True

    def checkTumorSampleBarcode(self, value):
        """Issue no warnings, as this field is checked in `checkLine()`."""
        return True

    def checkNCBIbuild(self, value):
        if self.checkInt(value) and value != '':
            if int(value) != NCBI_BUILD_NUMBER:
                return False
        return True
    
    def checkStrand(self, value):
        if value != '+':
            return False
        return True
    
    def checkVariantClassification(self, value):
        return True

    def checkVariantType(self, value):
        return True
    
    def checkRefAllele(self, value):
        return True

    def checkTumorSeqAllele(self, value):
        return True
    
    def check_dbSNPRS(self, value):
        return True

    def check_dbSNPValStatus(self, value):
        return True
    
    def checkMatchedNormSampleBarcode(self, value):
        if value != '':
            if self.headerPresent and value not in self.sampleIdsHeader:
                self.extra = 'Normal sample id not in sample ids from header'
                self.extra_exists = True
                return False
        return True
    
    def checkMatchedNormSampleBarcodehNormSeqAllele(self, value):
        return True
    
    def checkTumorValidationAllele(self, value):
        return True
    
    def checkMatchNormValidationAllele(self, value):
        return True
    
    def checkVerificationStatus(self, value):
        if value.lower() not in ('', 'verified', 'unknown'):
            return False
        return True
    
    def checkValidationStatus(self, value):
        if value == '':
            return True
        if value.lower() not in ('valid', 'unknown', 'na', 'untested'):
            return False
        return True
    
    def checkMutationStatus(self, value):
        return True
    
    def checkSequencingPhase(self, value):
        return True
    
    def checkSequenceSource(self, value):
        return True
    
    def checkValidationMethod(self, value):
        return True
    
    def checkScore(self, value):
        return True
    
    def checkBAMFile(self, value):
        return True
    
    def checkSequencer(self, value):
        return True
    
    def check_t_alt_count(self, value):
        if not self.checkInt(value) and value != '':
            return False
        return True
    
    def check_t_ref_count(self, value):
        if not self.checkInt(value) and value != '':
            return False
        return True
    
    def check_n_alt_count(self, value):
        if not self.checkInt(value) and value != '':
            return False
        return True

    def check_n_ref_count(self, value):
        if not self.checkInt(value) and value != '':
            return False
        return True

    def checkAminoAcidChange(self, value):
        """Test whether a string is a valid amino acid change specification."""
        # TODO implement this test, may require bundling the hgvs package:
        # https://pypi.python.org/pypi/hgvs/
        return True


class ClinicalValidator(Validator):

    """Validator for clinical data files."""

    REQUIRED_HEADERS = [
        'PATIENT_ID',
        'SAMPLE_ID'
    ]
    REQUIRE_COLUMN_ORDER = False

    srv_attrs = None

    def __init__(self, *args, **kwargs):
        super(ClinicalValidator, self).__init__(*args, **kwargs)
        self.sampleIds = set()
        self.attr_defs = []
        # initialize a class variable if undefined, logging info messages to
        # the underlying non-file-related logger
        self.request_attrs(SERVER_URL, self.logger.logger)

    def processTopLines(self, line_list):

        """Parse the the attribute definitions above the column header."""

        LINE_NAMES = ('display_name',
                      'description',
                      'datatype',
                      'attribute_type',
                      'priority')

        if not line_list:
            self.logger.error(
                'No data type header comments found in clinical data file',
                extra={'line_number': self.line_number})
            return False
        if len(line_list) != len(LINE_NAMES):
            self.logger.error(
                '%d comment lines at start of clinical data file, expected %d',
                len(line_list),
                len(LINE_NAMES))
            return False

        # remove the # signs
        line_list = [line[1:] for line in line_list]

        attr_defs = None
        num_attrs = 0
        csvreader = csv.reader(line_list,
                               delimiter='\t',
                               quoting=csv.QUOTE_NONE,
                               strict=True)
        invalid_values = False
        for line_index, row in enumerate(csvreader):

            if attr_defs is None:
                # make a list of as many lists as long as there are columns
                num_attrs = len(row)
                attr_defs = [OrderedDict() for i in range(num_attrs)]
            elif len(row) != num_attrs:
                self.logger.error(
                    'Varying numbers of columns in clinical header (%d, %d)',
                    num_attrs,
                    len(row),
                    extra={'line_number': line_index + 1})
                return False

            for col_index, value in enumerate(row):

                # test for invalid values in these (otherwise parseable) lines
                if value in ('', 'NA'):
                    self.logger.error(
                        'Empty %s field in clinical attribute definition',
                        LINE_NAMES[line_index],
                        extra={'line_number': line_index + 1,
                               'column_number': col_index + 1,
                               'cause': value})
                    invalid_values = True
                if LINE_NAMES[line_index] in ('display_name', 'description'):
                    pass
                elif LINE_NAMES[line_index] == 'datatype':
                    VALID_DATATYPES = ('STRING', 'NUMBER', 'BOOLEAN')
                    if value not in VALID_DATATYPES:
                        self.logger.error(
                            'Invalid data type definition, must be one of'
                            ' [%s]',
                            ', '.join(VALID_DATATYPES),
                            extra={'line_number': line_index + 1,
                                   'colum_number': col_index + 1,
                                   'cause': value})
                        invalid_values = True
                elif LINE_NAMES[line_index] == 'attribute_type':
                    VALID_ATTR_TYPES = ('PATIENT', 'SAMPLE')
                    if value not in VALID_ATTR_TYPES:
                        self.logger.error(
                            'Invalid attribute type definition, must be one of'
                            ' [%s]',
                            ', '.join(VALID_ATTR_TYPES),
                            extra={'line_number': line_index + 1,
                                   'colum_number': col_index + 1,
                                   'cause': value})
                        invalid_values = True
                elif LINE_NAMES[line_index] == 'priority':
                    try:
                        if int(value) < 1:
                            raise ValueError()
                    except ValueError:
                        self.logger.error(
                            'Priority definition must be a positive integer',
                            extra={'line_number': line_index + 1,
                                   'column_number': col_index + 1,
                                   'cause': value})
                        invalid_values = True
                else:
                    raise Exception('Unknown clinical header line name')

                attr_defs[col_index][LINE_NAMES[line_index]] = value

        self.attr_defs = attr_defs
        return not invalid_values

    def checkHeader(self, cols):

        num_errors = super(ClinicalValidator, self).checkHeader(cols)

        if self.numCols != len(self.attr_defs):
            self.logger.error(
                'Varying numbers of columns in clinical header (%d, %d)',
                len(self.attr_defs),
                len(self.cols),
                extra={'line_number': self.line_number})
            num_errors += 1
        for col_index, col_name in enumerate(self.cols):
            if not col_name.isupper():
                self.logger.warning(
                    "Clinical header not in all caps",
                    extra={'line_number': self.line_number,
                           'cause': col_name})
            # look up how the attribute is defined in the portal
            srv_attr_properties = self.srv_attrs.get(col_name)
            if srv_attr_properties is None:
                self.logger.warning(
                    'New %s-level attribute will be added to the portal',
                    self.attr_defs[col_index]['attribute_type'].lower(),
                    extra={'line_number': self.line_number,
                           'column_number': col_index + 1,
                           'cause': col_name})
            else:
                # translate one property having a different format in the API
                transl_attr_properties = {}
                for prop in srv_attr_properties:
                    # define the 'attribute_type' property as it is found in
                    # files, based on 'is_patient_attribute' from the API
                    if prop == 'is_patient_attribute':
                        if srv_attr_properties[prop] == '1':
                            transl_attr_properties['attribute_type'] = 'PATIENT'
                        else:
                            transl_attr_properties['attribute_type'] = 'SAMPLE'
                    # all of the other properties just match the file format
                    elif prop in ('display_name', 'description',
                                  'datatype', 'priority'):
                        transl_attr_properties[prop] = srv_attr_properties[prop]
                # compare values defined in the file with the existing ones
                for attr_property in self.attr_defs[col_index]:
                    value = self.attr_defs[col_index][attr_property]
                    if value != transl_attr_properties[attr_property]:
                        self.logger.error(
                            "%s definition for attribute '%s' does not match "
                            "the portal, '%s' expected",
                            attr_property,
                            col_name,
                            transl_attr_properties[attr_property],
                            extra={'line_number': self.attr_defs[col_index].keys().index(attr_property) + 1,
                                   'column_number': col_index + 1,
                                   'cause': value})
                        num_errors += 1

        return num_errors

    def checkLine(self, data):
        super(ClinicalValidator, self).checkLine(data)
        for col_index, value in enumerate(data):
            # TODO check the values in the other cols, required and optional
            # TODO check if cancer types in clinical attributes are defined
            if col_index == self.cols.index('SAMPLE_ID'):
                if DEFINED_SAMPLE_IDS and value not in DEFINED_SAMPLE_IDS:
                    self.logger.error(
                        'Defining new sample id in secondary clinical file',
                        extra={'line_number': self.line_number,
                               'column_number': col_index + 1,
                               'cause': value})
                self.sampleIds.add(value.strip())

    @classmethod
    def request_attrs(cls, server_url, logger):
        """Initialize cls.srv_attrs using the portal API."""
        if cls.srv_attrs is None:
            cls.srv_attrs = request_from_portal_api(
                server_url + '/api/clinicalattributes/patients',
                logger,
                id_field='attr_id')
            srv_sample_attrs = request_from_portal_api(
                server_url + '/api/clinicalattributes/samples',
                logger,
                id_field='attr_id')
            # if this happens, the database has changed and this script needs
            # to be updated
            id_overlap = (set(cls.srv_attrs.keys()) &
                          set(srv_sample_attrs.keys()))
            if id_overlap:
                raise ValueError(
                    'The portal at {url} returned these clinical attributes '
                    'both for samples and for patients: {attrs}'.format(
                        url=server_url,
                        attrs=', '.join(id_overlap)))
            else:
                cls.srv_attrs.update(srv_sample_attrs)


class SegValidator(Validator):
    """Validator for .seg files."""

    REQUIRED_HEADERS = [
        'ID',
        'chrom',
        'loc.start',
        'loc.end',
        'num.mark',
        'seg.mean']
    REQUIRE_COLUMN_ORDER = True

    def checkLine(self, data):
        super(SegValidator, self).checkLine(data)

        # TODO check values in all other columns too
        for col_index, value in enumerate(data):
            if col_index == self.cols.index(self.REQUIRED_HEADERS[0]):
                self.checkSampleId(value, column_number=col_index + 1)


class Log2Validator(GenewiseFileValidator):

    def checkValue(self, value, col_index):
        """Check a value in a sample column."""
        # TODO check these values
        pass


class ExpressionValidator(GenewiseFileValidator):

    def checkValue(self, value, col_index):
        """Check a value in a sample column."""
        # TODO check these values
        pass


class FusionValidator(Validator):

    REQUIRED_HEADERS = [
        'Hugo_Symbol',
        'Entrez_Gene_Id',
        'Center',
        'Tumor_Sample_Barcode',
        'Fusion',
        'DNA support',
        'RNA support',
        'Method',
        'Frame']
    REQUIRE_COLUMN_ORDER = True

    def checkLine(self, data):
        super(FusionValidator, self).checkLine(data)
        # TODO check the values


class MethylationValidator(GenewiseFileValidator):

    def checkValue(self, value, col_index):
        """Check a value in a sample column."""
        # TODO check these values
        pass


class RPPAValidator(FeaturewiseFileValidator):

    REQUIRED_HEADERS = ['Composite.Element.REF']

    def checkLine(self, data):
        super(RPPAValidator, self).checkLine(data)
        # TODO check the values in the first column
        # for rppa, first column should be hugo|antibody, everything after should be sampleIds

    def checkValue(self, value, col_index):
        """Check a value in a sample column."""
        # TODO check these values
        pass


class TimelineValidator(Validator):

    REQUIRED_HEADERS = [
        'PATIENT_ID',
        'START_DATE',
        'STOP_DATE',
        'EVENT_TYPE']
    REQUIRE_COLUMN_ORDER = True

    def checkLine(self, data):
        super(TimelineValidator, self).checkLine(data)
        # TODO check the values


# ------------------------------------------------------------------------------
# Functions

def processMetafile(filename, study_id, logger, case_list=False):

    """Validate a metafile and return a dictionary of values read from it.

    Return `None` if the file is invalid. If `case_list` is True,
    validate the file as a case list instead of a meta file.
    
    :param filename: name of the meta file
    :param study_id: cancer study id found in the first meta file. All subsequent
                     metafiles should comply to this in the field 'cancer_study_identifier'
    :param logger: the logging.Logger instance to log warnings and errors to
    :param case_list: whether this meta file is a case list (special case)
    """

    metaDictionary = {}
    with open(filename, 'rU') as metafile:
        for line_index, line in enumerate(metafile):
            if ': ' not in line:
                logger.error(
                    "Invalid %s file entry, no ': ' found",
                    {True: 'case list', False: 'meta'}[case_list],
                    extra={'data_filename': getFileFromFilepath(filename),
                           'line_number': line_index + 1})
                return None
            key, val = line.rstrip().split(': ', 1)
            metaDictionary[key] = val

    if case_list:
        meta_file_type = 'case_list'
    else:
        if 'meta_file_type' not in metaDictionary:
            logger.error("Missing field 'meta_file_type' in meta file'",
                         extra={'data_filename': getFileFromFilepath(filename)})
            # skip this file (can't validate unknown file types)
            return None

        meta_file_type = metaDictionary["meta_file_type"]
        if meta_file_type not in META_FILE_PATTERNS:
            logger.error('Unknown meta_file_type',
                         extra={'data_filename': getFileFromFilepath(filename),
                                'cause': meta_file_type})
            # skip this file (can't validate unknown file types)
            return None

    missing_fields = []
    for field in META_FIELD_MAP[meta_file_type]:
        mandatory = META_FIELD_MAP[meta_file_type][field]
        if field not in metaDictionary and mandatory:
            logger.error("Missing field '%s' in %s file",
                         field,
                         {True: 'case list', False: 'meta'}[case_list],
                         extra={'data_filename': getFileFromFilepath(filename)})
            missing_fields.append(field)

    if missing_fields:
        # skip this file (the fields may be required for validation)
        return None

    for field in metaDictionary:
        if field not in META_FIELD_MAP[meta_file_type]:
            logger.warning(
                'Unrecognized field in %s file',
                {True: 'case list', False: 'meta'}[case_list],
                extra={'data_filename': getFileFromFilepath(filename),
                       'cause': field})

    # check that cancer study identifiers across files so far are consistent.
    if (
            study_id is not None and
            study_id != metaDictionary['cancer_study_identifier']):
        logger.error(
            "Cancer study identifier is not consistent across "
            "files, expected '%s'",
            study_id,
            extra={'data_filename': getFileFromFilepath(filename),
                   'cause': metaDictionary['cancer_study_identifier']})
        return None

    # compare a meta_cancer_type file with the portal instance
    if meta_file_type == CANCER_TYPE_META_PATTERN:
        file_cancer_type = metaDictionary.get('type_of_cancer')
        if file_cancer_type not in PORTAL_CANCER_TYPES:
            logger.warning(
                'New disease type will be added to the portal',
                extra={'data_filename': getFileFromFilepath(filename),
                       'cause': file_cancer_type})
        else:
            existing_info = PORTAL_CANCER_TYPES[file_cancer_type]
            invalid_fields_found = False
            for field in metaDictionary:
                if (
                        field in CANCER_TYPE_META_FIELDS and
                        field != 'cancer_type_id' and
                        metaDictionary[field] != existing_info[field]):
                    logger.error(
                        "%s field of cancer type does not match the "
                        "portal, '%s' expected",
                        field,
                        existing_info[field],
                        extra={'data_filename': getFileFromFilepath(filename),
                               'cause': metaDictionary[field]})
                    invalid_fields_found = True
            if invalid_fields_found:
                return None

    # check fields specific to seg meta file
    if meta_file_type == SEG_META_PATTERN:

        if metaDictionary['data_filename'] != metaDictionary['data_file_path']:
            logger.error(
                'data_filename and data_file_path differ in seg data file',
                extra={'data_filename': getFileFromFilepath(filename),
                       'cause': (metaDictionary['data_filename'] + ', ' +
                                 metaDictionary['data_file_path'])})
            return None
        if metaDictionary['reference_genome_id'] != GENOMIC_BUILD_COUNTERPART:
            logger.error(
                'Reference_genome_id is not %s',
                GENOMIC_BUILD_COUNTERPART,
                extra={'data_filename': getFileFromFilepath(filename),
                       'cause': metaDictionary['reference_genome_id']})
            return None

    # if this file type doesn't take a data file, make sure one isn't parsed
    if (
            'data_file_path' in metaDictionary and
            'data_file_path' not in META_FIELD_MAP[meta_file_type]):
        logger.warning(
<<<<<<< HEAD
                'File \'%s\' referenced by meta file will not be processed'
                ' as the attribute data_file_path is not expected in this meta file.',
                metaDictionary['data_file_path'], 
                extra={'data_filename': getFileFromFilepath(filename),
                       'cause': metaDictionary['data_file_path']})
=======
            "File '%s' referenced by meta file will not be processed as the "
            "attribute data_file_path is not expected in this meta file",
            metaDictionary['data_file_path'],
            extra={'data_filename': getFileFromFilepath(filename),
                   'cause': field})
>>>>>>> 97d6df04

    return metaDictionary


def getFileFromFilepath(f):
    return os.path.basename(f.strip())


def processCaseListDirectory(caseListDir, cancerStudyId, logger):

    logger.info('Validating case lists')

    case_lists = [os.path.join(caseListDir, x) for x in os.listdir(caseListDir)]

    for case in case_lists:

        case_data = processMetafile(case, cancerStudyId, logger,
                                    case_list=True)
        if case_data is None:
            continue

        sampleIds = case_data['case_list_ids']
        sampleIds = set([x.strip() for x in sampleIds.split('\t')])
        for value in sampleIds:
            if value not in DEFINED_SAMPLE_IDS:
                logger.error(
                    'Sample id not defined in clinical file',
                    extra={'data_filename': getFileFromFilepath(case),
                           'cause': value})

    logger.info('Validation of case lists complete')


def request_from_portal_api(service_url, logger, id_field=None):
    """Send a request to the portal API and return the decoded JSON object.

    If id_field is specified, expect the object to be a list of dicts,
    and instead return a dict indexed by the specified field of said
    dictionaries. E.g.:
    [{'id': 'spam', 'val1': 1}, {'id':'eggs', 'val1':42}] ->
    {'spam': {'val1': 1}, 'eggs': {'val1': 42}}
    """
    if logger.isEnabledFor(logging.INFO):
        url_split = service_url.split('/api/', 1)
        logger.info("Requesting %s from portal at '%s'",
                    url_split[1], url_split[0])
    response = requests.get(service_url)
    try:
        response.raise_for_status()
    except requests.exceptions.HTTPError as e:
        raise IOError(
            'Connection error for URL: {url}. Administrator: please check if '
            '[{url}] is accessible. Message: {msg}'.format(url=service_url,
                                                           msg=e.message))
    json_data = response.json()
    if id_field is None:
        return json_data
    else:
        transformed_dict = {}
        for attr in json_data:
            # make a copy of the attr dict
            attr_without_id = dict(attr)
            del attr_without_id[id_field]
            transformed_dict[attr[id_field]] = attr_without_id
        return transformed_dict


def get_hugo_entrez_map(server_url, logger):
    """
    Returns a dict with hugo symbols and respective entrezId, e.g.:
    # dict: {'LOC105377913': '105377913', 'LOC105377912': '105377912',  hugo: entrez, hugo: entrez...
    """
    json_data = request_from_portal_api(server_url + '/api/genes', logger)
    # json_data is list of dicts, each entry containing e.g. dict: {'hugo_gene_symbol': 'SRXN1', 'entrez_gene_id': '140809'}
    # We want to transform this to the format dict: {hugo: entrez, hugo: entrez...
    result_dict = {}
    for data_item in json_data:
        result_dict[data_item['hugo_gene_symbol']] = data_item['entrez_gene_id']
    return result_dict


# ------------------------------------------------------------------------------
def interface(args=None):
    parser = argparse.ArgumentParser(description='cBioPortal meta Validator')
    parser.add_argument('-s', '--study_directory', type=str, required=True,
                        help='path to directory.')
    parser.add_argument('-u', '--url_server', type=str, required=False,
                        default='http://localhost/cbioportal',
                        help='URL to cBioPortal server. You can set this if '
                             'your URL is not http://localhost/cbioportal')
    parser.add_argument('-html', '--html_table', type=str, required=False,
                        help='path to html report output file')
    parser.add_argument('-v', '--verbose', required=False, action="store_true",
                        help='list warnings in addition to fatal errors')

    parser = parser.parse_args(args)
    return parser


def main_validate(args):

    """Main function."""

    global META_TYPE_TO_META_DICT
    global DEFINED_SAMPLE_IDS
    global DEFINED_CANCER_TYPES
    global SERVER_URL
    global PORTAL_CANCER_TYPES
    global STUDY_DIR

    # get a logger to emit messages
    logger = logging.getLogger(__name__)
    logger.setLevel(logging.INFO)
    exit_status_handler = MaxLevelTrackingHandler()
    logger.addHandler(exit_status_handler)

    # process the options
    STUDY_DIR = args.study_directory
    SERVER_URL = args.url_server

    html_output_filename = args.html_table

    verbose = False
    if args.verbose:
        verbose = True

    # check existence of directory
    if not os.path.exists(STUDY_DIR):
        print >> sys.stderr, 'directory cannot be found: ' + STUDY_DIR
        return 2

    # set default message handler
    text_handler = logging.StreamHandler(sys.stdout)
    text_handler.setFormatter(LogfileStyleFormatter())
    collapsing_text_handler = CollapsingLogMessageHandler(
        capacity=1e6,
        flushLevel=logging.CRITICAL,
        target=text_handler)
    if not verbose:
        collapsing_text_handler.setLevel(logging.ERROR)
    logger.addHandler(collapsing_text_handler)

    # add html table handler if applicable
    if html_output_filename:
        try:
            import jinja2  # pylint: disable=import-error
        except ImportError:
            raise ImportError('HTML validation output requires Jinja2:'
                              ' please install it first.')
        html_handler = Jinja2HtmlHandler(
            STUDY_DIR,
            html_output_filename,
            capacity=1e5)
        # TODO extend CollapsingLogMessageHandler to flush to multiple targets,
        # and get rid of the duplicated buffering of messages here
        collapsing_html_handler = CollapsingLogMessageHandler(
            capacity=1e6,
            flushLevel=logging.CRITICAL,
            target=html_handler)
        if not verbose:
            collapsing_html_handler.setLevel(logging.ERROR)
        logger.addHandler(collapsing_html_handler)

    hugo_entrez_map = get_hugo_entrez_map(SERVER_URL, logger)

    # Get all files in study_dir
    filenames = [os.path.join(STUDY_DIR, x) for x in os.listdir(STUDY_DIR)]
    cancerStudyId = None
    studyCancerType = None
    # cancer types defined in the portal
    PORTAL_CANCER_TYPES = request_from_portal_api(
        SERVER_URL + '/api/cancertypes',
        logger,
        id_field='id')

    # Create validators based on meta files
    validators = []

    defined_cancer_types = []
    meta_type_to_meta_dict = {}
    for f in filenames:

        # metafile validation and information gathering. Simpler than the big files, so no classes.
        # just need to get some values out, and also verify that no extra fields are specified.
        # Building up the map META_TYPE_TO_META_DICT allows us to validate some scenarios like "there should 
        # be only one clinical data file" (see below).

        if re.search(r'(\b|_)meta(\b|_)', f):
            meta = processMetafile(f, cancerStudyId, logger)
            if meta is None:
                continue
            if cancerStudyId is None:
                cancerStudyId = meta['cancer_study_identifier']
            meta_file_type = meta['meta_file_type']
            if meta_file_type == STUDY_META_PATTERN:
                if studyCancerType is not None:
                    logger.error(
                        'Encountered a second meta_study file',
                        extra={'data_filename': getFileFromFilepath(f)})
                studyCancerType = meta['type_of_cancer']
            if meta_file_type == CANCER_TYPE_META_PATTERN:
                file_cancer_type = meta['type_of_cancer']
                if file_cancer_type in defined_cancer_types:
                    logger.error(
                        'Cancer type defined a second time in study',
                        extra={'data_filename': getFileFromFilepath(f),
                               'cause': file_cancer_type})
                defined_cancer_types.append(meta['type_of_cancer'])
            # check if data_file_path is set AND if data_file_path is a supported field according to META_FIELD_MAP:
            data_file_path = meta.get('data_file_path')
            if data_file_path is not None and 'data_file_path' in META_FIELD_MAP[meta_file_type]:
                if meta_file_type in meta_type_to_meta_dict:
                    meta_type_to_meta_dict[meta_file_type].append(meta)
                else:
                    meta_type_to_meta_dict[meta_file_type] = [meta]

    META_TYPE_TO_META_DICT = meta_type_to_meta_dict
    DEFINED_CANCER_TYPES = tuple(defined_cancer_types)

    if not (studyCancerType in PORTAL_CANCER_TYPES or
            studyCancerType in DEFINED_CANCER_TYPES):
        logger.error(
            'Cancer type of study is neither known to the portal nor defined '
            'in a meta_cancer_type file',
            extra={'cause': studyCancerType})

    if CLINICAL_META_PATTERN not in META_TYPE_TO_META_DICT:
        logger.error('No clinical file detected')
        return exit_status_handler.get_exit_status()

    if len(META_TYPE_TO_META_DICT[CLINICAL_META_PATTERN]) != 1:
        if logger.isEnabledFor(logging.ERROR):
            logger.error(
                'Multiple clinical files detected',
                extra={'cause': ', '.join(
                    getFileFromFilepath(f[1]) for f in
                    META_TYPE_TO_META_DICT[CLINICAL_META_PATTERN])})

    # create a validator for the clinical data file
    clinical_meta = META_TYPE_TO_META_DICT[CLINICAL_META_PATTERN][0]
    clinvalidator = ValidatorFactory.createValidator(
        VALIDATOR_IDS[CLINICAL_META_PATTERN],
        hugo_entrez_map,
        logger,
        clinical_meta)

    # parse the clinical data file
    clinvalidator.validate()
    DEFINED_SAMPLE_IDS = clinvalidator.sampleIds

    # create validators for non-clinical data files
    for meta_file_type in META_TYPE_TO_META_DICT:
        if meta_file_type == CLINICAL_META_PATTERN:
            continue
        for meta in META_TYPE_TO_META_DICT[meta_file_type]:
            # TODO make hugo_entrez_map a global 'final':
            # it isn't supposed to change after initialisation, so that would
            # make things more readable
            validators.append(ValidatorFactory.createValidator(
                VALIDATOR_IDS[meta_file_type],
                hugo_entrez_map,
                logger,
                meta))

    # validate non-clinical data files
    for validator in validators:
        validator.validate()

    case_list_dirname = os.path.join(STUDY_DIR, 'case_lists')
    if not os.path.isdir(case_list_dirname):
        logger.error("No directory named 'case_lists' found")
    else:
        processCaseListDirectory(case_list_dirname, cancerStudyId, logger)

    logger.info('Validation complete')
    exit_status = exit_status_handler.get_exit_status()
    logging.shutdown()
    del logging._handlerList[:]  # workaround for harmless exceptions on exit

    return exit_status

# ------------------------------------------------------------------------------
# vamanos 

if __name__ == '__main__':
    # parse command line options
    args = interface()
    # run the script
    exit_status = main_validate(args)
    print >>sys.stderr, ('Validation of study {status}.'.format(
        status={0: 'succeeded',
                1: 'failed',
                2: 'not performed as problems occurred',
                3: 'succeeded with warnings'}.get(exit_status, 'unknown')))<|MERGE_RESOLUTION|>--- conflicted
+++ resolved
@@ -1684,19 +1684,11 @@
             'data_file_path' in metaDictionary and
             'data_file_path' not in META_FIELD_MAP[meta_file_type]):
         logger.warning(
-<<<<<<< HEAD
-                'File \'%s\' referenced by meta file will not be processed'
-                ' as the attribute data_file_path is not expected in this meta file.',
-                metaDictionary['data_file_path'], 
-                extra={'data_filename': getFileFromFilepath(filename),
-                       'cause': metaDictionary['data_file_path']})
-=======
             "File '%s' referenced by meta file will not be processed as the "
             "attribute data_file_path is not expected in this meta file",
             metaDictionary['data_file_path'],
             extra={'data_filename': getFileFromFilepath(filename),
-                   'cause': field})
->>>>>>> 97d6df04
+                   'cause': metaDictionary['data_file_path']})
 
     return metaDictionary
 
