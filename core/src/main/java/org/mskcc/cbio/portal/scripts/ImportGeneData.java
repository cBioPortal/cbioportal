--- conflicted
+++ resolved
@@ -261,17 +261,10 @@
         System.out.println("Reading gene data from:  " + geneFile.getAbsolutePath());
         int numLines = FileUtil.getNumLines(geneFile);
         System.out.println(" --> total number of lines:  " + numLines);
-<<<<<<< HEAD
-        pMonitor.setMaxValue(numLines);
-        ImportGeneData.importData(pMonitor, geneFile);
-        ConsoleUtil.showWarnings(pMonitor);
-        System.err.println("Done. Restart tomcat to make sure the cache is replaced with the new data.");
-=======
         ProgressMonitor.setMaxValue(numLines);
         ImportGeneData.importData(geneFile);
         ConsoleUtil.showWarnings();
-        System.err.println("Done.");
->>>>>>> 97dbc2dc
+        System.err.println("Done. Restart tomcat to make sure the cache is replaced with the new data.");
         
         if (args.length>=2) {
             File suppGeneFile = new File(args[1]);
