package org.mskcc.cbio.importer.extractor;

import com.google.common.base.Function;
import com.google.common.base.Joiner;
import com.google.common.base.Preconditions;
import com.google.common.base.Predicate;
import com.google.common.collect.FluentIterable;
import com.google.inject.internal.Lists;
import com.google.inject.internal.Sets;
import java.io.File;
import java.io.IOException;
import java.nio.file.Files;
import java.nio.file.Path;
import java.nio.file.Paths;
import java.nio.file.StandardCopyOption;
import java.util.List;
import java.util.Set;
import org.apache.log4j.Logger;
import org.mskcc.cbio.importer.Config;
import org.mskcc.cbio.importer.model.FoundationMetadata;

/**
 * Copyright (c) 2014 Memorial Sloan-Kettering Cancer Center.
 *
 * This library is distributed in the hope that it will be useful, but WITHOUT
 * ANY WARRANTY, WITHOUT EVEN THE IMPLIED WARRANTY OF MERCHANTABILITY OR FITNESS
 * FOR A PARTICULAR PURPOSE. The software and documentation provided hereunder
 * is on an "as is" basis, and Memorial Sloan-Kettering Cancer Center has no
 * obligations to provide maintenance, support, updates, enhancements or
 * modifications. In no event shall Memorial Sloan-Kettering Cancer Center be
 * liable to any party for direct, indirect, special, incidental or
 * consequential damages, including lost profits, arising out of the use of this
 * software and its documentation, even if Memorial Sloan-Kettering Cancer
 * Center has been advised of the possibility of such damage.
 *
 * @author fcriscuo
 * 
*/
/**
<<<<<<< HEAD
 * Represents a specialized file extractor responsible for copying FMI XML files
 * from a base directory to subdirectories based on the MSKCC cancer study name.
 * After a successful copy the original XML file is renamed to reflect the copy
 * date. This class is also responsible for providing a list of MSKCC cancer
 * studies that have received one or more new/updated XML files. The primary
 * input to this class is a FileDataSource object that contains the base
 * directory and the XML files to be processed
=======
 * Represents a specialized file extractor responsible for copying FMI XML
 * files from a base directory to subdirectories based on the MSKCC cancer
 * study name. After a successful copy the original XML file is renamed to
 reflect the copy date. This class is also responsible for providing a list
 of MSKCC cancer studies that have received one or more new/updated XML
 files. The primary input to this class is a FileDataSource object that 
 contains the base directory and the XML files to be processed
>>>>>>> 6605588a
 *
 * @author fcriscuo
 */
public class FoundationStudyExtractor {

    private final FileDataSource inputDataSource;
    private Set<Path> cancerStudyPathSet;
    private final Config config;

    private final Joiner pathJoiner = Joiner.on(System.getProperty("file.separator"));
    private final Logger logger = Logger.getLogger(FoundationStudyExtractor.class);

    public FoundationStudyExtractor(final FileDataSource xmlSource, Config config) {
        Preconditions.checkArgument(null != xmlSource,
                "An input FileDataSource of XML files is required");
        Preconditions.checkArgument(null != config, "A Config implementation is required");
        this.inputDataSource = xmlSource;
        this.cancerStudyPathSet = Sets.newHashSet();
        this.config = config;

    }

    private String resolveCancerStudyFromFilename(final String filename) {
        
        List<FoundationMetadata> fmList= FluentIterable.from(config.getFoundationMetadata())
                .filter(new Predicate<FoundationMetadata>() {
                    @Override
                    public boolean apply(FoundationMetadata meta) {
                        
                    }
                }).toList();
    }

    public void extractData() throws IOException {
        this.processFoundationFiles();
    }

    private Path resolveDestinationPath(Path sourcePath) {
        //TODO: complete implementation
        return Paths.get("/tmp/foundation");
    }

    /**
     * Process each XML file in the input source. Determine the copy destination
     * from the cancer study the file belongs to, copy the file and rename the
     * original. Add the affected cancer study to the Set
     *
     */
    private void processFoundationFiles() throws IOException {
        List<Path> destinationPathList
                = FluentIterable
                .from(Files.newDirectoryStream((Paths.get(inputDataSource.getDirectoryName()))))
                .transform(new Function<Path, Path>() {
                    @Override
                    public Path apply(Path inPath) {
                        Path outPath = resolveDestinationPath(inPath);
                        try {
                            Files.copy(inPath, outPath, StandardCopyOption.REPLACE_EXISTING);
                        } catch (IOException ex) {
                            logger.error(ex.getMessage());
                        }

                        return outPath;
                    }
                }).toList();

    }

}<|MERGE_RESOLUTION|>--- conflicted
+++ resolved
@@ -4,19 +4,21 @@
 import com.google.common.base.Joiner;
 import com.google.common.base.Preconditions;
 import com.google.common.base.Predicate;
+import com.google.common.base.Strings;
 import com.google.common.collect.FluentIterable;
 import com.google.inject.internal.Lists;
-import com.google.inject.internal.Sets;
-import java.io.File;
 import java.io.IOException;
 import java.nio.file.Files;
 import java.nio.file.Path;
 import java.nio.file.Paths;
 import java.nio.file.StandardCopyOption;
+import java.util.Collection;
 import java.util.List;
 import java.util.Set;
+import java.util.logging.Level;
 import org.apache.log4j.Logger;
 import org.mskcc.cbio.importer.Config;
+import org.mskcc.cbio.importer.model.DataSourcesMetadata;
 import org.mskcc.cbio.importer.model.FoundationMetadata;
 
 /**
@@ -37,89 +39,145 @@
  * 
 */
 /**
-<<<<<<< HEAD
- * Represents a specialized file extractor responsible for copying FMI XML files
+ * Represents a FileExtractor subclass responsible for copying FMI XML files
  * from a base directory to subdirectories based on the MSKCC cancer study name.
- * After a successful copy the original XML file is renamed to reflect the copy
- * date. This class is also responsible for providing a list of MSKCC cancer
- * studies that have received one or more new/updated XML files. The primary
- * input to this class is a FileDataSource object that contains the base
- * directory and the XML files to be processed
-=======
- * Represents a specialized file extractor responsible for copying FMI XML
- * files from a base directory to subdirectories based on the MSKCC cancer
- * study name. After a successful copy the original XML file is renamed to
- reflect the copy date. This class is also responsible for providing a list
- of MSKCC cancer studies that have received one or more new/updated XML
- files. The primary input to this class is a FileDataSource object that 
- contains the base directory and the XML files to be processed
->>>>>>> 6605588a
+ * Responsibilities: 
+ * 1. for each XML file in the foundation base directory 
+ *   a.determine the appropriate subdirectory based on the associated cancer study
+ *      (FoundationMetadata) 
+ *   b. copy the new XML file to that subdirectory 
+ *   c. add the affected cancer study to a Set 
+ * 2. return a Set of Foundation cancer studies that have new XML files
  *
  * @author fcriscuo
  */
 public class FoundationStudyExtractor {
+    private  final FileDataSource inputDataSource;
+    private final Config config;
+    private final Joiner pathJoiner = Joiner.on(System.getProperty("file.separator"));
+    private final Logger logger = Logger.getLogger(FoundationStudyExtractor.class);  
+    private final String foundationDataDirectory;
 
-    private final FileDataSource inputDataSource;
-    private Set<Path> cancerStudyPathSet;
-    private final Config config;
+    public FoundationStudyExtractor(final Config aConfig) {
+        Preconditions.checkArgument(null != aConfig, "A Config implementation is required");   
+        this.config = aConfig;
+        this.foundationDataDirectory = this.resolveFoundationDataDirectory();
+       this.inputDataSource = this.resolveInputDataSource();
+    }
+    
+    private FileDataSource resolveInputDataSource() {
+         try {
+            return  new FileDataSource(this.foundationDataDirectory, this.xmlFileExtensionFilter);
+        } catch (IOException ex) {
+            logger.error(ex.getMessage());
+        }
+         return null;
+    }
+    
+     private String resolveFoundationDataDirectory() {   
+        Collection<DataSourcesMetadata> dsmc = config.getDataSourcesMetadata("foundation");
+        if(null == dsmc || dsmc.isEmpty()) {
+            logger.error("Configuration error: unable to find FMI data source metadata");
+        } else if  (dsmc.size()>1) {
+            logger.error("Configuration error: multiple data sources registered for FMI");
+        } else {
+           return  Lists.newArrayList(dsmc).get(0).getDownloadDirectory();
+        }
+        return ""; 
+    }
+     
+     Predicate xmlFileExtensionFilter = new Predicate<Path>() {
+        @Override
+        public boolean apply(Path input) {
+            return (input.toString().endsWith("xml"));
+        }
+     };
+     
+    private String resolveCancerStudyFromFilename(final String filename) {
+        final Collection<FoundationMetadata> mdc = config.getFoundationMetadata();
+        final List<String> fileList = Lists.newArrayList(filename);
+        List<String> affectedStudyList = FluentIterable.from(mdc)
+                .filter(new Predicate<FoundationMetadata>() {
+                    @Override
+                    public boolean apply(final FoundationMetadata meta) {
+                        List<String> fl = FluentIterable.from(fileList).filter(meta.getRelatedFileFilter()).toList();
+                        return (!fl.isEmpty());
 
-    private final Joiner pathJoiner = Joiner.on(System.getProperty("file.separator"));
-    private final Logger logger = Logger.getLogger(FoundationStudyExtractor.class);
+                    }
+                }).transform(new Function<FoundationMetadata, String>() {
 
-    public FoundationStudyExtractor(final FileDataSource xmlSource, Config config) {
-        Preconditions.checkArgument(null != xmlSource,
-                "An input FileDataSource of XML files is required");
-        Preconditions.checkArgument(null != config, "A Config implementation is required");
-        this.inputDataSource = xmlSource;
-        this.cancerStudyPathSet = Sets.newHashSet();
-        this.config = config;
-
+                    @Override
+                    public String apply(FoundationMetadata f) {
+                        return f.getCancerStudy();
+                    }
+                }).toList();
+        // there should only be zero or one match
+        if(affectedStudyList.size() == 1) {
+            return affectedStudyList.get(0);
+        }
+        if(affectedStudyList.isEmpty()) {
+            logger.error("File " +filename +" is not associated with a registered FMI cancer study and will not be processed" );
+        } else {
+            logger.error("File " +filename +" is associated with >1 registered FMI Cancer studies and will not be processed");
+        }
+        // return an empty String
+        return "";
     }
 
-    private String resolveCancerStudyFromFilename(final String filename) {
-        
-        List<FoundationMetadata> fmList= FluentIterable.from(config.getFoundationMetadata())
-                .filter(new Predicate<FoundationMetadata>() {
-                    @Override
-                    public boolean apply(FoundationMetadata meta) {
-                        
-                    }
-                }).toList();
-    }
-
-    public void extractData() throws IOException {
-        this.processFoundationFiles();
+    public Set<Path> extractData() throws IOException {
+        return this.processFoundationFiles();
     }
 
     private Path resolveDestinationPath(Path sourcePath) {
-        //TODO: complete implementation
-        return Paths.get("/tmp/foundation");
+        String study = this.resolveCancerStudyFromFilename(sourcePath.toString());
+        if(!Strings.isNullOrEmpty(study)){
+            try {
+                // ensure that required directories exist
+                Path subDirPath = Paths.get(pathJoiner.join(this.foundationDataDirectory, study));
+                Files.createDirectories(subDirPath);   
+                return Paths.get(pathJoiner.join(this.foundationDataDirectory, study,
+                        sourcePath.getFileName().toString()));
+            } catch (IOException ex) {
+                logger.error(ex.getMessage());
+            }
+        }
+        return sourcePath; // copy the file to itself
     }
 
+      private Path resolveArchivePath(Path sourcePath){
+          return Paths.get(pathJoiner.join(this.foundationDataDirectory,"archive", 
+                  sourcePath.getFileName().toString()));
+      }
+      
     /**
      * Process each XML file in the input source. Determine the copy destination
      * from the cancer study the file belongs to, copy the file and rename the
      * original. Add the affected cancer study to the Set
      *
      */
-    private void processFoundationFiles() throws IOException {
-        List<Path> destinationPathList
-                = FluentIterable
-                .from(Files.newDirectoryStream((Paths.get(inputDataSource.getDirectoryName()))))
+    private Set<Path> processFoundationFiles() throws IOException {
+        
+               return FluentIterable
+                .from(inputDataSource.getFilenameList())
                 .transform(new Function<Path, Path>() {
                     @Override
                     public Path apply(Path inPath) {
                         Path outPath = resolveDestinationPath(inPath);
+                        
                         try {
-                            Files.copy(inPath, outPath, StandardCopyOption.REPLACE_EXISTING);
+                            if (outPath != inPath) {
+                                Files.move(inPath, outPath, StandardCopyOption.REPLACE_EXISTING);                          
+                            }
                         } catch (IOException ex) {
                             logger.error(ex.getMessage());
                         }
 
-                        return outPath;
+                        return outPath.getParent();
                     }
-                }).toList();
-
+                }).toSet();
+        
     }
 
+   
+
 }