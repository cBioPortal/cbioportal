package org.cbioportal.service.util;

import org.apache.commons.math3.stat.inference.ChiSquareTest;
import org.apache.commons.math3.util.Pair;
import org.cbioportal.model.AlterationCountByGene;
import org.cbioportal.model.AlterationEnrichment;
import org.cbioportal.model.CountSummary;
import org.cbioportal.model.EnrichmentType;
import org.cbioportal.model.Gene;
import org.cbioportal.model.MolecularProfile;
import org.cbioportal.model.MolecularProfile.MolecularAlterationType;
import org.cbioportal.model.GenePanelData;
import org.cbioportal.model.MolecularProfileCaseIdentifier;
import org.cbioportal.service.GenePanelService;
import org.cbioportal.service.GeneService;
import org.cbioportal.service.MolecularProfileService;
import org.cbioportal.service.exception.MolecularProfileNotFoundException;
import org.springframework.beans.factory.annotation.Autowired;
import org.springframework.stereotype.Component;

import java.math.BigDecimal;
import java.util.ArrayList;
import java.util.HashMap;
import java.util.List;
import java.util.Map;
import java.util.Set;
import java.util.function.Function;
import java.util.stream.Collectors;
import java.util.Map.Entry;

@Component
public class AlterationEnrichmentUtil<T extends AlterationCountByGene> {

    @Autowired
    private FisherExactTestCalculator fisherExactTestCalculator;
    @Autowired
    private GeneService geneService;
    @Autowired
    private ProfiledCasesCounter<T> profiledCasesCounter;
    @Autowired
    private GenePanelService genePanelService;
    @Autowired
    private MolecularProfileService molecularProfileService;

    public List<AlterationEnrichment> createAlterationEnrichments(
<<<<<<< HEAD
        Map<String, List<T>> mutationCountsbyGroup,
        Map<String, List<MolecularProfileCaseIdentifier>> molecularProfileCaseSets,
        EnrichmentType enrichmentType) {

        Map<String, Map<Integer, AlterationCountByGene>> mutationCountsbyEntrezGeneIdAndGroup = mutationCountsbyGroup
            .entrySet()
            .stream()
            .collect(Collectors.toMap(
                entry -> entry.getKey(),
                entry -> {
                    //convert list of alterations to map with EntrezGeneId as key
                    return entry.getValue().stream()
                        .collect(Collectors.toMap(AlterationCountByGene::getEntrezGeneId, c -> c));
                }));

        Map<String, Long> profiledCaseCountsByGroup = profiledCasesCounter
            .getProfiledCaseCountsByGroup(molecularProfileCaseSets, enrichmentType);
=======
            Map<String, Pair<List<T>, Long>> mutationCountsbyGroup,
            Map<String, List<MolecularProfileCaseIdentifier>> molecularProfileCaseSets,
            EnrichmentType enrichmentType) {
        
        Map<String, Map<Integer, AlterationCountByGene>> mutationCountsbyEntrezGeneIdAndGroup = mutationCountsbyGroup
                    .entrySet()
                    .stream()
                    .collect(Collectors.toMap(
                            entry -> entry.getKey(),
                            entry -> {
                                //convert list of alterations to map with EntrezGeneId as key
                                return entry.getValue().getFirst().stream()
                                        .collect(Collectors.toMap(AlterationCountByGene::getEntrezGeneId, c -> c));
                            }));

        Map<String, Long> profiledCaseCountsByGroup =  mutationCountsbyGroup
            .entrySet()
            .stream()
            .collect(Collectors.toMap(
                Entry::getKey,
                entry -> entry.getValue().getSecond()));
>>>>>>> 30ecc8df

        Set<Integer> allGeneIds = mutationCountsbyEntrezGeneIdAndGroup
            .values()
            .stream()
            .flatMap(x -> x.keySet().stream())
            .collect(Collectors.toSet());

        Set<String> groups = mutationCountsbyEntrezGeneIdAndGroup.keySet();

        List<Gene> genes = geneService.fetchGenes(
            allGeneIds
                .stream()
                .map(Object::toString)
                .collect(Collectors.toList()),
            "ENTREZ_GENE_ID",
            "SUMMARY");

        return genes
            .stream()
            .filter(gene -> {
                // filter genes where number of altered cases in all groups is 0
                return groups.stream().filter(group -> {
                    AlterationCountByGene mutationCountByGene = mutationCountsbyEntrezGeneIdAndGroup
                        .getOrDefault(group, new HashMap<Integer, AlterationCountByGene>())
                        .get(gene.getEntrezGeneId());
                    return mutationCountByGene == null ? false : mutationCountByGene.getNumberOfAlteredCases() != 0;
                }).count() > 0;
            })
            .map(gene -> {
                AlterationEnrichment alterationEnrichment = new AlterationEnrichment();
                alterationEnrichment.setEntrezGeneId(gene.getEntrezGeneId());
                alterationEnrichment.setHugoGeneSymbol(gene.getHugoGeneSymbol());
                List<CountSummary> counts = groups.stream().map(group -> {
                    CountSummary groupCasesCount = new CountSummary();
                    AlterationCountByGene mutationCountByGene = mutationCountsbyEntrezGeneIdAndGroup
                        .getOrDefault(group, new HashMap<Integer, AlterationCountByGene>())
                        .get(gene.getEntrezGeneId());

                    Integer alteredCount = mutationCountByGene != null ? mutationCountByGene.getNumberOfAlteredCases() : 0;
                    Integer profiledCount = mutationCountByGene != null ? mutationCountByGene.getNumberOfProfiledCases() : profiledCaseCountsByGroup.get(group).intValue();
                    groupCasesCount.setName(group);
                    groupCasesCount.setAlteredCount(alteredCount);
                    groupCasesCount.setProfiledCount(profiledCount);
                    return groupCasesCount;
                }).collect(Collectors.toList());

                List<CountSummary> filteredCounts = counts.stream()
                    .filter(groupCasesCount -> groupCasesCount.getProfiledCount() > 0)
                    .collect(Collectors.toList());

                // groups where number of altered cases is greater than profiled cases.
                // This is a temporary fix for https://github.com/cBioPortal/cbioportal/issues/7274
                // and https://github.com/cBioPortal/cbioportal/issues/7418
                long invalidDataGroups = filteredCounts
                    .stream()
                    .filter(groupCasesCount -> groupCasesCount.getAlteredCount() > groupCasesCount.getProfiledCount())
                    .count();

                // calculate p-value only if more than one group have profile cases count
                // greater than 0
                if (filteredCounts.size() > 1 && invalidDataGroups == 0) {
                    double pValue;
                    // if groups size is two do Fisher Exact test else do Chi-Square test
                    if (groups.size() == 2) {

                        int alteredInNoneCount = counts.get(1).getProfiledCount() - counts.get(1).getAlteredCount();
                        int alteredOnlyInQueryGenesCount = counts.get(0).getProfiledCount()
                            - counts.get(0).getAlteredCount();

                        pValue = fisherExactTestCalculator.getCumulativePValue(alteredInNoneCount,
                            counts.get(1).getAlteredCount(), alteredOnlyInQueryGenesCount,
                            counts.get(0).getAlteredCount());
                    } else {

                        long[][] array = counts.stream().map(count -> {
                            return new long[]{count.getAlteredCount(),
                                count.getProfiledCount() - count.getAlteredCount()};
                        }).toArray(long[][]::new);

                        ChiSquareTest chiSquareTest = new ChiSquareTest();
                        pValue = chiSquareTest.chiSquareTest(array);

                        // set p-value to 1 when the cases in all groups are altered
                        if (Double.isNaN(pValue)) {
                            pValue = 1;
                        }
                    }
                    alterationEnrichment.setpValue(BigDecimal.valueOf(pValue));
                }

                alterationEnrichment.setCounts(counts);
                return alterationEnrichment;
            }).collect(Collectors.toList());

    }

<<<<<<< HEAD
    public void includeFrequencyForSamples(
        List<MolecularProfileCaseIdentifier> molecularProfileCaseIdentifiers,
        List<T> alterationCountByGenes,
        boolean includeMissingAlterationsFromGenePanel) {
=======
    public long includeFrequencyForSamples(
            List<MolecularProfileCaseIdentifier> molecularProfileCaseIdentifiers,
            List<T> alterationCountByGenes,
            boolean includeMissingAlterationsFromGenePanel) {
>>>>>>> 30ecc8df

        // Collect profile id and sample id arrays.
        // These are arrays of equal length, where every index
        // represents a sample id / profile id-combination
        List<String> sampleIds = new ArrayList<>();
        List<String> molecularProfileIds = new ArrayList<>();
        molecularProfileCaseIdentifiers.forEach(pair -> {
            sampleIds.add(pair.getCaseId());
            molecularProfileIds.add(pair.getMolecularProfileId());
        });

        List<GenePanelData> genePanelDataList = genePanelService
            .fetchGenePanelDataInMultipleMolecularProfiles(molecularProfileIds, sampleIds);

        profiledCasesCounter.calculate(alterationCountByGenes, genePanelDataList,
<<<<<<< HEAD
            includeMissingAlterationsFromGenePanel, profiledCasesCounter.sampleUniqueIdentifier);
    }

    public void includeFrequencyForPatients(
        List<MolecularProfileCaseIdentifier> molecularProfileCaseIdentifiers,
        List<T> alterationCountByGenes,
        boolean includeMissingAlterationsFromGenePanel) {
=======
                includeMissingAlterationsFromGenePanel, profiledCasesCounter.sampleUniqueIdentifier);

        return genePanelDataList
            .stream()
            .filter(GenePanelData::getProfiled)
            .map(profiledCasesCounter.sampleUniqueIdentifier)
            .distinct()
            .count();
    }

    public long includeFrequencyForPatients(
            List<MolecularProfileCaseIdentifier> molecularProfileCaseIdentifiers,
            List<T> alterationCountByGenes,
            boolean includeMissingAlterationsFromGenePanel) {
>>>>>>> 30ecc8df

        // Collect profile id and sample id arrays.
        // These are arrays of equal length, where every index
        // represents a sample id / profile id-combination
        List<String> patientIds = new ArrayList<>();
        List<String> molecularProfileIds = new ArrayList<>();
        molecularProfileCaseIdentifiers.forEach(pair -> {
            patientIds.add(pair.getCaseId());
            molecularProfileIds.add(pair.getMolecularProfileId());
        });

        List<GenePanelData> genePanelDataList = genePanelService
            .fetchGenePanelDataInMultipleMolecularProfilesByPatientIds(molecularProfileIds, patientIds);

        profiledCasesCounter.calculate(alterationCountByGenes, genePanelDataList,
            includeMissingAlterationsFromGenePanel, profiledCasesCounter.patientUniqueIdentifier);

    }

<<<<<<< HEAD
    public void validateMolecularProfiles(Map<String, List<MolecularProfileCaseIdentifier>> molecularProfileCaseSets,
                                          List<MolecularAlterationType> validMolecularAlterationTypes, String dataType)
        throws MolecularProfileNotFoundException {

        Set<String> molecularProfileIds = molecularProfileCaseSets.values().stream()
            .flatMap(molecularProfileCaseIdentifiers -> molecularProfileCaseIdentifiers.stream()
                .map(MolecularProfileCaseIdentifier::getMolecularProfileId))
            .collect(Collectors.toSet());

        ArrayList<String> uniqueMolecularProfileIds = new ArrayList<>(molecularProfileIds);

        List<MolecularProfile> molecularProfiles = molecularProfileService
            .getMolecularProfiles(uniqueMolecularProfileIds, "SUMMARY");

        if (uniqueMolecularProfileIds.size() != molecularProfiles.size()) {
            Map<String, MolecularProfile> molecularProfileMap = molecularProfiles.stream()
                .collect(Collectors.toMap(MolecularProfile::getStableId, Function.identity()));
            String invalidMolecularProfileIds = uniqueMolecularProfileIds.stream()
                .filter(molecularProfileId -> !molecularProfileMap.containsKey(molecularProfileId))
                .collect(Collectors.joining(","));
            throw new MolecularProfileNotFoundException(invalidMolecularProfileIds);
        }

        Map<MolecularAlterationType, MolecularAlterationType> validMolecularAlterationTypeMap = validMolecularAlterationTypes
            .stream().collect(Collectors.toMap(Function.identity(), Function.identity()));

        List<MolecularProfile> invalidMolecularProfiles = molecularProfiles.stream().filter(molecularProfile -> {

            if (validMolecularAlterationTypeMap.containsKey(molecularProfile.getMolecularAlterationType())) {
                if (dataType != null) {
                    return !molecularProfile.getDatatype().equals(dataType);
                }
                // valid profile
                return false;
            }
            // invalid profile
            return true;
        }).collect(Collectors.toList());

        if (!invalidMolecularProfiles.isEmpty()) {
            throw new MolecularProfileNotFoundException(invalidMolecularProfiles.stream()
                .map(MolecularProfile::getStableId).collect(Collectors.joining(",")));
        }
=======
        return genePanelDataList
            .stream()
            .filter(GenePanelData::getProfiled)
            .map(profiledCasesCounter.patientUniqueIdentifier)
            .distinct()
            .count();

>>>>>>> 30ecc8df
    }

}<|MERGE_RESOLUTION|>--- conflicted
+++ resolved
@@ -43,25 +43,6 @@
     private MolecularProfileService molecularProfileService;
 
     public List<AlterationEnrichment> createAlterationEnrichments(
-<<<<<<< HEAD
-        Map<String, List<T>> mutationCountsbyGroup,
-        Map<String, List<MolecularProfileCaseIdentifier>> molecularProfileCaseSets,
-        EnrichmentType enrichmentType) {
-
-        Map<String, Map<Integer, AlterationCountByGene>> mutationCountsbyEntrezGeneIdAndGroup = mutationCountsbyGroup
-            .entrySet()
-            .stream()
-            .collect(Collectors.toMap(
-                entry -> entry.getKey(),
-                entry -> {
-                    //convert list of alterations to map with EntrezGeneId as key
-                    return entry.getValue().stream()
-                        .collect(Collectors.toMap(AlterationCountByGene::getEntrezGeneId, c -> c));
-                }));
-
-        Map<String, Long> profiledCaseCountsByGroup = profiledCasesCounter
-            .getProfiledCaseCountsByGroup(molecularProfileCaseSets, enrichmentType);
-=======
             Map<String, Pair<List<T>, Long>> mutationCountsbyGroup,
             Map<String, List<MolecularProfileCaseIdentifier>> molecularProfileCaseSets,
             EnrichmentType enrichmentType) {
@@ -83,7 +64,6 @@
             .collect(Collectors.toMap(
                 Entry::getKey,
                 entry -> entry.getValue().getSecond()));
->>>>>>> 30ecc8df
 
         Set<Integer> allGeneIds = mutationCountsbyEntrezGeneIdAndGroup
             .values()
@@ -179,18 +159,11 @@
             }).collect(Collectors.toList());
 
     }
-
-<<<<<<< HEAD
-    public void includeFrequencyForSamples(
-        List<MolecularProfileCaseIdentifier> molecularProfileCaseIdentifiers,
-        List<T> alterationCountByGenes,
-        boolean includeMissingAlterationsFromGenePanel) {
-=======
+    
     public long includeFrequencyForSamples(
             List<MolecularProfileCaseIdentifier> molecularProfileCaseIdentifiers,
             List<T> alterationCountByGenes,
             boolean includeMissingAlterationsFromGenePanel) {
->>>>>>> 30ecc8df
 
         // Collect profile id and sample id arrays.
         // These are arrays of equal length, where every index
@@ -206,15 +179,6 @@
             .fetchGenePanelDataInMultipleMolecularProfiles(molecularProfileIds, sampleIds);
 
         profiledCasesCounter.calculate(alterationCountByGenes, genePanelDataList,
-<<<<<<< HEAD
-            includeMissingAlterationsFromGenePanel, profiledCasesCounter.sampleUniqueIdentifier);
-    }
-
-    public void includeFrequencyForPatients(
-        List<MolecularProfileCaseIdentifier> molecularProfileCaseIdentifiers,
-        List<T> alterationCountByGenes,
-        boolean includeMissingAlterationsFromGenePanel) {
-=======
                 includeMissingAlterationsFromGenePanel, profiledCasesCounter.sampleUniqueIdentifier);
 
         return genePanelDataList
@@ -229,7 +193,6 @@
             List<MolecularProfileCaseIdentifier> molecularProfileCaseIdentifiers,
             List<T> alterationCountByGenes,
             boolean includeMissingAlterationsFromGenePanel) {
->>>>>>> 30ecc8df
 
         // Collect profile id and sample id arrays.
         // These are arrays of equal length, where every index
@@ -247,9 +210,14 @@
         profiledCasesCounter.calculate(alterationCountByGenes, genePanelDataList,
             includeMissingAlterationsFromGenePanel, profiledCasesCounter.patientUniqueIdentifier);
 
-    }
-
-<<<<<<< HEAD
+        return genePanelDataList
+            .stream()
+            .filter(GenePanelData::getProfiled)
+            .map(profiledCasesCounter.patientUniqueIdentifier)
+            .distinct()
+            .count();
+    }
+
     public void validateMolecularProfiles(Map<String, List<MolecularProfileCaseIdentifier>> molecularProfileCaseSets,
                                           List<MolecularAlterationType> validMolecularAlterationTypes, String dataType)
         throws MolecularProfileNotFoundException {
@@ -293,15 +261,6 @@
             throw new MolecularProfileNotFoundException(invalidMolecularProfiles.stream()
                 .map(MolecularProfile::getStableId).collect(Collectors.joining(",")));
         }
-=======
-        return genePanelDataList
-            .stream()
-            .filter(GenePanelData::getProfiled)
-            .map(profiledCasesCounter.patientUniqueIdentifier)
-            .distinct()
-            .count();
-
->>>>>>> 30ecc8df
     }
 
 }