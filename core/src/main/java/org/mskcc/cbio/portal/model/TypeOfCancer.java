--- conflicted
+++ resolved
@@ -49,14 +49,8 @@
     private String name;
     @JsonProperty("cancerTypeId")
     private String typeOfCancerId;
-<<<<<<< HEAD
-    @JsonProperty("color")
     // to preserve json output in DumpPortalInfo.java after migrating from ApiService
-=======
-    @JsonIgnore
-    private String clinicalTrialKeywords = ""; // Separated by commas
     @JsonProperty("dedicatedColor")
->>>>>>> e8730f56
     private String dedicatedColor = "white";
     @JsonIgnore
     private String shortName = "";
