#!/usr/bin/env python3

#
# Copyright (c) 2016 The Hyve B.V.
# This code is licensed under the GNU Affero General Public License (AGPL),
# version 3, or (at your option) any later version.
#

#
# This file is part of cBioPortal.
#
# cBioPortal is free software: you can redistribute it and/or modify
# it under the terms of the GNU Affero General Public License as
# published by the Free Software Foundation, either version 3 of the
# License.
#
# This program is distributed in the hope that it will be useful,
# but WITHOUT ANY WARRANTY; without even the implied warranty of
# MERCHANTABILITY or FITNESS FOR A PARTICULAR PURPOSE.  See the
# GNU Affero General Public License for more details.
#
# You should have received a copy of the GNU Affero General Public License
# along with this program.  If not, see <http://www.gnu.org/licenses/>.
#

"""Data validation script - validate files before import into portal.

Run with the command line option --help for usage information.
"""

# imports
import sys
import os
import importlib
import logging.handlers
from collections import OrderedDict
import argparse
import re
import csv
import itertools
import requests
import json
import yaml
import xml.etree.ElementTree as ET
from pathlib import Path
from base64 import urlsafe_b64encode
import math
from abc import ABCMeta, abstractmethod

# configure relative imports if running as a script; see PEP 366
# it might passed as empty string by certain tooling to mark a top level module
if __name__ == "__main__" and (__package__ is None or __package__ == ''):
    # replace the script's location in the Python search path by the main
    # scripts/ folder, above it, so that the importer package folder is in
    # scope and *not* directly in sys.path; see PEP 395
    sys.path[0] = str(Path(sys.path[0]).resolve().parent)
    __package__ = 'importer'
    # explicitly import the package, which is needed on CPython 3.4 because it
    # doesn't include https://github.com/python/cpython/pull/2639
    importlib.import_module(__package__)

from . import cbioportal_common


# ------------------------------------------------------------------------------
# globals

# study-specific globals
DEFINED_SAMPLE_IDS = None
DEFINED_SAMPLE_ATTRIBUTES = None
PATIENTS_WITH_SAMPLES = None
DEFINED_CANCER_TYPES = None
mutation_sample_ids = None
mutation_file_sample_ids = set()
fusion_file_sample_ids = set()

# globals required for gene set scoring validation
prior_validated_sample_ids = None
prior_validated_geneset_ids = None

# Global variable to compare stable IDs from meta file with gene panel matrix file
study_meta_dictionary = {}

# ----------------------------------------------------------------------------

VALIDATOR_IDS = {
    cbioportal_common.MetaFileTypes.CNA_DISCRETE: 'CNADiscreteValidator',
    cbioportal_common.MetaFileTypes.CNA_LOG2:'CNAContinuousValuesValidator',
    cbioportal_common.MetaFileTypes.CNA_CONTINUOUS:'CNAContinuousValuesValidator',
    cbioportal_common.MetaFileTypes.EXPRESSION:'ContinuousValuesValidator',
    cbioportal_common.MetaFileTypes.METHYLATION:'ContinuousValuesValidator',
    cbioportal_common.MetaFileTypes.MUTATION:'MutationsExtendedValidator',
    cbioportal_common.MetaFileTypes.CANCER_TYPE:'CancerTypeValidator',
    cbioportal_common.MetaFileTypes.SAMPLE_ATTRIBUTES:'SampleClinicalValidator',
    cbioportal_common.MetaFileTypes.PATIENT_ATTRIBUTES:'PatientClinicalValidator',
    cbioportal_common.MetaFileTypes.SEG:'SegValidator',
    cbioportal_common.MetaFileTypes.FUSION:'FusionValidator',
    cbioportal_common.MetaFileTypes.PROTEIN:'ProteinLevelValidator',
    cbioportal_common.MetaFileTypes.GISTIC_GENES: 'GisticGenesValidator',
    cbioportal_common.MetaFileTypes.TIMELINE:'TimelineValidator',
    cbioportal_common.MetaFileTypes.MUTATION_SIGNIFICANCE:'MutationSignificanceValidator',
    cbioportal_common.MetaFileTypes.GENE_PANEL_MATRIX:'GenePanelMatrixValidator',
    cbioportal_common.MetaFileTypes.GSVA_SCORES:'GsvaScoreValidator',
    cbioportal_common.MetaFileTypes.GSVA_PVALUES:'GsvaPvalueValidator',
    cbioportal_common.MetaFileTypes.TREATMENT:'TreatmentValidator',
    cbioportal_common.MetaFileTypes.GENERIC_ASSAY:'GenericAssayValidator',
    cbioportal_common.MetaFileTypes.STRUCTURAL_VARIANT:'StructuralVariantValidator'
}


# ----------------------------------------------------------------------------
# class definitions

class MaxLevelTrackingHandler(logging.Handler):

    """Handler that does nothing but track the maximum msg level emitted."""

    def __init__(self):
        """Initialize the handler with an attribute to track the level."""
        super(MaxLevelTrackingHandler, self).__init__()
        self.max_level = logging.NOTSET

    def emit(self, record):
        """Update the maximum level with a new record."""
        self.max_level = max(self.max_level, record.levelno)

    def get_exit_status(self):
        """Return an exit status for the validator script based on max_level."""
        if self.max_level <= logging.INFO:
            return 0
        elif self.max_level == logging.WARNING:
            return 3
        elif self.max_level == logging.ERROR:
            return 1
        else:
            return 2

class LineCountHandler(logging.Handler):

    """Handler that does nothing but track the number of lines with error and warnings."""

    def __init__(self):
        """Initialize the handler with an attribute to track the lines."""
        super(LineCountHandler, self).__init__()
        self.warning_lines = set()
        self.error_lines = set()

    def emit(self, record):
        """Update the line sets."""
        if hasattr(record, 'line_number'):
            if record.levelno == logging.WARNING:
                self.warning_lines.add(record.line_number)
            if record.levelno == logging.ERROR:
                self.error_lines.add(record.line_number)

    def get_nr_lines_with_error(self):
        """Return the number of lines with an error."""
        return len(self.error_lines)

    def get_nr_lines_with_warning(self):
        """Return the number of lines with an warning."""
        return len(self.warning_lines)

    def get_nr_lines_with_issue(self):
        """Return the number of lines with an error or warning."""
        return len(self.error_lines | self.warning_lines)


class Jinja2HtmlHandler(logging.handlers.BufferingHandler):

    """Logging handler that formats aggregated HTML reports using Jinja2."""

    def __init__(self, study_dir, output_filename, max_reported_values, *args, **kwargs):
        """Set study directory name, output filename and buffer size."""
        self.study_dir = study_dir
        self.output_filename = output_filename
        self.max_reported_values = max_reported_values
        self.max_level = logging.NOTSET
        self.closed = False
        # get the directory name of the currently running script,
        # resolving any symlinks
        self.template_dir = os.path.dirname(os.path.realpath(__file__))
        super(Jinja2HtmlHandler, self).__init__(*args, **kwargs)

    def emit(self, record):
        """Buffer a message if the buffer is not full."""
        self.max_level = max(self.max_level, record.levelno)
        if len(self.buffer) < self.capacity:
            return super(Jinja2HtmlHandler, self).emit(record)

    def flush(self):
        """Do nothing; emit() caps the buffer and close() renders output."""
        pass

    def shouldFlush(self, record):
        """Never flush; emit() caps the buffer and close() renders output."""
        return False

    def generateHtml(self, **kwargs):
        """Render the HTML page for the current content in self.buffer
        
        **kwargs allows to override logger variables to display.
        """
        # require Jinja2 only if it is actually used
        import jinja2
        j_env = jinja2.Environment(
            loader=jinja2.FileSystemLoader(self.template_dir),
            # trim whitespace around Jinja2 operators
            trim_blocks=True,
            lstrip_blocks=True)
        # register these functions to be used as filters in the template
        def url_b64(unsafe_string):
            """Encode a string as a base64 string with only id-safe chars."""
            encoded_bytes = unsafe_string.encode('utf8')
            b64_bytes = urlsafe_b64encode(encoded_bytes)
            return b64_bytes.decode('ascii').rstrip('=')
        j_env.filters['url_b64'] = url_b64
        j_env.filters['os.path.relpath'] = os.path.relpath
        template = j_env.get_template('validation_report_template.html.jinja')
        doc = template.render(
            study_dir=self.study_dir,
            max_reported_values=self.max_reported_values,
            record_list=self.buffer,
            max_level=logging.getLevelName(self.max_level),
            **kwargs)
        with open(self.output_filename, 'w') as f:
            f.write(doc)


class ErrorFileFormatter(cbioportal_common.ValidationMessageFormatter):

    """Fasta-like formatter listing lines on which error messages occurred."""

    def __init__(self, study_dir):
        """Initialize a logging Formatter with an appropriate format string."""
        super(ErrorFileFormatter, self).__init__(
            '>%(rel_filename)s | %(levelname)s: %(message)s\n%(line_string)s')
        self.study_dir = study_dir

    def format(self, record):
        """Aggregate line numbers to a line_string and format the record."""
        record.line_string = self.format_aggregated(
            record, 'line_number',
            single_fmt='%d',
            multiple_fmt='%s', join_string=',', max_join=None,
            optional=False)
        record.rel_filename = os.path.relpath(record.filename_,
                                              self.study_dir)
        return super(ErrorFileFormatter, self).format(record)


class LineMessageFilter(logging.Filter):
    """Filter that selects only validation messages about a line in a file."""
    def filter(self, record):
        return int(hasattr(record, 'filename_') and
                   hasattr(record, 'line_number'))


class CombiningLoggerAdapter(logging.LoggerAdapter):
    """LoggerAdapter that combines its own context info with that in calls."""
    def process(self, msg, kwargs):
        """Add contextual information from call to that from LoggerAdapter."""
        extra = self.extra.copy()
        if 'extra' in kwargs:
            # add elements from the call, possibly overwriting
            extra.update(kwargs['extra'])
        kwargs["extra"] = extra
        return msg, kwargs


class PortalInstance(object):

    """Represent a portal instance, storing the data needed for validation.

    This holds a number of dictionaries representing the particular
    datatypes queried from the portal, each of which may be None
    if the checks are to be skipped.
    """

<<<<<<< HEAD
    def __init__(self, portal_info_dict, cancer_type_dict, hugo_entrez_map, alias_entrez_map, gene_set_list, gene_panel_list, treatment_map, offline=False):
=======
    def __init__(self, cancer_type_dict, hugo_entrez_map, alias_entrez_map, gene_set_list, gene_panel_list, treatment_map, geneset_version):
>>>>>>> c50f9c33
        """Represent a portal instance with the given dictionaries."""
        self.portal_info_dict = portal_info_dict
        self.cancer_type_dict = cancer_type_dict
        self.hugo_entrez_map = hugo_entrez_map
        self.alias_entrez_map = alias_entrez_map
        self.gene_set_list = gene_set_list
        self.gene_panel_list = gene_panel_list
        self.treatment_map = treatment_map
        self.geneset_version = geneset_version
        self.entrez_set = set()
        for entrez_map in (hugo_entrez_map, alias_entrez_map):
            if entrez_map is not None:
                for entrez_list in list(entrez_map.values()):
                    for entrez_id in entrez_list:
                        self.entrez_set.add(entrez_id)

        #Set defaults for genome version and species
        self.__species = 'human'
        self.__ncbi_build = '37'
        self.__genome_build = 'hg19'

        # determine version, and the reason why it might be unknown
        if portal_info_dict is None:
            reason = 'offline instance' if offline else 'skipped checks'
            self.portal_version = 'unknown -- ' + reason
        else:
            # if field is not present in dict, there was an error in the json
            if 'portalVersion' not in portal_info_dict:
                self.portal_version = 'unknown -- invalid JSON'
            else:
                self.portal_version = portal_info_dict['portalVersion']

    @property
    def species(self):
        return self.__species

    @species.setter
    def species(self, species):
       self.__species= species

    @property
    def genome_build(self):
        return self.__genome_build

    @genome_build.setter
    def genome_build(self, genome_build):
       self.__genome_build= genome_build

    @property
    def ncbi_build(self):
       return self.__ncbi_build

    @ncbi_build.setter
    def ncbi_build(self, ncbi_build):
       self.__ncbi_build = ncbi_build

class Validator(object):

    """Abstract validator class for tab-delimited data files.

    Subclassed by validators for specific data file types, which
    should define a 'REQUIRED_HEADERS' attribute listing the required
    column headers and a `REQUIRE_COLUMN_ORDER` boolean stating
    whether their position is significant. Unless ALLOW_BLANKS is
    set to True, empty cells in lines below the column header will
    be reported as errors. An optional 'UNIQUE_COLUMNS' array can be
    specified with names of columns that are checked for uniqueness
    of cell contents.


    The methods `processTopLines`, `checkHeader`, `checkLine` and `onComplete`
    may be overridden (calling their superclass methods) to perform any
    appropriate validation tasks. The superclass `checkHeader` method sets
    self.cols to the list of column names found in the header of the file
    and self.numCols to the number of columns.
    """

    REQUIRED_HEADERS = []
    UNIQUE_COLUMNS = []
    REQUIRE_COLUMN_ORDER = True
    ALLOW_BLANKS = False

    def __init__(self, study_dir, meta_dict, portal_instance, logger, relaxed_mode, strict_maf_checks):
        """Initialize a validator for a particular data file.

        :param study_dir: the path at which the study files can be found
        :param meta_dict: dictionary of fields found in corresponding meta file
                         (such as stable id and data file name)
        :param portal_instance: a PortalInstance object for which to validate
        :param logger: logger instance for writing the log messages
        :param relaxed_mode: relaxes validation of headerless clinical data to
                            prevent fast-failing
        """
        self.filename = os.path.join(study_dir, meta_dict['data_filename'])
        self.filenameShort = os.path.basename(self.filename)
        self.line_number = 0
        self.cols = []
        self.numCols = 0
        self.newlines = ('',)
        self.studyId = ''
        self.headerWritten = False
        # This one is set to True if file could be parsed/read until the end (happens in onComplete)
        self.fileCouldBeParsed = False
        self.portal = portal_instance
        self.logger = CombiningLoggerAdapter(
            logger,
            extra={'filename_': self.filename})
        self.line_count_handler = None
        self.meta_dict = meta_dict
        self.relaxed_mode = relaxed_mode
        self.strict_maf_checks = strict_maf_checks
        self.fill_in_attr_defs = False
        self.unique_col_data = {}

    def validate(self):
        """Validate the data file."""
        # add a handler to keep track of the number of lines with errors
        self.line_count_handler = LineCountHandler()
        self.logger.logger.addHandler(self.line_count_handler)
        try:
            # actually validate the data file
            self._validate_file()
        finally:
            self.logger.logger.removeHandler(self.line_count_handler)

    def _validate_file(self):
        """Read through the data file and validate as much as can be parsed."""

        self.logger.debug('Starting validation of file')

        # Validate whether the file can be opened
        try:
            opened_file = open(self.filename, 'r', newline=None)
            opened_file.close()
        except OSError:
            self.logger.error('File could not be opened')
            return

        # Validate whether the file is correct UTF-8
        try:
            with open(self.filename, 'r', newline=None) as opened_file:
                for line in opened_file:
                    pass
        except UnicodeDecodeError:
            self.logger.error("File contains invalid UTF-8 bytes. Please check values in file")
            return

        # Reopen file from the start
        with open(self.filename, 'r', newline=None) as data_file:

            # parse any block of start-of-file comment lines and the tsv header
            top_comments = []
            line_number = 0
            for line_number, line in enumerate(data_file,
                                               start=line_number + 1):
                self.line_number = line_number
                if line.startswith('#'):
                    top_comments.append(line)
                else:
                    header_line = line
                    # end of the file's header
                    break
            # if the loop wasn't broken by a non-commented line
            else:
                self.logger.error('No column header or data found in file',
                                  extra={'line_number': self.line_number})
                return

            # parse start-of-file comment lines, if any
            if not self.processTopLines(top_comments):
                self.logger.error(
                    'Invalid header comments, file cannot be parsed')
                if not self.relaxed_mode:
                    return
                else:
                    self.logger.info('Ignoring missing or invalid header comments. '
                        'Continuing with validation...')
                    self.fill_in_attr_defs = True

            # read five data lines to detect quotes in the tsv file
            first_data_lines = []
            for i, line in enumerate(data_file):
                first_data_lines.append(line)
                if i >= 4:
                    break
            sample_content = header_line + ''.join(first_data_lines)
            try:
                dialect = csv.Sniffer().sniff(sample_content, delimiters='\t')
            except csv.Error:
                self.logger.error('Not a valid tab separated file. Check if all lines have the same number of columns and if all separators are tabs.')
                return
            # sniffer assumes " if no quote character exists
            if dialect.quotechar == '"' and not (
                    dialect.delimiter + '"' in sample_content or
                    '"' + dialect.delimiter in sample_content):
                dialect.quoting = csv.QUOTE_NONE
            if not self._checkTsvDialect(dialect):
                self.logger.error(
                    'Invalid file format, file cannot be parsed')
                return

            # parse the first non-commented line as the tsv header
            header_cols = next(csv.reader(
                                     [header_line],
                                     delimiter='\t',
                                     quoting=csv.QUOTE_NONE,
                                     strict=True))

            # init dictionary for detection of unique value columns
            # - will use column indexes as key and a set of values as value
            # - only columns that are present in the data are added
            for unique_col_name in self.UNIQUE_COLUMNS:
                col_index = _get_column_index(header_cols, unique_col_name)
                if col_index > -1:
                    self.unique_col_data[_get_column_index(header_cols, unique_col_name)] = []

            if self.checkHeader(header_cols) > 0:
                if not self.relaxed_mode:
                    self.logger.error(
                        'Invalid column header, file cannot be parsed')
                    return
                else:
                    self.logger.warning('Ignoring invalid column header. '
                        'Continuing with validation...')

            # read through the data lines of the file
            csvreader = csv.reader(itertools.chain(first_data_lines,
                                                   data_file),
                                   delimiter='\t',
                                   quoting=csv.QUOTE_NONE,
                                   strict=True)
            for line_number, fields in enumerate(csvreader,
                                                 start=line_number + 1):
                self.line_number = line_number
                if all(x.strip() == '' for x in fields):
                    self.logger.error(
                        'Blank line',
                        extra={'line_number': self.line_number})
                elif fields[0].startswith('#'):
                    self.logger.error(
                        "Data line starting with '#' skipped",
                        extra={'line_number': self.line_number})
                else:
                    # check valid data lines for uniqueness of values in
                    # unique data columns (set with UNIQUE_COLUMNS option)
                    for unique_col_index, previous_values in self.unique_col_data.items():
                        cell_value = fields[unique_col_index]
                        # if a value is already in the set of unique values, raise an error
                        if cell_value in previous_values:
                            self.logger.error(
                                'Cell value `%s` in column `%s` is not unique.',
                                cell_value, self.cols[unique_col_index])
                            continue
                        # add the value to the set for comparison with other rows
                        previous_values.append(cell_value)
                    self.checkLine(fields)

            # (tuple of) string(s) of the newlines read (for 'rU' mode files)
            self.newlines = data_file.newlines

        # after the entire file has been read
        self.onComplete()

    def onComplete(self):
        """Perform final validations after all lines have been checked.

        Overriding methods should call this superclass method *after* their own
        validations, as it logs the message that validation was completed.
        """
        self._checkLineBreaks()
        # finalize
        self.fileCouldBeParsed = True
        self.logger.info('Validation of file complete')
        self.logger.info('Read %d lines. '
                         'Lines with warning: %d. Lines with error: %d',
                         self.line_number,
                         self.line_count_handler.get_nr_lines_with_warning(),
                         self.line_count_handler.get_nr_lines_with_error())

    def processTopLines(self, line_list):
        """Hook to validate any list of comment lines above the TSV header.

        Return False if these lines are invalid and the file cannot be
        parsed, True otherwise.
        """
        return True

    def checkHeader(self, cols):

        """Check that the header has the correct items and set self.cols.

        :param cols: The list of column headers to be validated

        :return the number of errors found.
        """

        num_errors = 0

        # TODO check for end-of-line whitespace

        self.cols = cols
        self.numCols = len(self.cols)

        num_errors += self._checkRepeatedColumns()

        if self.REQUIRE_COLUMN_ORDER:
            num_errors += self._checkOrderedRequiredColumns()
        else:
            num_errors += self._checkUnorderedRequiredColumns()

        return num_errors

    def checkLine(self, data):
        """Check data values from a line after the file header.

        :param data: The list of values parsed from the line
        """

        if data[:self.numCols] == self.cols:
            if self.logger.isEnabledFor(logging.ERROR):
                self.logger.error(
                    'Repeated header',
                    extra={'line_number': self.line_number,
                           'cause': ', '.join(data[:self.numCols])})

        line_col_count = len(data)

        if line_col_count != self.numCols:
            self.logger.error('Expected %d columns based on header, '
                              'found %d',
                              self.numCols, line_col_count,
                              extra={'line_number': self.line_number})

        if not self.ALLOW_BLANKS:
            for col_index, col_name in enumerate(self.cols):
                if col_index < line_col_count and data[col_index].strip() == '':
                    self.logger.error(
                        'Blank cell found in column',
                        extra={'line_number': self.line_number,
                               'column_number': col_index + 1,
                               'cause': "'%s' (in column '%s')" % (
                                    data[col_index], col_name)})

    def _checkUnorderedRequiredColumns(self):
        """Check for missing column headers, independent of their position.

        Return the number of errors encountered.
        """
        num_errors = 0
        for col_name in self.REQUIRED_HEADERS:
            if col_name not in self.cols:
                self.logger.error(
                    'Missing column: %s',
                    col_name,
                    extra={'line_number': self.line_number,
                           'cause': ', '.join(
                                    self.cols[:len(self.REQUIRED_HEADERS)]) +
                                ', (...)'})
                num_errors += 1
        return num_errors

    def _checkOrderedRequiredColumns(self):
        """Check if the column header for each position is correct.

        Return the number of errors encountered.
        """
        num_errors = 0
        for col_index, col_name in enumerate(self.REQUIRED_HEADERS):
            if col_index >= self.numCols:
                num_errors += 1
                self.logger.error(
                    "Invalid header: expected '%s' in column %d,"
                    " found end of line",
                    col_name, col_index + 1,
                    extra={'line_number': self.line_number})
            elif self.cols[col_index] != col_name:
                num_errors += 1
                self.logger.error(
                    "Invalid header: expected '%s' in this column",
                    col_name,
                    extra={'line_number': self.line_number,
                           'column_number': col_index + 1,
                           'cause': self.cols[col_index]})
        return num_errors

    def _checkTsvDialect(self, dialect):
        """Check if a csv.Dialect subclass describes a valid cBio data file."""
        if dialect.delimiter != '\t':
            self.logger.error('Not a tab-delimited file',
                              extra={'cause': 'delimiters of type: %s' %
                                              repr(dialect.delimiter)})
            return False
        if dialect.quoting != csv.QUOTE_NONE:
            self.logger.warning('Found quotation marks around field(s) in the first rows of the file. '
                              'Fields and values surrounded by quotation marks might be incorrectly '
                              'loaded (i.e. with the quotation marks included as part of the value)',
                              extra={'cause': 'quotation marks of type: [%s] ' %
                                              repr(dialect.quotechar)[1:-1]})
        return True

    def _checkLineBreaks(self):
        """Checks line breaks, reports to user."""
        if self.newlines not in("\r\n", "\r", "\n"):
            self.logger.error('No line breaks recognized in file',
                              extra={'cause': repr(self.newlines)[1:-1]})

    def checkInt(self, value):
        """Checks if a value is an integer."""
        try:
            int(value)
            return True
        except ValueError:
            return False

    def checkFloat(self, value):
        """Check if a string represents a floating-point numeral."""
        try:
            float(value)
            return True
        except ValueError:
            return False

    def checkSampleId(self, sample_id, column_number):
        """Check whether a sample id is defined, logging an error if not.

        Return True if the sample id was valid, False otherwise.
        """
        if sample_id not in DEFINED_SAMPLE_IDS:
            self.logger.error(
                'Sample ID not defined in clinical file',
                extra={'line_number': self.line_number,
                       'column_number': column_number,
                       'cause': sample_id})
            return False
        return True

    # TODO: let this function know the column numbers for logging messages
    def checkGeneIdentification(self, gene_symbol=None, entrez_id=None):
        """Attempt to resolve a symbol-Entrez pair, logging any issues.

        It will fail to resolve in these cases:
            1. (error) Entrez gene id and gene symbol are both missing (None)
        If self.portal.hugo_entrez_map and self.portal.alias_entrez_map are
        defined:
            2. (warning) Only one of the identifiers is supplied, and its value
               cannot be found in the portal
            3. (error) The gene symbol maps to multiple Entrez gene ids
            4. (error) The gene alias maps to multiple Entrez gene ids

        Furthermore, the function logs a warning in the following cases, if
        self.portal.hugo_entrez_map and self.portal.alias_entrez_map are
        defined:
            1. (warning) Entrez gene id exists, but the gene symbol specified is not
               known to the portal
            2. (warning) Gene symbol and Entrez gene id do not match
            3. (warning) The Hugo gene symbol maps to a single Entrez gene id,
               but is also associated to other genes as an alias.

        Return the Entrez gene id (or gene symbol if the PortalInstance maps are
        undefined and the mapping step is skipped), or None if no gene could be
        unambiguously identified.
        """
        # set to upper, as both maps contain symbols in upper
        if gene_symbol is not None:
            gene_symbol = gene_symbol.upper()
            if self.portal.species == "human":
                # Check in case gene symbol is not null if it starts with an integer
                if gene_symbol is not '':
                    # Check if the gene_symbol starts with a number
                    if gene_symbol[0] in ['0', '1', '2', '3', '4', '5', '6', '7', '8', '9']:
                        # In case portal properties are defined check if the gene symbol that starts
                        # with an integer is in the alias table, if not report an error
                        if self.portal.hugo_entrez_map is not None and self.portal.alias_entrez_map is not None:
                            if gene_symbol not in self.portal.hugo_entrez_map and \
                                    gene_symbol not in self.portal.alias_entrez_map:
                                self.logger.error('Hugo Symbol is not in gene or alias table and starts with a '
                                'number. This can be caused by unintentional gene conversion in Excel.',
                                                    extra={'line_number': self.line_number, 'cause': gene_symbol})
                        # If alias table cannot be checked report warning that hugo symbols normally do not start
                        # with a number
                        else:
                            self.logger.warning('Hugo Symbol should not start with a number.',
                                                extra={'line_number': self.line_number, 'cause': gene_symbol})

        if entrez_id is not None:
            try:
                entrez_as_int = int(entrez_id)
            except ValueError:
                entrez_as_int = None
            if entrez_as_int is None:
                self.logger.warning(
                    'Entrez gene id is not an integer. '
                    'This record will not be loaded.',
                    extra={'line_number': self.line_number,
                           'cause': entrez_id})
                return None
            elif entrez_as_int <= 0:
                self.logger.error(
                    'Entrez gene id is non-positive.',
                    extra={'line_number': self.line_number,
                           'cause': entrez_id})
                return None

        # check whether at least one is present
        if entrez_id is None and gene_symbol is None:
            self.logger.error(
                'No Entrez gene id or gene symbol provided for gene.',
                extra={'line_number': self.line_number})
            return None

        # if portal information is absent, skip the rest of the checks
        if (self.portal.hugo_entrez_map is None or
                self.portal.alias_entrez_map is None):
            return entrez_id or gene_symbol

        # try to use the portal maps to resolve to a single Entrez gene id
        identified_entrez_id = None
        if entrez_id is not None:
            if entrez_id in self.portal.entrez_set:
                # set the value to be returned
                identified_entrez_id = entrez_id
                # some warnings if the gene symbol is specified too
                if gene_symbol is not None:
                    if (gene_symbol not in self.portal.hugo_entrez_map and
                            gene_symbol not in self.portal.alias_entrez_map):
                        self.logger.warning(
                            'Entrez gene id exists, but gene symbol specified '
                            'is not known to the cBioPortal instance. The '
                            'gene symbol will be ignored. Might be '
                            'wrong mapping, new or deprecated gene symbol.',
                            extra={'line_number': self.line_number,
                                   'cause': gene_symbol})
                    elif entrez_id not in itertools.chain(
                            self.portal.hugo_entrez_map.get(gene_symbol, []),
                            self.portal.alias_entrez_map.get(gene_symbol, [])):
                        self.logger.warning(
                            'Entrez gene id and gene symbol do not match. '
                            'The gene symbol will be ignored. Might be '
                            'wrong mapping or recycled gene symbol.',
                            extra={'line_number': self.line_number,
                                   'cause': '(%s, %s)' % (gene_symbol,
                                                          entrez_id)})
            else:
                self.logger.warning(
                    'Entrez gene id not known to the cBioPortal instance. '
                    'This record will not be loaded. Might be new or deprecated '
                    'Entrez gene id.',
                    extra={'line_number': self.line_number,
                           'cause': entrez_id})
        # no Entrez gene id, only a gene symbol
        elif gene_symbol is not None:
            # count canonical gene symbols and aliases that map this symbol to
            # a gene
            num_entrezs_for_hugo = len(
                self.portal.hugo_entrez_map.get(gene_symbol, []))
            num_entrezs_for_alias = len(
                self.portal.alias_entrez_map.get(gene_symbol, []))
            if num_entrezs_for_hugo == 1:
                # set the value to be returned
                identified_entrez_id = \
                    self.portal.hugo_entrez_map[gene_symbol][0]
                # check if there are other *different* Entrez gene ids associated
                # with this gene symbol
                other_entrez_ids_in_aliases = [
                    x for x in
                    self.portal.alias_entrez_map.get(gene_symbol, []) if
                    x != identified_entrez_id]
                if len(other_entrez_ids_in_aliases) >= 1:
                    # give a warning, as the symbol may have been used to refer
                    # to different entrez_ids over time
                    self.logger.warning(
                        'Gene symbol maps to a single Entrez gene id, '
                        'but is also associated to other genes as an '
                        'alias. The system will assume the official gene '
                        'symbol to be the intended one.',
                        extra={'line_number': self.line_number,
                               'cause': gene_symbol})
            elif num_entrezs_for_hugo > 1:
                # nb: this should actually never occur, see also https://github.com/cBioPortal/cbioportal/issues/799
                self.logger.error(
                    'Gene symbol maps to multiple Entrez gene ids (%s), '
                    'please specify which one you mean.',
                    '/'.join(self.portal.hugo_entrez_map[gene_symbol]),
                    extra={'line_number': self.line_number,
                          'cause': gene_symbol})
            # no canonical symbol, but a single unambiguous alias
            elif num_entrezs_for_alias == 1:
                # set the value to be returned
                identified_entrez_id = \
                    self.portal.alias_entrez_map[gene_symbol][0]
            # no canonical symbol, and multiple different aliases
            elif num_entrezs_for_alias > 1:
                # Loader deals with this, so give warning
                # TODO: move matched IDs out of the message for collapsing
                self.logger.warning(
                    'Gene alias maps to multiple Entrez gene ids (%s), '
                    'please specify which one you mean or choose a non-ambiguous symbol.',
                    '/'.join(self.portal.alias_entrez_map[gene_symbol]),
                    extra={'line_number': self.line_number,
                           'cause': gene_symbol})
            # no canonical symbol and no alias
            else:
                self.logger.warning(
                    'Gene symbol not known to the cBioPortal instance. This '
                    'record will not be loaded.',
                    extra={'line_number': self.line_number,
                           'cause': gene_symbol})

        return identified_entrez_id

    def checkDriverAnnotationColumn(self, driver_value=None, driver_annotation=None):
        """Ensures that cbp_driver_annotation is filled when the cbp_driver column
        contains "Putative_Driver" or "Putative_Passenger".
        """
        if driver_annotation is None and (driver_value is "Putative_Driver" or driver_value is "Putative_Passenger"):
            self.logger.error(
                'This line does not contain a value '
                'for cbp_driver_annotation, and cbp_driver '
                'contains "Putative_Driver" or '
                '"Putative_Passenger".',
                extra={'line_number': self.line_number,
                       'cause': driver_annotation})
        return None

    def checkDriverTiersColumnsValues(self, driver_tiers_value=None, driver_tiers_annotation=None):
        """Ensures that there are no mutations with one multiclass column filled and
        the other empty.
        """
        if driver_tiers_value is None and driver_tiers_annotation is not None:
            self.logger.error(
                'This line has no value for cbp_driver_tiers '
                'and a value for cbp_driver_tiers_annotation. '
                'Please, fill the cbp_driver_tiers column.',
                extra={'line_number': self.line_number,
                       'cause': driver_tiers_value})
        if driver_tiers_annotation is None and driver_tiers_value is not None:
            self.logger.error(
                'This line has no value for cbp_driver_annotation '
                'and a value for cbp_driver_tiers. Please, fill '
                'the annotation column.',
                extra={'line_number': self.line_number,
                       'cause': driver_tiers_annotation})
        return None

    def _checkRepeatedColumns(self):
        num_errors = 0
        seen = set()
        for col_num, col in enumerate(self.cols):
            if col not in seen:
                seen.add(col)
            else:
                num_errors += 1
                self.logger.error('Repeated column header',
                                  extra={'line_number': self.line_number,
                                         'column_number': col_num,
                                         'cause': col})
        return num_errors

    @staticmethod
    def load_chromosome_lengths(genome_build, logger):

        """Get the length of each chromosome from USCS and return a dict.

        The dict will not include unplaced contigs, alternative haplotypes or
        the mitochondrial chromosome.
        """

        class InvalidAPIResponse(ValueError):
            def __init__(self, chrom_size_url, line):
                super().__init__('Unexpected response from {}: {}'.format(
                    chrom_size_url, repr(line)))
        chrom_size_dict = {}
        chrom_size_url = (
            'http://hgdownload.cse.ucsc.edu'
            '/goldenPath/{build}/bigZips/{build}.chrom.sizes').format(
                build=genome_build)
        logger.debug("Retrieving chromosome lengths from '%s'",
                     chrom_size_url)
        r = requests.get(chrom_size_url)
        try:
            r.raise_for_status()
        except requests.exceptions.HTTPError as e:
            raise ConnectionError(
                'Error retrieving chromosome lengths from UCSC'
            ) from e
        for line in r.text.splitlines():
            # skip comment lines
            if line.startswith('#'):
                continue
            cols = line.split('\t', 1)
            if not (len(cols) == 2 and
                    cols[0].startswith('chr')):
                raise InvalidAPIResponse(chrom_size_url, line)
            # skip unplaced sequences
            if cols[0].endswith('_random') or cols[0].startswith('chrUn_'):
                continue
            # skip entries for alternative haplotypes
            if re.search(r'_hap[0-9]+$', cols[0]):
                continue
            # skip the mitochondrial chromosome
            if cols[0] == 'chrM':
                continue

            # remove the 'chr' prefix
            chrom_name = cols[0][3:]
            try:
                chrom_size = int(cols[1])
            except ValueError as e:
                raise InvalidAPIResponse(chrom_size_url, line) from e
            chrom_size_dict[chrom_name] = chrom_size
        return chrom_size_dict

    def parse_chromosome_num(self, value, column_number, chromosome_lengths):
        """Parse a chromosome number, logging any errors for this column

        Return the parsed value if valid, None otherwise.
        """

        value_is_valid = False

        for chromosome in chromosome_lengths:
            if chromosome == value:
                value_is_valid = True

        if not value_is_valid:
            self.logger.error('Chromosome not found in the genome.',
                                extra={'line_number': self.line_number,
                                        'cause': value})
            return None

        return value

    def parse_genomic_coord(self, value, column_number):
        """Parse a genomic coordinate, logging any errors for this column.

        Return the parsed value if valid, None otherwise.
        """
        parsed_value = None
        try:
            parsed_value = int(value)
        except ValueError:
            self.logger.error("Genomic position is not an integer",
                              extra={'line_number': self.line_number,
                                     'column_number': column_number,
                                     'cause': value})
        return parsed_value

    def parse_exon(self, value, column_number):
        """Parse a exon, logging any errors for this column.

        Return the parsed value if valid, None otherwise.
        """
        parsed_value = None
        try:
            parsed_value = int(value)
        except ValueError:
            self.logger.error("Exon is not an integer",
                              extra={'line_number': self.line_number,
                                     'column_number': column_number,
                                     'cause': value})
        return parsed_value

class FeaturewiseFileValidator(Validator):

    """Validates a file with rows for features and columns for ids and samples.

    The first few columns (collectively defined in the class attributes
    REQUIRED_HEADERS and OPTIONAL_HEADERS) identify the features
    (e.g. genes) and the rest correspond to the samples.

    Subclasses should override the parseFeatureColumns(self,nonsample_col_vals)
    method to check the non-sample columns preceding them, returning the unique
    id of the feature. The method can find the names of the columns recognized
    in the file in self.nonsample_cols. checkValue(self, value, col_index)
    should also be overridden to check a value in a sample column.
    """

    OPTIONAL_HEADERS = []
    REQUIRE_COLUMN_ORDER = False

    def __init__(self, *args, **kwargs):
        super(FeaturewiseFileValidator, self).__init__(*args, **kwargs)
        self.nonsample_cols = []
        self.num_nonsample_cols = 0
        self.sampleIds = []
        self._feature_id_lines = {}

    def checkHeader(self, cols):
        """Validate the header and read sample IDs from it.

        Return the number of fatal errors.
        """
        num_errors = super(FeaturewiseFileValidator, self).checkHeader(cols)
        # collect non-sample columns:
        for col_name in self.cols:
            if col_name in self.REQUIRED_HEADERS + self.OPTIONAL_HEADERS:
                # add it to the list of non-sample columns in the file:
                self.nonsample_cols.append(col_name)
            else:
                # reached samples group
                break
        self.num_nonsample_cols = len(self.nonsample_cols)
        num_errors += self._set_sample_ids_from_columns()
        return num_errors

    def checkLine(self, data):
        """Check the feature and sample columns in a data line."""
        super(FeaturewiseFileValidator, self).checkLine(data)
        # parse and check the feature identifiers (implemented by subclasses)
        feature_id = self.parseFeatureColumns(data[:self.num_nonsample_cols])
        # skip line if no feature was identified
        if feature_id is None:
            return
        # skip line with an error if the feature was encountered before
        if feature_id in self._feature_id_lines:
            self.logger.warning(
                'Duplicate line for a previously listed feature/gene, '
                'this line will be ignored.',
                extra={
                    'line_number': self.line_number,
                    'cause': '%s (already defined on line %d)' % (
                            feature_id,
                            self._feature_id_lines[feature_id])})
            return
        # remember the feature id and check the value for each sample
        self._feature_id_lines[feature_id] = self.line_number
        for column_index, value in enumerate(data):
            if column_index >= len(self.nonsample_cols):
                # checkValue() should be implemented by subclasses
                self.checkValue(value, column_index)

    def parseFeatureColumns(self, nonsample_col_vals):
        """Override to check vals in the non-sample cols and return the id."""
        raise NotImplementedError('The {} class did not provide a method to '
                                  'validate values in sample columns.'.format(
                                      self.__class__.__name__))

    def checkValue(self, value, column_index):
        """Override to validate a value in a sample column."""
        raise NotImplementedError('The {} class did not provide a method to '
                                  'validate values in sample columns.'.format(
                                      self.__class__.__name__))

    def _set_sample_ids_from_columns(self):
        """Extracts sample IDs from column headers and set self.sampleIds."""
        num_errors = 0
        # check whether any sample columns are present
        if len(self.cols[self.num_nonsample_cols:]) == 0:
            self.logger.error('No sample columns found',
                              extra={'line_number': self.line_number})
            num_errors += 1
        # set self.sampleIds to the list of sample column names
        self.sampleIds = self.cols[self.num_nonsample_cols:]
        # validate each sample id
        for index, sample_id in enumerate(self.sampleIds):
            if not self.checkSampleId(
                    sample_id,
                    column_number=self.num_nonsample_cols + index + 1):
                num_errors += 1
            if ' ' in sample_id:
                self.logger.error(
                    'White space in SAMPLE_ID is not supported',
                    extra={'line_number': self.line_number,
                           'cause': sample_id})
                num_errors += 1
        return num_errors


class GenewiseFileValidator(FeaturewiseFileValidator):

    """FeatureWiseValidator that has gene symbol and/or Entrez gene id as feature columns."""

    REQUIRED_HEADERS = []
    OPTIONAL_HEADERS = ['Hugo_Symbol', 'Entrez_Gene_Id']
    ALLOW_BLANKS = True
    NULL_VALUES = ["NA"]

    def checkHeader(self, cols):
        """Validate the header and read sample IDs from it.

        Return the number of fatal errors.
        """
        num_errors = super(GenewiseFileValidator, self).checkHeader(cols)
        # see if at least one of the gene identifiers is in the right place

        if ('Hugo_Symbol' in self.sampleIds or
                  'Entrez_Gene_Id' in self.sampleIds):
            self.logger.error('Hugo_Symbol or Entrez_Gene_Id need to be placed before the '
                              'sample ID columns of the file.',
                              extra={'line_number': self.line_number})
            num_errors += 1
        elif not ('Hugo_Symbol' in self.nonsample_cols or
                  'Entrez_Gene_Id' in self.nonsample_cols):
            self.logger.error('At least one of the columns Hugo_Symbol or '
                              'Entrez_Gene_Id needs to be present.',
                              extra={'line_number': self.line_number})
            num_errors += 1
        elif ('Entrez_Gene_Id' not in self.nonsample_cols):
            self.logger.warning('The recommended column Entrez_Gene_Id was not found. '
                                'Using Hugo_Symbol for all gene parsing.',
                                extra={'line_number': self.line_number})
        return num_errors

    def parseFeatureColumns(self, nonsample_col_vals):
        """Check the gene identifier columns."""
        hugo_symbol = None
        entrez_id = None
        if 'Hugo_Symbol' in self.nonsample_cols:
            hugo_index = self.nonsample_cols.index('Hugo_Symbol')
            hugo_symbol = nonsample_col_vals[hugo_index].strip()
            # treat empty string as a missing value
            if hugo_symbol == '':
                hugo_symbol = None
        if 'Entrez_Gene_Id' in self.nonsample_cols:
            entrez_index = self.nonsample_cols.index('Entrez_Gene_Id')
            entrez_id = nonsample_col_vals[entrez_index].strip()
            # treat the empty string as a missing value
            if entrez_id == '':
                entrez_id = None
        return self.checkGeneIdentification(hugo_symbol, entrez_id)


class ContinuousValuesValidator(GenewiseFileValidator):
    """Validator for matrix files mapping floats to gene/sample combinations.

    Allowing missing values indicated by GenewiseFileValidator.NULL_VALUES.
    """

    def checkValue(self, value, col_index):
        """Check a value in a sample column."""

        stripped_value = value.strip()
        if stripped_value not in self.NULL_VALUES and not self.checkFloat(stripped_value):
            self.logger.error("Value is neither a real number nor " + ', '.join(self.NULL_VALUES),
                              extra={'line_number': self.line_number,
                                     'column_number': col_index + 1,
                                     'cause': value})


class CNAValidator(GenewiseFileValidator):
    """Common logic to validate CNA data types

    This is an abstract class. Should be subclassed to a class that knows how to check values.
    """

    OPTIONAL_HEADERS = ['Cytoband'] + GenewiseFileValidator.OPTIONAL_HEADERS

    def checkGeneIdentification(self, gene_symbol=None, entrez_id=None):
        if gene_symbol is not None:
            if '|' in gene_symbol:
                gene_symbol, __ = gene_symbol.split('|', maxsplit=1)
        return super().checkGeneIdentification(gene_symbol, entrez_id)


class CNADiscreteValidator(CNAValidator):
    """ Logic to validate discrete CNA data."""

    ALLOWED_VALUES = ['-2', '-1.5', '-1', '0', '1', '2'] + GenewiseFileValidator.NULL_VALUES

    def checkValue(self, value, col_index):
        """Check a value in a sample column."""
        if value.strip() not in self.ALLOWED_VALUES:
            if self.logger.isEnabledFor(logging.ERROR):
                self.logger.error(
                    'Invalid CNA value: possible values are [%s]',
                    ', '.join(self.ALLOWED_VALUES),
                    extra={'line_number': self.line_number,
                           'column_number': col_index + 1,
                           'cause': value})


class CNAContinuousValuesValidator(CNAValidator, ContinuousValuesValidator):
    """Logic to validate continuous CNA data."""


class MutationsExtendedValidator(Validator):
    """Sub-class mutations_extended validator."""

    # TODO - maybe this should comply to https://wiki.nci.nih.gov/display/TCGA/Mutation+Annotation+Format+%28MAF%29+Specification ?
    REQUIRED_HEADERS = [
        'Tumor_Sample_Barcode',
        'Hugo_Symbol', # Required to initialize the Mutation Mapper tabs
        'Variant_Classification', # seems to be important during loading/filtering step.
    ]
    REQUIRE_COLUMN_ORDER = False
    ALLOW_BLANKS = True

    # MutationFilter.java filters these types. Therefore, there is no reason to add warnings and errors for them
    SKIP_VARIANT_TYPES = [
        'Silent',
        'Intron',
        '3\'UTR',
        '3\'Flank',
        '5\'UTR',
        '5\'Flank',
        'IGR',
        'RNA'
    ]

    NULL_AA_CHANGE_VALUES = ('', 'NULL', 'NA')
    NULL_DRIVER_VALUES = ('Putative_Passenger', 'Putative_Driver', 'NA', 'Unknown', '')
    NULL_DRIVER_TIERS_VALUES = ('', 'NA')

    # extra unofficial Variant classification values from https://github.com/mskcc/vcf2maf/issues/88:
    EXTRA_VARIANT_CLASSIFICATION_VALUES = ['Splice_Region', 'Fusion']
    # MAF values for Variant_Classification column
    # from https://wiki.nci.nih.gov/display/TCGA/Mutation+Annotation+Format+%28MAF%29+Specification + EXTRA values + Unknown:
    VARIANT_CLASSIFICATION_VALUES = [
       'Frame_Shift_Del',
       'Frame_Shift_Ins',
       'In_Frame_Del',
       'In_Frame_Ins',
       'Missense_Mutation',
       'Nonsense_Mutation',
       'Splice_Site',
       'Translation_Start_Site',
       'Nonstop_Mutation',
       'Targeted_Region',
       'De_novo_Start_InFrame',
       'De_novo_Start_OutOfFrame'] + SKIP_VARIANT_TYPES + EXTRA_VARIANT_CLASSIFICATION_VALUES + ['Unknown']

    REQUIRED_ASCN_COLUMNS = [
        'ASCN.ASCN_METHOD',
        'ASCN.ASCN_INTEGER_COPY_NUMBER',
        'ASCN.TOTAL_COPY_NUMBER',
        'ASCN.MINOR_COPY_NUMBER',
        'ASCN.CCF_M_COPIES',
        'ASCN.CCF_M_COPIES_UPPER',
        'ASCN.CLONAL',
        'ASCN.MUTANT_COPIES'
    ]

    # Used for mapping column names to the corresponding function that does a check on the value.
    CHECK_FUNCTION_MAP = {
        'Matched_Norm_Sample_Barcode':'checkMatchedNormSampleBarcode',
        'NCBI_Build':'checkNCBIbuild',
        'Verification_Status':'checkVerificationStatus',
        'Validation_Status':'checkValidationStatus',
        't_alt_count':'check_t_alt_count',
        't_ref_count':'check_t_ref_count',
        'n_alt_count':'check_n_alt_count',
        'n_ref_count':'check_n_ref_count',
        'Tumor_Sample_Barcode': 'checkNotBlank',
        'Hugo_Symbol': 'checkNotBlank',
        'HGVSp_Short': 'checkAminoAcidChange',
        'Amino_Acid_Change': 'checkAminoAcidChange',
        'Variant_Classification': 'checkVariantClassification',
        'SWISSPROT': 'checkSwissProt',
        'Start_Position': 'checkStartPosition',
        'End_Position': 'checkEndPosition',
        'cbp_driver': 'checkDriver',
        'cbp_driver_tiers': 'checkDriverTiers',
        'cbp_driver_annotation': 'checkFilterAnnotation',
        'cbp_driver_tiers_annotation': 'checkFilterAnnotation',
        'Mutation_Status': 'checkMutationStatus'
    }

    def __init__(self, *args, **kwargs):
        super(MutationsExtendedValidator, self).__init__(*args, **kwargs)
        # FIXME: consider making this attribute a local var in in checkLine(),
        # it really only makes sense there
        self.extraCols = []
        self.extra_exists = False
        self.extra = ''
        self.tiers = set()

    def checkHeader(self, cols):
        """Validate header, requiring at least one gene id column."""
        num_errors = super(MutationsExtendedValidator, self).checkHeader(cols)
        if not ('Hugo_Symbol' in self.cols or 'Entrez_Gene_Id' in self.cols):
            self.logger.error('At least one of the columns Hugo_Symbol or '
                              'Entrez_Gene_Id needs to be present.',
                              extra={'line_number': self.line_number})
            num_errors += 1
        elif ('Entrez_Gene_Id' not in self.cols):
            self.logger.warning('The recommended column Entrez_Gene_Id was not found. '
                                'Using Hugo_Symbol for all gene parsing',
                                extra={'line_number': self.line_number})

        if not 'SWISSPROT' in self.cols:
            self.logger.warning(
                'Including the SWISSPROT column is recommended to make sure '
                'that the UniProt canonical isoform is used when drawing Pfam '
                'domains in the mutations view',
                extra={'line_number': self.line_number})
        elif not 'swissprot_identifier' in self.meta_dict:
            self.logger.warning(
                "A SWISSPROT column was found in datafile without specifying "
                "associated 'swissprot_identifier' in metafile, assuming "
                "'swissprot_identifier: name'.",
                extra={'column_number': self.cols.index('SWISSPROT') + 1})

        # one of these columns should be present:
        if not ('HGVSp_Short' in self.cols or 'Amino_Acid_Change' in self.cols):
            self.logger.error('At least one of the columns HGVSp_Short or '
                              'Amino_Acid_Change needs to be present.',
                              extra={'line_number': self.line_number})
            num_errors += 1

        # raise errors if the filter_annotations are found without the "filter" columns
        if 'cbp_driver_annotation' in self.cols and 'cbp_driver' not in self.cols:
            self.logger.error('Column cbp_driver_annotation '
                              'found without any cbp_driver '
                              'column.', extra={'column_number': self.cols.index('cbp_driver_annotation')})
        if 'cbp_driver_tiers_annotation' in self.cols and 'cbp_driver_tiers' not in self.cols:
            self.logger.error('Column cbp_driver_tiers_annotation '
                              'found without any cbp_driver_tiers '
                              'column.', extra={'column_number': self.cols.index('cbp_driver_tiers_annotation')})

        # raise errors if the "filter" columns are found without the filter_annotations
        if 'cbp_driver' in self.cols and 'cbp_driver_annotation' not in self.cols:
            self.logger.error('Column cbp_driver '
                              'found without any cbp_driver_annotation '
                              'column.', extra={'column_number': self.cols.index('cbp_driver')})
        if 'cbp_driver_tiers' in self.cols and 'cbp_driver_tiers_annotation' not in self.cols:
            self.logger.error('Column cbp_driver_tiers '
                              'found without any cbp_driver_tiers_annotation '
                              'column.', extra={'column_number': self.cols.index('cbp_driver_tiers')})

        namespaces = []
        missing_ascn_columns = []
        ascn_namespace_defined = False
        if 'namespaces' in self.meta_dict:
            namespaces = self.meta_dict['namespaces'].split(',')
            for namespace in namespaces:
                if 'ascn' == namespace.strip().lower():
                    ascn_namespace_defined = True

        if ascn_namespace_defined:
            for required_ascn_column in self.REQUIRED_ASCN_COLUMNS:
                if required_ascn_column not in self.cols:
                    missing_ascn_columns.append(required_ascn_column)
            if len(missing_ascn_columns) > 0:
                self.logger.error('ASCN namespace defined but MAF '
                                  'missing required ASCN columns. '
                                  'Missing %s' % (','.join(missing_ascn_columns)))
                num_errors += 1

        for namespace in namespaces:
            defined_namespace = namespace.strip().lower()
            if defined_namespace != 'ascn':
                defined_namespace_found = any([True for col in self.cols if col.lower().startswith(defined_namespace + '.')])
                if not defined_namespace_found:
                    self.logger.error('%s namespace defined but MAF '
                                      'does not have any matching columns' % (defined_namespace))
                    num_errors += 1 
        return num_errors

    def checkLine(self, data):

        """Each value in each line is checked individually.

        From the column name (stored in self.cols), the
        corresponding function to check the value is selected from
        CHECK_FUNCTION_MAP. Will emit a generic warning
        message if this function returns False. If the function sets
        self.extra_exists to True, self.extra will be used in this
        message.
        """

        super(MutationsExtendedValidator, self).checkLine(data)
        if self.skipValidation(data):
            return
        self.checkAlleleMAFFormat(data)
        self.checkAlleleSpecialCases(data)
        self.checkValidationColumns(data)

        for col_index, col_name in enumerate(self.cols):
            # validate the column if there's a function defined for it
            try:
                check_function_name = self.CHECK_FUNCTION_MAP[col_name]
            except KeyError:
                pass
            else:
                col_index = self.cols.index(col_name)
                value = data[col_index]
                # get the checking method for this column
                checking_function = getattr(self, check_function_name)
                if not checking_function(value):
                    self.printDataInvalidStatement(value, col_index)
                elif self.extra_exists or self.extra:
                    raise RuntimeError(('Checking function %s set an error '
                                        'message but reported no error') %
                                       checking_function.__name__)

        # validate Tumor_Sample_Barcode value to make sure it exists in clinical sample list:
        sample_id_column_index = self.cols.index('Tumor_Sample_Barcode')
        sample_id = data[sample_id_column_index]
        self.checkSampleId(sample_id, column_number=sample_id_column_index + 1)

        # Keep track of all sample IDs in the fusion data file
        mutation_file_sample_ids.add(sample_id)

        # parse hugo and entrez to validate them together
        hugo_symbol = None
        entrez_id = None
        if 'Hugo_Symbol' in self.cols:
            hugo_symbol = data[self.cols.index('Hugo_Symbol')].strip()
            # treat the empty string or 'Unknown' as a missing value
            if hugo_symbol in ('', 'Unknown'):
                hugo_symbol = None
        if 'Entrez_Gene_Id' in self.cols:
            entrez_id = data[self.cols.index('Entrez_Gene_Id')].strip()
            # treat the empty string or 0 as a missing value
            if entrez_id in ('', '0'):
                entrez_id = None
        # validate hugo and entrez together:
        self.checkGeneIdentification(hugo_symbol, entrez_id)

        # parse custom driver annotation values to validate them together
        driver_value = None
        driver_annotation = None
        driver_tiers_value = None
        driver_tiers_annotation = None
        if 'cbp_driver' in self.cols:
            driver_value = data[self.cols.index('cbp_driver')].strip()
            # treat the empty string as a missing value
            if driver_value in (''):
                driver_value = None
        if 'cbp_driver_annotation' in self.cols:
            driver_annotation = data[self.cols.index('cbp_driver_annotation')].strip()
            # treat the empty string as a missing value
            if driver_annotation in (''):
                driver_annotation = None
        if 'cbp_driver_tiers' in self.cols:
            driver_tiers_value = data[self.cols.index('cbp_driver_tiers')].strip()
            # treat the empty string as a missing value
            if driver_tiers_value in (''):
                driver_tiers_value = None
        if 'cbp_driver_tiers_annotation' in self.cols:
            driver_tiers_annotation = data[self.cols.index('cbp_driver_tiers_annotation')].strip()
            # treat the empty string as a missing value
            if driver_tiers_annotation in (''):
                driver_tiers_annotation = None
        self.checkDriverAnnotationColumn(driver_value, driver_annotation)
        self.checkDriverTiersColumnsValues(driver_tiers_value, driver_tiers_annotation)

        # check if a non-blank amino acid change exists for non-splice sites
        if ('Variant_Classification' not in self.cols or
                data[self.cols.index('Variant_Classification')] not in (
                        'Splice_Site', )):
            aachange_value_found = False
            for aa_col in ('HGVSp_Short', 'Amino_Acid_Change'):
                if (aa_col in self.cols and
                        data[self.cols.index(aa_col)] not in
                                self.NULL_AA_CHANGE_VALUES):
                    aachange_value_found = True
            if not aachange_value_found:
                self.logger.warning(
                        'No Amino_Acid_Change or HGVSp_Short value. This '
                            'mutation record will get a generic "MUTATED" flag',
                        extra={'line_number': self.line_number})

    # If strict mode is enforced, log message from mutation checks should be error,
    # otherwise warning
    def send_log_message(self, strict_maf_checks, log_message, extra_dict):
        if not strict_maf_checks:
            self.logger.warning(log_message, extra=extra_dict)
        else:
            self.logger.error(log_message, extra=extra_dict)


    def checkAlleleMAFFormat(self, data):
        """
        Check Start_Position and End_Position against Variant_Type (according to MAF file checks #6, #10 and #11:
        https://wiki.nci.nih.gov/display/TCGA/Mutation+Annotation+Format+(MAF)+Specification)
        """

        necessary_columns_check6 = ['Reference_Allele', 'Tumor_Seq_Allele1', 'Tumor_Seq_Allele2']
        necessary_columns_check10 = ['Start_Position', 'End_Position']
        necessary_columns_check11 = ['Variant_Type'] + necessary_columns_check6 + necessary_columns_check10

        if set(necessary_columns_check6).issubset(self.cols):
            ref_allele = data[self.cols.index('Reference_Allele')].strip()
            tumor_seq_allele1 = data[self.cols.index('Tumor_Seq_Allele1')].strip()
            tumor_seq_allele2 = data[self.cols.index('Tumor_Seq_Allele2')].strip()
        if set(necessary_columns_check10).issubset(self.cols):
            # Set positions to False if position are empty, so checks will not be performed
            if data[self.cols.index('Start_Position')] == "" or data[self.cols.index('End_Position')] == "":
                positions = False
            else:
                positions = True
                start_pos = float(data[self.cols.index('Start_Position')].strip('\'').strip('\"'))
                end_pos = float(data[self.cols.index('End_Position')].strip('\'').strip('\"'))
        if 'Variant_Type' in self.cols:
            variant_type = data[self.cols.index('Variant_Type')].strip()

        # MAF file check #6 (for now only Reference_Allele, Tumor_Seq_Allele1 and Tumor_Seq_Allele2)
        if set(necessary_columns_check6).issubset(self.cols):

            # Check if Allele columms only contain the following values: -,A,C,T,G
            legal_values = ["-", "A", "C", "T", "G"]
            illegal_values_ref = [value for value in list(ref_allele) if value not in legal_values]
            illegal_values_tumor1 = [value for value in list(tumor_seq_allele1) if value not in legal_values]
            illegal_values_tumor2 = [value for value in list(tumor_seq_allele2) if value not in legal_values]

            # Else return an error message
            if len(illegal_values_ref) > 0 and len(illegal_values_tumor1) > 0 and len(illegal_values_tumor2) > 0:
                log_message = "All Allele Based columns contain invalid character."
                extra_dict = {'line_number': self.line_number,
                              'cause': '(%s, %s, %s)' % (ref_allele, tumor_seq_allele1, tumor_seq_allele2)}
                self.send_log_message(self.strict_maf_checks, log_message, extra_dict)
            elif len(illegal_values_ref) > 0:
                log_message = "Allele Based column Reference_Allele contains invalid character."
                extra_dict = {'line_number': self.line_number, 'cause': ref_allele}
                self.send_log_message(self.strict_maf_checks, log_message, extra_dict)
            elif len(illegal_values_tumor1) > 0:
                log_message = "Allele Based column Tumor_Seq_Allele1 contains invalid character."
                extra_dict = {'line_number': self.line_number, 'cause': tumor_seq_allele1}
                self.send_log_message(self.strict_maf_checks, log_message, extra_dict)
            elif len(illegal_values_tumor2) > 0:
                log_message = "Allele Based column Tumor_Seq_Allele2 contains invalid character."
                extra_dict = {'line_number': self.line_number, 'cause': tumor_seq_allele2}
                self.send_log_message(self.strict_maf_checks, log_message, extra_dict)

        # MAF file check #10: Check if Start_Position is equal or smaller than End_Position
        if set(necessary_columns_check10).issubset(self.cols) and positions:
            if not (start_pos <= end_pos):
                log_message = "Start_Position should be smaller than or equal to End_Position."
                extra_dict = {'line_number': self.line_number, 'cause': '(%s, %s)' % (start_pos, end_pos)}
                self.send_log_message(self.strict_maf_checks, log_message, extra_dict)

        # MAF file check #11: Check Start_Position and End_Position against Variant_Type
        if set(necessary_columns_check11).issubset(self.cols):

            if variant_type == "INS":
                # Start and End Position should be the same as length reference allele or equal 1
                # and length of Reference_Allele should be equal or smaller than the Tumor_Seq_Allele1 or 2,
                # otherwise no insertion, but deletion
                if positions:
                    if not (((end_pos - start_pos + 1) == len(ref_allele)) or ((end_pos - start_pos) == 1)):
                        log_message = "Variant_Type indicates insertion, but difference in Start_Position and " \
                                      "End_Position does not equal to 1 or the length or the Reference_Allele."
                        extra_dict = {'line_number': self.line_number,
                                      'cause': '(%s, %s, %s)' % (start_pos, end_pos, ref_allele)}
                        self.send_log_message(self.strict_maf_checks, log_message, extra_dict)
                if not ((len(ref_allele) <= len(tumor_seq_allele1)) or (len(ref_allele) <= len(tumor_seq_allele2))):
                    log_message = "Variant_Type indicates insertion, but length of Reference_Allele is bigger than " \
                                  "the length of the Tumor_Seq_Allele1 and/or 2 and therefore indicates deletion."
                    extra_dict = {'line_number': self.line_number,
                                  'cause': '(%s, %s, %s)' % (ref_allele, tumor_seq_allele1, tumor_seq_allele2)}
                    self.send_log_message(self.strict_maf_checks, log_message, extra_dict)

            if variant_type == "DEL":
                # The difference between Start_Position and End_Position for a DEL should be equal to the length
                # of the Reference_Allele
                if positions:
                    if not ((end_pos - start_pos + 1) == len(ref_allele)):
                        log_message = "Variant_Type indicates deletion, but the difference between Start_Position and " \
                                      "End_Position are not equal to the length of the Reference_Allele."
                        extra_dict = {'line_number': self.line_number,
                                      'cause': '(%s, %s, %s)' % (start_pos, end_pos, ref_allele)}
                        self.send_log_message(self.strict_maf_checks, log_message, extra_dict)

                # The length of the Reference_Allele should be bigger than of the Tumor_Seq_Alleles for a DEL
                if len(ref_allele) < len(tumor_seq_allele1) or len(ref_allele) < len(tumor_seq_allele2):
                    log_message = "Variant_Type indicates deletion, but length of Reference_Allele is smaller than " \
                                  "the length of Tumor_Seq_Allele1 and/or Tumor_Seq_Allele2, indicating an insertion."
                    extra_dict ={'line_number': self.line_number,
                                 'cause': '(%s, %s, %s)' % (ref_allele, tumor_seq_allele1, tumor_seq_allele2)}
                    self.send_log_message(self.strict_maf_checks, log_message, extra_dict)

            if variant_type == "SNP":
                # Expect alleles to have length 2 when variant type is SNP
                if not (len(ref_allele) == 1 and len(tumor_seq_allele1) == 1 and len(tumor_seq_allele1) == 1):
                    log_message = "Variant_Type indicates a SNP, but length of Reference_Allele, Tumor_Seq_Allele1 " \
                                  "and/or Tumor_Seq_Allele2 do not equal 1."
                    extra_dict = {'line_number': self.line_number,
                                  'cause': '(%s, %s, %s)' % (ref_allele, tumor_seq_allele1, tumor_seq_allele2)}
                    self.send_log_message(self.strict_maf_checks, log_message, extra_dict)
            if variant_type == "DNP":
                # Expect alleles to have length 2 when variant type is DNP
                if not (len(ref_allele) == 2 and len(tumor_seq_allele1) == 2 and len(tumor_seq_allele1) == 2):
                    log_message = "Variant_Type indicates a DNP, but length of Reference_Allele, Tumor_Seq_Allele1 " \
                                  "and/or Tumor_Seq_Allele2 do not equal 2."
                    extra_dict = {'line_number': self.line_number,
                                  'cause': '(%s, %s, %s)' % (ref_allele, tumor_seq_allele1, tumor_seq_allele2)}
                    self.send_log_message(self.strict_maf_checks, log_message, extra_dict)
            if variant_type == "TNP":
                # Expect alleles to have length 3 when variant type is TNP
                if not (len(ref_allele) == 3 and len(tumor_seq_allele1) == 3 and len(tumor_seq_allele1) == 3):
                    log_message = "Variant_Type indicates a TNP, but length of Reference_Allele, Tumor_Seq_Allele1 " \
                                  "and/or Tumor_Seq_Allele2 do not equal 3."
                    extra_dict = {'line_number': self.line_number,
                                  'cause': '(%s, %s, %s)' % (ref_allele, tumor_seq_allele1, tumor_seq_allele2)}
                    self.send_log_message(self.strict_maf_checks, log_message, extra_dict)
            if variant_type == "ONP":
                # Expect alleles to have length >3 when variant type is ONP and are of equal length
                if (len(ref_allele) != len(tumor_seq_allele1) or len(tumor_seq_allele1) != len(tumor_seq_allele2))\
                        or (len(ref_allele) <= 3 and len(tumor_seq_allele1) <= 3 and len(tumor_seq_allele2) <= 3):
                    log_message = "Variant_Type indicates a ONP, but length of Reference_Allele, " \
                                  "Tumor_Seq_Allele1 and 2 are not bigger than 3 or are of unequal lengths."
                    extra_dict = {'line_number': self.line_number,
                                  'cause': '(%s, %s, %s)' % (ref_allele, tumor_seq_allele1, tumor_seq_allele2)}
                    self.send_log_message(self.strict_maf_checks, log_message, extra_dict)
            # Following variant types cannot contain a deletion in the Allele columns
            if variant_type == "SNP" or variant_type == "DNP" or variant_type == "TNP" or variant_type == "ONP":
                if ("-" in ref_allele) or ("-" in tumor_seq_allele1) or ("-" in tumor_seq_allele2):
                    log_message = "Variant_Type indicates a %s, but Reference_Allele, Tumor_Seq_Allele1 " \
                                  "and/or Tumor_Seq_Allele2 contain deletion (-)." % variant_type
                    extra_dict = {'line_number': self.line_number,
                                  'cause': '(%s, %s, %s)' % (ref_allele, tumor_seq_allele1, tumor_seq_allele2)}
                    self.send_log_message(self.strict_maf_checks, log_message, extra_dict)
        return True

    def checkAlleleSpecialCases(self, data):
        """ Check other special cases which should or should not occur in Allele Based columns
        Special cases are either from unofficial vcf2maf rules or discrepancies identified. """

        # First check if columns necessary exist in the data
        necessary_columns = ['Reference_Allele', 'Tumor_Seq_Allele1', 'Tumor_Seq_Allele2', 'Variant_Type']
        if set(necessary_columns).issubset(self.cols):
            ref_allele = data[self.cols.index('Reference_Allele')].strip()
            tumor_seq_allele1 = data[self.cols.index('Tumor_Seq_Allele1')].strip()
            tumor_seq_allele2 = data[self.cols.index('Tumor_Seq_Allele2')].strip()
            variant_type = data[self.cols.index('Variant_Type')].strip()

            # Check if Allele Based columns are not all the same
            if ref_allele == tumor_seq_allele1 and tumor_seq_allele1 == tumor_seq_allele2:
                log_message = "All Values in columns Reference_Allele, Tumor_Seq_Allele1 " \
                              "and Tumor_Seq_Allele2 are equal."
                extra_dict = {'line_number': self.line_number,
                              'cause': '(%s, %s, %s)' % (ref_allele, tumor_seq_allele1, tumor_seq_allele2)}
                self.send_log_message(self.strict_maf_checks, log_message, extra_dict)

            # In case of deletion, check when Reference_Allele is the same length as both Tumor_Seq_Allele if at least
            # one of the Tumor_Seq_Alleles is a deletion ('-') otherwise a SNP
            if variant_type == "DEL" and len(ref_allele) == len(tumor_seq_allele1) \
                    and len(ref_allele) == len(tumor_seq_allele2) and "-" not in tumor_seq_allele1 \
                    and "-" not in tumor_seq_allele2:
                log_message = "Variant_Type indicates a deletion, Allele based columns are the same length, " \
                              "but Tumor_Seq_Allele columns do not contain -, indicating a SNP."
                extra_dict = {'line_number': self.line_number,
                              'cause': '(%s, %s, %s)' % (ref_allele, tumor_seq_allele1, tumor_seq_allele2)}
                self.send_log_message(self.strict_maf_checks, log_message, extra_dict)

        return True

    def checkValidationColumns(self, data):
        """
        Perform MAF file check #7,#8, #9 and #13 for the Validation columns:
        https://wiki.nci.nih.gov/display/TCGA/Mutation+Annotation+Format+(MAF)+Specification)
        """

        # Set variables for the different checks
        necessary_columns_check7and8 = ['Validation_Status', 'Tumor_Validation_Allele1', 'Tumor_Validation_Allele2',
                                        'Match_Norm_Validation_Allele1', 'Match_Norm_Validation_Allele2']
        necessary_columns_check13 = ['Validation_Status', 'Validation_Method']
        necessary_columns_check9 = ['Mutation_Status', 'Reference_Allele'] + necessary_columns_check7and8

        if set(necessary_columns_check7and8).issubset(self.cols):
            validation_status = data[self.cols.index('Validation_Status')].strip().lower()
            tumor_allele1 = data[self.cols.index('Tumor_Validation_Allele1')].strip()
            tumor_allele2 = data[self.cols.index('Tumor_Validation_Allele2')].strip()
            norm_allele1 = data[self.cols.index('Match_Norm_Validation_Allele1')].strip()
            norm_allele2 = data[self.cols.index('Match_Norm_Validation_Allele2')].strip()
        if set(necessary_columns_check13).issubset(self.cols):
            validation_status = data[self.cols.index('Validation_Status')].strip().lower()
            validation_method = data[self.cols.index('Validation_Method')].strip().lower()
        if 'Mutation_Status' in self.cols and 'Reference_Allele' in self.cols:
            mutation_status = data[self.cols.index('Mutation_Status')].strip().lower()
            ref_allele = data[self.cols.index('Reference_Allele')].strip()

        # Check #7 and #8: When validation status is valid or invalid the Validation_Allele columns cannot be null
        if set(necessary_columns_check7and8).issubset(self.cols):

            if validation_status == "valid" or validation_status == "invalid":
                legal_allele_values = ['-', 'A', 'C', 'T', 'G']
                illegal_values_tumor1 = [value for value in list(tumor_allele1) if value not in legal_allele_values]
                illegal_values_tumor2 = [value for value in list(tumor_allele2) if value not in legal_allele_values]
                illegal_values_norm1 = [value for value in list(norm_allele1) if value not in legal_allele_values]
                illegal_values_norm2 = [value for value in list(norm_allele2) if value not in legal_allele_values]

                # Check if Allele Columns are not empty ('' or 'NA') when Validation_Status is valid or invalid
                if tumor_allele1 in ['', 'NA'] or tumor_allele2 in ['', 'NA'] or norm_allele1 in ['', 'NA'] \
                        or norm_allele2 in ['', 'NA']:
                    log_message = "Validation Status is %s, but Validation Allele columns are empty." \
                                  % validation_status
                    extra_dict = {'line_number': self.line_number}
                    self.send_log_message(self.strict_maf_checks, log_message, extra_dict)

                # Check when Allele Columns are not empty if the Allele Based columns contain either -,A,C,T,G
                elif len(illegal_values_tumor1) > 0 or len(illegal_values_tumor2) > 0 \
                        or len(illegal_values_norm1) > 0 or len(illegal_values_norm2) > 0:
                    log_message = "At least one of the Validation Allele Based columns (Tumor_Validation_Allele1, " \
                                  "Tumor_Validation_Allele2, Match_Norm_Validation_Allele1, " \
                                  "Match_Norm_Validation_Allele2) contains invalid character."
                    extra_dict = {'line_number': self.line_number,
                                 'cause': '(%s, %s, %s, %s)' % (tumor_allele1, tumor_allele2,
                                                                norm_allele1, norm_allele2)}
                    self.send_log_message(self.strict_maf_checks, log_message, extra_dict)

                # And in case of invalid also checks if validation alleles from tumor and normal match
                elif validation_status == "invalid" \
                        and (tumor_allele1 != norm_allele1 or tumor_allele2 != norm_allele2):
                    log_message = "When Validation_Status is invalid the Tumor_Validation_Allele " \
                                  "and Match_Norm_Validation_Allele columns should be equal."
                    extra_dict = {'line_number': self.line_number,
                                  'cause': '(%s, %s, %s, %s)' % (tumor_allele1, tumor_allele2,
                                                                 norm_allele1, norm_allele2)}
                    self.send_log_message(self.strict_maf_checks, log_message, extra_dict)


        # Check #13: When Validation_Status is valid or invalid the Validation_Method column cannot be None.
        if set(necessary_columns_check13).issubset(self.cols):
            if validation_status == "valid" or validation_status == "invalid":
                if validation_method == "none" or validation_method == "na":
                    log_message = "Validation Status is %s, but Validation_Method is not defined." % validation_status
                    extra_dict = {'line_number': self.line_number}
                    self.send_log_message(self.strict_maf_checks, log_message, extra_dict)


        # Check #9: Check Validation_Status against Mutation_Status
        if set(necessary_columns_check9).issubset(self.cols):

            # If Mutation_Status is Germline and Validation_Status is valid then the Tumor_Validation_Allele should be
            # equal to the matched Norm_Validation_Allele
            if mutation_status == "germline" and validation_status == "valid":
                if tumor_allele1 != norm_allele1 or tumor_allele2 != norm_allele2:
                    log_message = "When Validation_Status is valid and Mutation_Status is Germline, the " \
                                  "Tumor_Validation_Allele should be equal to the Match_Norm_Validation_Allele."
                    extra_dict = {'line_number': self.line_number,
                                  'cause': '(%s, %s, %s, %s)' % (tumor_allele1, tumor_allele2,
                                                                 norm_allele1, norm_allele2)}
                    self.send_log_message(self.strict_maf_checks, log_message, extra_dict)

            # When Mutation_Status is Somatic and Validation_Status is valid the Norm_Validation Alleles should be equal
            # to the reference alleles and the Tumor_Validation_Alleles should be different from the Reference_Allele
            elif mutation_status == "somatic" and validation_status == "valid":
                if (norm_allele1 != norm_allele2 or norm_allele2 != ref_allele) and \
                        (tumor_allele1 != ref_allele or tumor_allele2 != ref_allele):
                    log_message = "When Validation_Status is valid and Mutation_Status is Somatic, the " \
                                  "Match_Norm_Validation_Allele columns should be equal to the Reference Allele and " \
                                  "one of the Tumor_Validation_Allele columns should not be."
                    extra_dict = {'line_number': self.line_number,
                                  'cause': '(%s, %s, %s, %s)' % (tumor_allele1, tumor_allele2,
                                                                 norm_allele1, norm_allele2)}
                    self.send_log_message(self.strict_maf_checks, log_message, extra_dict)

            # If for LOH (9C) not implemented, because mutation will not be loaded in cBioPortal

        return True

    def printDataInvalidStatement(self, value, col_index):
        """Prints out statement for invalid values detected."""
        message = ("Value in column '%s' is invalid" %
                   self.cols[col_index])
        if self.extra_exists:
            message = self.extra
            self.extra = ''
            self.extra_exists = False
        self.logger.error(
            message,
            extra={'line_number': self.line_number,
                   'column_number': col_index + 1,
                   'cause': value})

    # These functions check values of the MAF according to their name.
    # The mapping of which function checks which value is a global value
    # at the top of the script. If any other checks need to be added for
    # another field name, add the map in the global corresponding to
    # the function name that is created to check it.


    def checkNCBIbuild(self, value):
        if value != '':
            # based on MutationDataUtils.getNcbiBuild
            if self.portal.species == "human":
                if value not in [str(self.portal.ncbi_build), self.portal.genome_build, 'GRCh'+str(self.portal.ncbi_build)]:
                    return False
            elif self.portal.species == "mouse":
                if value not in [str(self.portal.ncbi_build), self.portal.genome_build, 'GRCm'+str(self.portal.ncbi_build)]:
                    return False
        return True

    def checkMatchedNormSampleBarcode(self, value):
        if value != '':
            if 'normal_samples_list' in self.meta_dict and self.meta_dict['normal_samples_list'] != '':
                normal_samples_list = [x.strip() for x in self.meta_dict['normal_samples_list'].split(',')]
                if value not in normal_samples_list:
                    self.extra = "Normal sample id not in list of sample ids configured in corresponding metafile. " \
                    "Please check your metafile field 'normal_samples_list'."
                    self.extra_exists = True
                    return False
        return True


    def checkVerificationStatus(self, value):
        # if value is not blank, then it should be one of these:
        if self.checkNotBlank(value) and value.lower() not in ('verified', 'unknown', 'na'):
            # Giving only warning instead of error because not used in front end.
            self.logger.warning(
                "Value in 'Verification_Status' not in MAF format",
                extra={'line_number': self.line_number,
                       'cause':value})
            # return without error (just warning above)
            return True
        return True

    def checkValidationStatus(self, value):
        # if value is not blank, then it should be one of these:
        if self.checkNotBlank(value) and value.lower() not in ('untested', 'inconclusive',
                                 'valid', 'invalid', 'na', 'redacted', 'unknown'):
            # Giving only warning instead of error because front end can handle unofficial values.
            self.logger.warning(
                "Value in 'Validation_Status' not in MAF format",
                extra={'line_number': self.line_number,
                       'cause':value})
            # return without error (just warning above)
            return True
        return True

    def check_t_alt_count(self, value):
        if not self.checkInt(value) and value not in ('', '.'):
            return False
        return True

    def check_t_ref_count(self, value):
        if not self.checkInt(value) and value not in ('', '.'):
            return False
        return True

    def check_n_alt_count(self, value):
        if not self.checkInt(value) and value not in ('', '.'):
            return False
        return True

    def check_n_ref_count(self, value):
        if not self.checkInt(value) and value not in ('', '.'):
            return False
        return True

    def checkAminoAcidChange(self, value):
        """Test whether a string is a valid amino acid change specification."""
        # TODO implement this test more properly,
        # may require bundling the hgvs package:
        # https://pypi.python.org/pypi/hgvs/
        if value not in self.NULL_AA_CHANGE_VALUES:
            value = value.strip()
            # there should only be a 'p.' prefix at the very start
            if len(value) > 1 and 'p.' in value[1:]:
                # return with an error message
                self.extra = ("Unexpected 'p.' within amino acid change, "
                              "only one variant can be listed on each line")
                self.extra_exists = True
                return False
            # lines in this format are single mutations, so the haplotype
            # syntax supported by HGVS strings is not applicable
            if ';' in value or '+' in value:
                # return with an error message
                self.extra = ("Unexpected ';' or '+' in amino acid change, "
                              "multi-variant allele notation is not supported")
                self.extra_exists = True
                return False
            # commas are not allowed. They are used internally in certain
            # servlets, via GeneticAlterationUtil.getMutationMap().
            if ',' in value:
                # return with an error message
                self.extra = 'Comma in amino acid change'
                self.extra_exists = True
                return False
        return True

    def skipValidation(self, data):
        """Test whether the mutation is silent and should be skipped."""
        is_silent = False
        variant_classification = data[self.cols.index('Variant_Classification')]
        if 'variant_classification_filter' in self.meta_dict:
            self.SKIP_VARIANT_TYPES = [x.strip()
                                       for x
                                       in self.meta_dict['variant_classification_filter'].split(',')]

        hugo_symbol = data[self.cols.index('Hugo_Symbol')]
        entrez_id = '0'
        if 'Entrez_Gene_Id' in self.cols:
            entrez_id = data[self.cols.index('Entrez_Gene_Id')]
        if hugo_symbol == 'Unknown' and entrez_id == '0':
            is_silent = True
            if variant_classification in ['IGR', 'Targeted_Region']:
                self.logger.info("This variant (Gene symbol 'Unknown', Entrez gene ID 0) will be filtered out",
                                 extra={'line_number': self.line_number,
                                        'cause': variant_classification})
            else:
                # the MAF specification documents the use of Unknown and 0 here
                # for intergenic mutations, and since the Variant_Classification
                # column is often invalid, cBioPortal interprets this combination
                # (or just the symbol if the Entrez column is absent) as such,
                # but with a warning:
                self.logger.warning(
                                    "Gene specification (Gene symbol 'Unknown', Entrez gene ID 0) for this variant "
                                    "implies intergenic even though Variant_Classification is "
                                    "not 'IGR' or 'Targeted_Region'; this variant will be filtered out",
                                    extra={'line_number': self.line_number,
                                           'cause': variant_classification})
        elif variant_classification in self.SKIP_VARIANT_TYPES:
            self.logger.info("Line will not be loaded due to the variant "
                             "classification filter. Filtered types: [%s]",
                             ', '.join(self.SKIP_VARIANT_TYPES),
                             extra={'line_number': self.line_number,
                                    'cause': variant_classification})
            is_silent = True

        return is_silent

    def checkNotBlank(self, value):
        """Test whether a string is blank."""
        if value is None or value.strip() == '':
            return False
        return True

    def checkVariantClassification(self, value):
        """Validate according to MAF standard list and give warning when value is not recognized."""
        #if blank, return False:
        if not self.checkNotBlank(value):
            return False
        else:
            # check whether value conforms to MAF list of values, give warning otherwise:
            if value not in self.VARIANT_CLASSIFICATION_VALUES:
                self.logger.warning(
                    'Given value for Variant_Classification column is not one of the expected values. This '
                    'can result in mapping issues and subsequent missing features in the mutation view UI, '
                    'such as missing COSMIC information.',
                    extra={'line_number': self.line_number,
                           'cause':value})
                # return without error (just warning above)
                return True
        # if no reasons to return with a message were found, return valid
        return True

    def checkSwissProt(self, value):
        """Validate the name or accession in the SWISSPROT column."""
        if value is None or value.strip() in ['', 'NA', '[Not Available]']:
            self.logger.warning(
                'Missing value in SWISSPROT column; this column is '
                'recommended to make sure that the UniProt canonical isoform '
                'is used when drawing Pfam domains in the mutations view.',
                extra={'line_number': self.line_number,
                       'cause':value})
            # no value to test, return without error
            return True
        if self.meta_dict.get('swissprot_identifier', 'name') == 'accession':
            if not re.match(
                    # regex from http://www.uniprot.org/help/accession_numbers
                    r'^([OPQ][0-9][A-Z0-9]{3}[0-9]|'
                    r'[A-NR-Z][0-9]([A-Z][A-Z0-9]{2}[0-9]){1,2})$',
                     value):
                # Return this as a warning. The cBioPortal front-end currently (1.13.2) does not use the SWISSPROT
                # column for the Mutation Tab. It retrieves SWISSPROT accession and name based on Entrez Gene Id
                self.logger.warning('SWISSPROT value is not a (single) UniProtKB accession. '
                                    'Loader will try to find UniProtKB accession using Entrez gene id or '
                                    'gene symbol.',
                                    extra={'line_number': self.line_number, 'cause': value})
                return True
        else:
            # format described on http://www.uniprot.org/help/entry_name
            if not re.match(
                        r'^[A-Z0-9]{1,5}_[A-Z0-9]{1,5}$',
                        value):
                # if there is a ',' then give a more detailed message:
                if ',' in value:
                    self.logger.warning('SWISSPROT value is not a single UniProtKB/Swiss-Prot name. '
                                        'Found multiple separated by a `,`. '
                                        'Loader will try to find UniProtKB accession using Entrez gene id or '
                                        'gene symbol.',
                                        extra={'line_number': self.line_number, 'cause': value})
                else:
                    self.logger.warning('SWISSPROT value is not a (single) UniProtKB/Swiss-Prot name. '
                                        'Loader will try to find UniProtKB accession using Entrez gene id or '
                                        'gene symbol.',
                                        extra={'line_number': self.line_number, 'cause': value})
                return True
        # if no reasons to return with a message were found, return valid
        return True

    def checkStartPosition(self, value):
        """Check that the Start_Position value is an integer."""
        if value == 'NA':
            self.logger.warning(
                'The start position of this variant is not '
                    'defined. The chromosome plot in the patient view '
                    'will not be displayed correctly for this variant.',
                extra={'line_number': self.line_number,
                       'column_number': self.cols.index('Start_Position'),
                       'cause': value})
        elif value.isdigit() == False  or (value.isdigit() and '.' in value):
            self.logger.error(
                'The start position of this variant is not '
                    'an integer',
                extra={'line_number': self.line_number,
                       'column_number': self.cols.index('Start_Position'),
                       'cause': value})
        # if no reasons to return with a message were found, return valid
        return True

    def checkEndPosition(self, value):
        """Check that the End_Position value is an integer."""
        if value == 'NA':
            self.logger.warning(
                'The end position of this variant is not '
                    'defined. The chromosome plot in the patient view '
                    'will not be displayed correctly for this variant.',
                extra={'line_number': self.line_number,
                       'column_number': self.cols.index('End_Position'),
                       'cause': value})
        elif value.isdigit() == False or (value.isdigit() and '.' in value):
            self.logger.error(
                'The end position of this variant is not '
                    'an integer',
                extra={'line_number': self.line_number,
                       'column_number': self.cols.index('End_Position'),
                       'cause': value})
        # if no reasons to return with a message were found, return valid
        return True

    def checkDriver(self, value):
        """Validate the values in the cbp_driver column."""
        if value not in self.NULL_DRIVER_VALUES:
            self.extra = 'Only "Putative_Passenger", "Putative_Driver", "NA", "Unknown" and "" (empty) are allowed.'
            self.extra_exists = True
            return False
        return True

    def checkDriverTiers(self, value):
        """Report the tiers in the cbp_driver_tiers column (skipping the empty values)."""
        if value not in self.NULL_DRIVER_TIERS_VALUES:
            self.logger.info('Values contained in the column cbp_driver_tiers that will appear in the "Mutation Color" '
                             'menu of the Oncoprint',
                             extra={'line_number': self.line_number, 'column_number': self.cols.index('cbp_driver_tiers'), 'cause': value})
            self.tiers.add(value)
        if len(self.tiers) > 10:
            self.logger.warning('cbp_driver_tiers contains more than 10 different tiers.',
                                extra={'line_number': self.line_number, 'column_number': self.cols.index('cbp_driver_tiers'),
                                       'cause': value})
        if len(value) > 50:
            self.extra= 'cbp_driver_tiers column does not support values longer than 50 characters'
            self.extra_exists = True
            return False
        return True

    def checkFilterAnnotation(self, value):
        """Check if the annotation values are smaller than 80 characters."""
        if len(value) > 80:
            self.extra = 'cbp_driver_annotation and cbp_driver_tiers_annotation columns do not support annotations longer than 80 characters'
            self.extra_exists = True
            return False
        return True

    def checkMutationStatus(self, value):
        """Check values in mutation status column."""
        if value.lower() in ['loh', 'none', 'wildtype']:
            self.logger.info('Mutation will not be loaded due to value in Mutation_Status',
                                extra={'line_number': self.line_number, 'cause': value})
        if value.lower() not in ['none', 'germline', 'somatic', 'loh', 'post-transcriptional modification', 'unknown', 'wildtype'] and value != '':
            self.logger.warning('Mutation_Status value is not in MAF format',
                                extra={'line_number': self.line_number, 'cause': value})
        return True

class ClinicalValidator(Validator):

    """Abstract Validator class for clinical data files.

    Subclasses define the columns that must be present in REQUIRED_HEADERS,
    and the value of the 'is_patient_attribute' property for attributes
    defined in this file in PROP_IS_PATIENT_ATTRIBUTE.
    """

    REQUIRE_COLUMN_ORDER = False
    PROP_IS_PATIENT_ATTRIBUTE = None
    NULL_VALUES = ["[not applicable]", "[not available]", "[pending]", "[discrepancy]", "[completed]", "[null]", "", "na"]
    ALLOW_BLANKS = True
    METADATA_LINES = ('display_name',
                      'description',
                      'datatype',
                      'priority')

    # A core set of attributes must be either specific in the patient or sample clinical data.
    # See GET /api/ at http://oncotree.mskcc.org/cdd/swagger-ui.html#/
    PREDEFINED_ATTRIBUTES = {
        'AGE': {
            'is_patient_attribute': '1',
            'datatype': 'NUMBER'
        },
        'CANCER_TYPE': {
            'datatype': 'STRING'
        },
        'CANCER_TYPE_DETAILED': {
            'datatype': 'STRING'
        },
        'DFS_STATUS': {
            'is_patient_attribute': '1',
            'datatype': 'STRING'
        },
        'DFS_MONTHS': {
            'is_patient_attribute': '1',
            'datatype': 'NUMBER'
        },
        'DRIVER_MUTATIONS': {
        },
        'ERG_FUSION_ACGH': {
        },
        'ETS_RAF_SPINK1_STATUS': {
        },
        'GENDER': {
            'is_patient_attribute': '1',
            'datatype': 'STRING'
        },
        'GLEASON_SCORE': {
        },
        'HISTOLOGY': {
            'datatype': 'STRING',
        },
        'KNOWN_MOLECULAR_CLASSIFIER': {
            'datatype': 'STRING',
        },
        'METASTATIC_SITE': {
            'is_patient_attribute': '0',
            'datatype': 'STRING',
        },
        'MOUSE_STRAIN': {
        },
        'OS_STATUS': {
            'is_patient_attribute': '1',
            'datatype': 'STRING'
        },
        'OS_MONTHS': {
            'is_patient_attribute': '1',
            'datatype': 'NUMBER'
        },
        'OTHER_SAMPLE_ID': {
            'is_patient_attribute': '0',
            'datatype': 'STRING'
        },
        'PATIENT_DISPLAY_NAME': {
            'is_patient_attribute': '1',
            'datatype': 'STRING'
        },
        'PRIMARY_SITE': {
            'is_patient_attribute': '0',
            'datatype': 'STRING',
        },
        'SAMPLE_CLASS': {
            'is_patient_attribute': '0',
            'datatype': 'STRING'
        },
        'SAMPLE_DISPLAY_NAME': {
            'is_patient_attribute': '0',
            'datatype': 'STRING'
        },
        'SAMPLE_TYPE': {
            'is_patient_attribute': '0',
            'datatype': 'STRING'
        },
        'SERUM_PSA': {
        },
        'SEX': {
            'is_patient_attribute': '1',
            'datatype': 'STRING'
        },
        'TMPRSS2_ERG_FUSION_STATUS': {
        },
        'TUMOR_GRADE': {
        },
        'TUMOR_SITE': {
            'is_patient_attribute': '1',
            'datatype': 'STRING',
        },
        'TUMOR_STAGE_2009': {
        },
        'TUMOR_TISSUE_SITE': {
            'is_patient_attribute': '0',
            'datatype': 'STRING',
        },
        'TUMOR_TYPE': {
            'is_patient_attribute': '0',
            'datatype': 'STRING'
        },
    }
    INVALID_ID_CHARACTERS = r'[^A-Za-z0-9._-]'
    BANNED_ATTRIBUTES = ['MUTATION_COUNT', 'FRACTION_GENOME_ALTERED']

    def __init__(self, *args, **kwargs):
        """Initialize the instance attributes of the data file validator."""
        super(ClinicalValidator, self).__init__(*args, **kwargs)
        self.attr_defs = []
        self.defined_attributes = set()

    def processTopLines(self, line_list):

        """Parse the attribute definitions above the column header."""

        if not line_list:
            if not self.relaxed_mode:
                self.logger.warning(
                    'No data type definition headers found in clinical data file',
                    extra={'line_number': self.line_number})
            else:
                self.logger.info('Ignoring missing or invalid data type definition '
                    ' headers. Continuing with validation...')
            return False

        if len(line_list) != len(self.METADATA_LINES):
            self.logger.error(
                '%d comment lines at start of clinical data file, expected %d',
                len(line_list),
                len(self.METADATA_LINES))
            return False

        # remove the # signs
        line_list = [line[1:] for line in line_list]

        attr_defs = None
        num_attrs = 0
        csvreader = csv.reader(line_list,
                               delimiter='\t',
                               quoting=csv.QUOTE_NONE,
                               strict=True)
        invalid_values = False
        for line_index, row in enumerate(csvreader):

            if attr_defs is None:
                # make a list of as many dictionaries as there are columns
                num_attrs = len(row)
                attr_defs = [OrderedDict() for i in range(num_attrs)]
            elif len(row) != num_attrs:
                if not self.relaxed_mode:
                    self.logger.error(
                        'Varying numbers of columns in clinical header (%d, %d)',
                        num_attrs,
                        len(row),
                        extra={'line_number': line_index + 1})
                return False

            for col_index, value in enumerate(row):

                # test for invalid values in these columns
                if value.strip().lower() in self.NULL_VALUES:
                    self.logger.error(
                        'Empty %s field in clinical attribute definition',
                        self.METADATA_LINES[line_index],
                        extra={'line_number': line_index + 1,
                               'column_number': col_index + 1,
                               'cause': value})
                    invalid_values = True
                if self.METADATA_LINES[line_index] in ('display_name',
                                                       'description'):
                    pass
                elif self.METADATA_LINES[line_index] == 'datatype':
                    VALID_DATATYPES = ('STRING', 'NUMBER', 'BOOLEAN')
                    if value not in VALID_DATATYPES:
                        self.logger.error(
                            'Invalid data type definition, must be one of '
                            '[%s]',
                            ', '.join(VALID_DATATYPES),
                            extra={'line_number': line_index + 1,
                                   'colum_number': col_index + 1,
                                   'cause': value})
                        invalid_values = True
                        invalid_values = True
                elif self.METADATA_LINES[line_index] == 'priority':
                    try:
                        if int(value) < 0:
                            raise ValueError()
                    except ValueError:
                        self.logger.error(
                            'Priority definition should be an integer, and should be '
                            'greater than or equal to zero',
                            extra={'line_number': line_index + 1,
                                   'column_number': col_index + 1,
                                   'cause': value})
                        invalid_values = True
                else:
                    if not self.relaxed_mode:
                        raise RuntimeError('Unknown clinical header line name')

                attr_defs[col_index][self.METADATA_LINES[line_index]] = value

        self.attr_defs = attr_defs
        return not invalid_values

    def checkHeader(self, cols):

        """Validate the attributes defined in the column headers and above."""

        num_errors = super(ClinicalValidator, self).checkHeader(cols)

        if self.numCols != len(self.attr_defs):
            if not self.relaxed_mode:
                self.logger.error(
                    'Varying numbers of columns in clinical header (%d, %d)',
                    len(self.attr_defs),
                    len(self.cols),
                    extra={'line_number': self.line_number})
                num_errors += 1

        # fill in missing attr_defs data if in relaxed mode and clinical data is headerless
        if self.fill_in_attr_defs:
            self.logger.info('Filling in missing attribute properties for clinical data.')
            missing_attr_defs = {}
            for col_index, col_name in enumerate(cols):
                missing_attr_defs[col_index] = {'display_name': col_name,
                                         'description': col_name,
                                         'datatype': 'STRING',
                                         'priority': '1'}
            self.attr_defs = missing_attr_defs

        for col_index, col_name in enumerate(self.cols):
            # Front end can have issues with lower case attribute names as discussed
            # in https://github.com/cBioPortal/cbioportal/issues/3518
            if not col_name.isupper():
                self.logger.error(
                    "Attribute name not in upper case.",
                    extra={'line_number': self.line_number,
                           'column_number': col_index + 1,
                           'cause': col_name})
            # do not check the special ID columns as attributes,
            # just parse them with the correct data type
            if col_name in ('PATIENT_ID', 'SAMPLE_ID'):
                self.attr_defs[col_index] = {'display_name': '',
                                             'description': '',
                                             'datatype': 'STRING',
                                             'priority': '0'}
                continue
            # check predefined (hard-coded) attribute definitions
            if col_name in self.PREDEFINED_ATTRIBUTES:
                for attr_property in self.PREDEFINED_ATTRIBUTES[col_name]:
                    if attr_property == 'is_patient_attribute':
                        expected_level = self.PREDEFINED_ATTRIBUTES[col_name][attr_property]
                        if self.PROP_IS_PATIENT_ATTRIBUTE != expected_level:
                            self.logger.error(
                                'Attribute must to be a %s-level attribute',
                                {'0': 'sample', '1': 'patient'}[expected_level],
                                extra={'line_number': self.line_number,
                                       'column_number': col_index + 1,
                                       'cause': col_name})
                    # check pre-header datatype property:
                    if attr_property == 'datatype':
                        # check pre-header metadata if applicable -- if these were
                        # found missing or unparseable, `relaxed mode' has made
                        # validation continue assuming all attributes to be
                        # unformatted strings
                        if not self.fill_in_attr_defs:
                            value = self.attr_defs[col_index][attr_property]
                            expected_value = \
                                self.PREDEFINED_ATTRIBUTES[col_name][attr_property]
                            if (value != expected_value and
                                    not self.fill_in_attr_defs):
                                self.logger.error(
                                    "%s definition for attribute '%s' must be %s",
                                    attr_property,
                                    col_name,
                                    expected_value,
                                    extra={'line_number':
                                                    self.METADATA_LINES.index(
                                                        attr_property) + 1,
                                           'column_number': col_index + 1,
                                           'cause': value})

            # Check for banned column names
            if col_name in self.BANNED_ATTRIBUTES:
                self.logger.error(
                    "%s is not allowed in data. MUTATION_COUNT and FRACTION_GENOME_ALTERED are calculated in cBioPortal"
                    "",
                    extra={'line_number': self.line_number,
                           'column_number': col_index + 1,
                           'cause': col_name})

            self.defined_attributes.add(col_name)
        return num_errors

    def checkLine(self, data):
        """Check the values in a line of data."""
        super(ClinicalValidator, self).checkLine(data)
        for col_index, col_name in enumerate(self.cols):
            # treat cells beyond the end of the line as blanks,
            # super().checkLine() has already logged an error
            value = ''
            if col_index < len(data):
                value = data[col_index].strip()
            data_type = self.attr_defs[col_index]['datatype']

            # if not blank, check if values match the datatype
            if value.strip().lower() in self.NULL_VALUES:
                pass
            elif data_type == 'NUMBER':
                if not self.checkFloat(value):
                    self.logger.error(
                        'Value of numeric attribute is not a real number',
                        extra={'line_number': self.line_number,
                               'column_number': col_index + 1,
                               'column_name': col_name,
                               'cause': value})
            elif data_type == 'BOOLEAN':
                VALID_BOOLEANS = ('TRUE', 'FALSE')
                if not value in VALID_BOOLEANS:
                    self.logger.error(
                        'Value of boolean attribute must be one of [%s]',
                        ', '.join(VALID_BOOLEANS),
                        extra={'line_number': self.line_number,
                               'column_number': col_index + 1,
                               'column_name': col_name,
                               'cause': value})
            # make sure that PATIENT_ID is present
            if col_name == 'PATIENT_ID':
                if value.strip().lower() in self.NULL_VALUES:
                    self.logger.error(
                        'Missing PATIENT_ID',
                        extra={'line_number': self.line_number,
                               'column_number': col_index + 1,
                               'cause': value})

            if col_name == 'PATIENT_ID' or col_name == 'SAMPLE_ID':
                if re.findall(self.INVALID_ID_CHARACTERS, value):
                    self.logger.error(
                        'PATIENT_ID and SAMPLE_ID can only contain letters, '
                        'numbers, points, underscores and/or hyphens',
                        extra={'line_number': self.line_number,
                               'column_number': col_index + 1,
                               'cause': value})

            # Scan for incorrect usage of dates, accidentally converted by excel. This is often in a format such as
            # Jan-99 or 20-Oct. A future improvement would be to add a "DATE" datatype.
            excel_months = ["jan", "feb", "mar", "apr", "may", "jun", "jul", "aug", "sep", "oct", "nov", "dec"]
            if 'date' not in col_name.lower():
                if '-' in value:
                    if len(value.split('-')) == 2 and not any(i in value for i in [',', '.', ':', ';']):
                        if any(value_part.lower() in excel_months for value_part in value.split('-')):
                            self.logger.error(
                                'Date found when no date was expected. Please check if values are accidentally '
                                'converted to dates by Excel. If this data is correct, add "DATE" to column name',
                                extra={'line_number': self.line_number,
                                       'column_number': col_index + 1,
                                       'cause': value})



class SampleClinicalValidator(ClinicalValidator):

    """Validator for files defining and setting sample-level attributes."""

    REQUIRED_HEADERS = ['SAMPLE_ID', 'PATIENT_ID']
    PROP_IS_PATIENT_ATTRIBUTE = '0'


    def __init__(self, *args, **kwargs):
        """Initialize the validator to track sample ids defined."""
        super(SampleClinicalValidator, self).__init__(*args, **kwargs)
        self.sample_id_lines = {}
        self.sampleIds = self.sample_id_lines.keys()
        self.patient_ids = set()

    def checkLine(self, data):
        """Check the values in a line of data."""
        super(SampleClinicalValidator, self).checkLine(data)
        for col_index, col_name in enumerate(self.cols):
            # treat cells beyond the end of the line as blanks,
            # super().checkLine() has already logged an error
            value = ''
            if col_index < len(data):
                value = data[col_index].strip()
            if col_name == 'SAMPLE_ID':
                if value.strip().lower() in self.NULL_VALUES:
                    self.logger.error(
                        'Missing SAMPLE_ID',
                        extra={'line_number': self.line_number,
                               'column_number': col_index + 1,
                               'cause': value})
                    continue
                if value in self.sample_id_lines:
                    if value.startswith('TCGA-'):
                        self.logger.warning(
                            'TCGA sample defined twice in clinical file, this '
                            'line will be ignored assuming truncated barcodes',
                            extra={
                                'line_number': self.line_number,
                                'column_number': col_index + 1,
                                'cause': '%s (already defined on line %d)' % (
                                        value,
                                        self.sample_id_lines[value])})
                    else:
                        self.logger.error(
                            'Sample defined twice in clinical file',
                            extra={
                                'line_number': self.line_number,
                                'column_number': col_index + 1,
                                'cause': '%s (already defined on line %d)' % (
                                    value,
                                    self.sample_id_lines[value])})
                else:
                    self.sample_id_lines[value] = self.line_number
            elif col_name == 'PATIENT_ID':
                self.patient_ids.add(value)
            # TODO: check the values in the other documented columns


class PatientClinicalValidator(ClinicalValidator):

    """Validator for files defining and setting patient-level attributes."""

    REQUIRED_HEADERS = ['PATIENT_ID']
    PROP_IS_PATIENT_ATTRIBUTE = '1'

    def __init__(self, *args, **kwargs):
        """Initialize the validator to track patient IDs referenced."""
        super(PatientClinicalValidator, self).__init__(*args, **kwargs)
        self.patient_id_lines = {}

    def checkHeader(self, cols):
        """Validate headers in patient-specific clinical data files."""
        num_errors = super(PatientClinicalValidator, self).checkHeader(cols)
        # do not allow the SAMPLE_ID column in this file
        if 'SAMPLE_ID' in self.cols:
            self.logger.error(
                'SAMPLE_ID column found in a patient attribute file',
                extra={'line_number': self.line_number,
                       'column_number': self.cols.index('SAMPLE_ID'),
                       'cause': 'SAMPLE_ID'})
        # refuse to define attributes also defined in the sample-level file
        for attribute_id in self.defined_attributes:
            if attribute_id in DEFINED_SAMPLE_ATTRIBUTES:
                # log this as a file-aspecific error, using the base logger
                self.logger.logger.error(
                    'Clinical attribute is defined both as sample-level and '
                    'as patient-level',
                    extra={'cause': attribute_id})
        # warnings about missing optional columns
        if 'OS_MONTHS' not in self.cols or 'OS_STATUS' not in self.cols:
            self.logger.warning(
                'Columns OS_MONTHS and/or OS_STATUS not found. Overall '
                'survival analysis feature will not be available for this '
                'study.')
        if 'DFS_MONTHS' not in self.cols or 'DFS_STATUS' not in self.cols:
            self.logger.warning(
                'Columns DFS_MONTHS and/or DFS_STATUS not found. Disease '
                'free analysis feature will not be available for this study.')
        return num_errors

    def checkLine(self, data):
        """Check the values in a line of data."""
        super(PatientClinicalValidator, self).checkLine(data)
        osstatus_is_deceased = False
        osmonths_value = None
        for col_index, col_name in enumerate(self.cols):
            # treat cells beyond the end of the line as blanks,
            # super().checkLine() has already logged an error
            value = ''
            if col_index < len(data):
                value = data[col_index].strip()
            if col_name == 'PATIENT_ID':
                if value in self.patient_id_lines:
                    self.logger.error(
                        'Patient defined multiple times in file',
                        extra={
                            'line_number': self.line_number,
                            'column_number': self.cols.index('PATIENT_ID') + 1,
                            'cause': '%s (already defined on line %d)' % (
                                    value,
                                    self.patient_id_lines[value])})
                else:
                    self.patient_id_lines[value] = self.line_number
                    if value not in PATIENTS_WITH_SAMPLES:
                        self.logger.warning(
                            'Clinical data defined for a patient with '
                            'no samples',
                            extra={'line_number': self.line_number,
                                   'column_number': col_index + 1,
                                   'cause': value})
            elif col_name == 'OS_STATUS':
                if value == 'DECEASED':
                    osstatus_is_deceased = True
                elif (value.lower() not in self.NULL_VALUES and
                        value not in ('LIVING', 'DECEASED')):
                    self.logger.error(
                            'Value in OS_STATUS column is not LIVING or '
                            'DECEASED',
                            extra={'line_number': self.line_number,
                                   'column_number': col_index + 1,
                                   'cause': value})
            elif col_name == 'DFS_STATUS':
                if (value.lower() not in self.NULL_VALUES and
                        value not in ('DiseaseFree',
                                      'Recurred/Progressed',
                                      'Recurred',
                                      'Progressed')):
                    self.logger.error(
                            'Value in DFS_STATUS column is not DiseaseFree, '
                            'Recurred/Progressed, Recurred or Progressed',
                            extra={'line_number': self.line_number,
                                   'column_number': col_index + 1,
                                   'cause': value})
            elif col_name == 'OS_MONTHS':
                osmonths_value = value

        if osstatus_is_deceased and (
                    osmonths_value is None or
                    osmonths_value.lower() in self.NULL_VALUES):
            if osmonths_value is None or osmonths_value == '':
                osmonths_value = '<none>'
            self.logger.warning(
                'OS_MONTHS is not specified for deceased patient. Patient '
                'will be excluded from survival curve and month of death '
                'will not be shown on patient view timeline.',
                extra={'line_number': self.line_number,
                       'cause': osmonths_value})

    def onComplete(self):
        """Perform final validations based on the data parsed."""
        for patient_id in PATIENTS_WITH_SAMPLES:
            if patient_id not in self.patient_id_lines:
                self.logger.warning(
                    'Missing clinical data for a patient associated with '
                    'samples',
                    extra={'cause': patient_id})
        super(PatientClinicalValidator, self).onComplete()


class SegValidator(Validator):
    """Validator for .seg files."""

    REQUIRED_HEADERS = [
        'ID',
        'chrom',
        'loc.start',
        'loc.end',
        'num.mark',
        'seg.mean']
    REQUIRE_COLUMN_ORDER = True

    def __init__(self, *args, **kwargs):
        """Initialize validator to track coverage of the genome."""
        super(SegValidator, self).__init__(*args, **kwargs)
        self.chromosome_lengths = self.load_chromosome_lengths(
            self.meta_dict['reference_genome_id'],
            self.logger.logger)
        # add 23 and 24 "chromosomes" as aliases to X and Y, respectively:
        self.chromosome_lengths['23'] = self.chromosome_lengths['X']
        self.chromosome_lengths['24'] = self.chromosome_lengths['Y']

    def checkLine(self, data):
        super(SegValidator, self).checkLine(data)

        parsed_coords = {}
        for col_index, col_name in enumerate(self.cols):
            value = data[col_index].strip()
            if col_name == 'ID':
                self.checkSampleId(value, column_number=col_index + 1)
            elif col_name == 'chrom':
                if value in self.chromosome_lengths:
                    parsed_coords[col_name] = value
                else:
                    self.logger.error(
                        ('Unknown chromosome, must be one of (%s)' %
                         '|'.join(list(self.chromosome_lengths.keys()))),
                        extra={'line_number': self.line_number,
                               'column_number': col_index + 1,
                               'cause': value})
            elif col_name in ('loc.start', 'loc.end'):
                try:
                    # convert possible scientific notation to python scientific notation
                    if "e+" in value:
                        value = float(value.replace("e+", "e"))
                        if not value.is_integer():
                            # raise value error 'Genomic position is not an integer'
                            raise ValueError()
                    parsed_coords[col_name] = int(value)
                except ValueError:
                    self.logger.error(
                        'Genomic position is not an integer',
                        extra={'line_number': self.line_number,
                               'column_number': col_index + 1,
                               'cause': value})
                    # skip further validation specific to this column
                    continue
                # 0 is the first base, and loc.end is not part of the segment
                # 'chrom' has already been read, as column order is fixed
                if parsed_coords[col_name] < 0 or (
                        'chrom' in parsed_coords and
                        parsed_coords[col_name] > self.chromosome_lengths[
                                                      parsed_coords['chrom']]):
                    self.logger.error(
                        'Genomic position beyond end of chromosome '
                        '(chr%s:0-%s)',
                        parsed_coords['chrom'],
                        self.chromosome_lengths[parsed_coords['chrom']],
                        extra={'line_number': self.line_number,
                               'column_number': col_index + 1,
                               'cause': value})
                    # not a valid coordinate usable in further validations
                    del parsed_coords[col_name]
            elif col_name == 'num.mark':
                if not self.checkInt(value):
                    # also check if the value is an int in scientific notation (1e+05)
                    if not ("e+" in value and self.checkFloat(value)):
                        self.logger.error(
                            'Number of probes is not an integer',
                            extra={'line_number': self.line_number,
                                   'column_number': col_index + 1,
                                   'cause': value})
            elif col_name == 'seg.mean':
                if not self.checkFloat(value):
                    self.logger.error(
                        'Mean segment copy number is not a number',
                        extra={'line_number': self.line_number,
                               'column_number': col_index + 1,
                               'cause': value})
            else:
                raise RuntimeError('Could not validate column type: ' +
                                   col_name)

        if 'loc.start' in parsed_coords and 'loc.end' in parsed_coords:
            # the convention for genomic coordinates (at least at UCSC) is that
            # the chromosome starts at 0 and end positions are excluded.
            # see also https://groups.google.com/forum/#!topic/igv-help/LjffjxPul2M
            if parsed_coords['loc.start'] == parsed_coords['loc.end']:
                self.logger.warning(
                    'Segment is zero bases wide and will not be loaded',
                    extra={'line_number': self.line_number,
                           'cause': '{}-{}'.format(parsed_coords['loc.start'],
                                                   parsed_coords['loc.end'])})
            elif parsed_coords['loc.start'] > parsed_coords['loc.end']:
                self.logger.error(
                    'Start position of segment is greater than end position',
                    extra={'line_number': self.line_number,
                           'cause': '{}-{}'.format(parsed_coords['loc.start'],
                                                   parsed_coords['loc.end'])})

        # TODO check for overlap and low genome coverage
        # this could be implemented by sorting the segments for a patient
        # by (chromosome and) start position and checking if the start position
        # of each segment comes after the end position of the previous one,
        # meanwhile adding up the number of (non-overlapping) bases covered on
        # that chromosome in that patient.


class FusionValidator(Validator):

    """Basic validation for fusion data. Validates:

    1. Required column headers and the order
    2. Values of Hugo_Symbol, Entrez_Gene_Id, Fusion and Tumor_Sample_Barcode
    3. Uniqueness of lines
    """

    REQUIRED_HEADERS = [
        'Hugo_Symbol',
        'Entrez_Gene_Id',
        'Center',
        'Tumor_Sample_Barcode',
        'Fusion',
        'DNA_support',
        'RNA_support',
        'Method',
        'Frame']
    REQUIRE_COLUMN_ORDER = True
    ALLOW_BLANKS = True

    def __init__(self, *args, ** kwargs):
        super(FusionValidator, self).__init__(*args, **kwargs)
        self.fusion_entries = {}

    def checkLine(self, data):

        super(FusionValidator, self).checkLine(data)

        # parse hugo and entrez to validate them together
        hugo_symbol = None
        entrez_id = None
        if 'Hugo_Symbol' in self.cols:
            hugo_symbol = data[self.cols.index('Hugo_Symbol')].strip()
            # treat the empty string or 'Unknown' as a missing value
            if hugo_symbol == '':
                hugo_symbol = None
        if 'Entrez_Gene_Id' in self.cols:
            entrez_id = data[self.cols.index('Entrez_Gene_Id')].strip()
            # treat empty string, 0 or 'NA' as a missing value
            if entrez_id in ['', '0', 'NA']:
                entrez_id = None
        # validate hugo and entrez together:
        self.checkGeneIdentification(hugo_symbol, entrez_id)

        # validate uniqueness based on Hugo_Symbol, Entrez_Gene_Id, Tumor_Sample_Barcode and Fusion
        fusion_entry = "\t".join([data[self.cols.index('Hugo_Symbol')],
                                  data[self.cols.index('Entrez_Gene_Id')],
                                  data[self.cols.index('Tumor_Sample_Barcode')],
                                  data[self.cols.index('Fusion')]])
        if fusion_entry in self.fusion_entries:
            self.logger.warning(
                'Duplicate entry in fusion data.',
                extra = {'line_number': self.line_number,
                         'cause': '%s (already defined on line %d)' % (
                             fusion_entry,
                             self.fusion_entries[fusion_entry])})
        else:
            self.fusion_entries[fusion_entry] = self.line_number

        # Keep a list of samples which are in the fusion genetic profile
        fusion_file_sample_ids.add(data[self.cols.index('Tumor_Sample_Barcode')])

class StructuralVariantValidator(Validator):

    """Basic validation for fusion data. Validates:

    1. Required column headers
    2. Gene IDs
    3. If there is a second gene, also validate Gene IDs of second gene
    """

    REQUIRED_HEADERS = [
        'Sample_ID',
        'Event_Info',  # For example: Fusion
        ]
    REQUIRE_COLUMN_ORDER = False
    ALLOW_BLANKS = True

    def __init__(self, *args, ** kwargs):
        super(StructuralVariantValidator, self).__init__(*args, **kwargs)
        self.structural_variant_entries = {}
        self.ncbi_build = None
        self.transcript_set = set()
        self.transcript_exons_dict = {}

    def checkHeader(self, data):
        num_errors = super(StructuralVariantValidator, self).checkHeader(data)

        # Check presence of gene
        if not ('Site1_Hugo_Symbol' in self.cols or 'Site1_Entrez_Gene_Id' in self.cols):
            self.logger.error('Structural variant requires Site1_Entrez_Gene_Id and/or Site1_Hugo_Symbol column',
                              extra={'line_number': self.line_number})
            num_errors += 1

        # Check second gene column
        if not ('Site2_Hugo_Symbol' in self.cols or 'Site2_Entrez_Gene_Id' in self.cols):
            self.logger.error('Fusion event requires Site2_Entrez_Gene_Id and/or Site2_Hugo_Symbol column',
                              extra={'line_number': self.line_number})
            num_errors += 1

        # Fusion events should be described by exons.
        # Using chromosomal locations to describe fusion events is not supported.
        if not {'Site1_Exon', 'Site2_Exon'}.issubset(set(self.cols)):
            self.logger.error('Fusion event requires "Site1_Exon" and "Site2_Exon" columns',
                              extra={'line_number': self.line_number})
            num_errors += 1

        if not {'Site1_Ensembl_Transcript_Id', 'Site2_Ensembl_Transcript_Id'}.issubset(set(self.cols)):
            self.logger.error('Fusion event requires "Site1_Ensembl_Transcript_Id" and "Site2_Ensembl_Transcript_Id" '
                              'columns',
                              extra={'line_number': self.line_number})
            num_errors += 1

        return num_errors

    def checkLine(self, data):
        super(StructuralVariantValidator, self).checkLine(data)

        self.structural_variant_entries[self.line_number] = {}

        # Check whether a value is present or not available
        def checkPresenceValue(column_name, self, data):
            column_value = None
            if column_name in self.cols:
                column_value = data[self.cols.index(column_name)].strip()
                # Treat the empty string or 'NA' as a missing value
                if column_value in ['', 'NA']:
                    column_value = None
            return column_value

        def checkNCBIbuild(ncbi_build):
            if ncbi_build is None:
                self.logger.warning('No value in NCBI_Build, assuming GRCh37 is the assembly',
                                  extra={'line_number': self.line_number})
            else:
                # Check NCBI build
                if not ncbi_build.lower() in ['grch37', 'grch38']:
                    self.logger.error('Only GRCh37 and GRCh38 are supported',
                                      extra={'line_number': self.line_number,
                                             'cause': ncbi_build})
                # Check if multiple NCBI builds are found in 1 file
                if self.ncbi_build is None:
                    self.ncbi_build = ncbi_build
                else:
                    if str(self.ncbi_build) != str(ncbi_build):
                        self.logger.error('Multiple values in NCBI_Build found, this is not supported',
                                          extra={'line_number': self.line_number,
                                                 'cause': '%s and %s' % (self.ncbi_build, ncbi_build)})

        def checkFusionValues(self, data):
            """Check if all values are present for a fusion event"""

            def checkTranscriptPresence(self, transcript, column_name):
                """Check if transcript is present"""
                if transcript is None and column_name in self.cols:
                    self.logger.error('No Ensembl transcript ID found. Please provide the Ensembl transcript ID '
                                      'to refer the fusion event to the correct transcript and exons',
                                      extra={'line_number': self.line_number,
                                             'column_number': self.cols.index(column_name) + 1})

            def checkExonPresence(self, exon, column_name):
                """Check if exon is present"""
                if exon is None and column_name in self.cols:
                    self.logger.error('No exon found. Please provide the exon for breakpoint visualization',
                                      extra={'line_number': self.line_number,
                                     'column_number': self.cols.index(column_name) + 1})

            # Check presence of values in the columns
            site1_transcript = checkPresenceValue('Site1_Ensembl_Transcript_Id', self, data)
            site2_transcript = checkPresenceValue('Site2_Ensembl_Transcript_Id', self, data)
            site1_exon = checkPresenceValue('Site1_Exon', self, data)
            site2_exon = checkPresenceValue('Site2_Exon', self, data)

            # Give specific error messages when values are None
            checkTranscriptPresence(self, site1_transcript, 'Site1_Ensembl_Transcript_Id')
            checkTranscriptPresence(self, site2_transcript, 'Site2_Ensembl_Transcript_Id')
            checkExonPresence(self, site1_exon, 'Site1_Exon')
            checkExonPresence(self, site2_exon, 'Site2_Exon')

            # Attempt to parse exon values
            if None not in [site1_exon, site2_exon]:
                # Check value of exon
                site1_exon = self.parse_exon(site1_exon, column_number=self.cols.index('Site1_Exon') + 1)
                site2_exon = self.parse_exon(site2_exon, column_number=self.cols.index('Site2_Exon') + 1)

            # Add values to dictionary which we have to check after we've retrieved transcripts and exons
            self.structural_variant_entries[self.line_number]['Site1_Ensembl_Transcript_Id'] = site1_transcript
            self.structural_variant_entries[self.line_number]['Site1_Exon'] = site1_exon
            self.structural_variant_entries[self.line_number]['Site2_Ensembl_Transcript_Id'] = site2_transcript
            self.structural_variant_entries[self.line_number]['Site2_Exon'] = site2_exon
            self.structural_variant_entries[self.line_number]['NCBI_Build'] = self.ncbi_build
            self.structural_variant_entries[self.line_number]['Event_Info'] = 'Fusion'
            return

        # Check NCBI build
        if 'NCBI_Build' in self.cols:
            ncbi_build = checkPresenceValue('NCBI_Build', self, data)
            checkNCBIbuild(ncbi_build)
        else:
            self.logger.warning('No column NCBI_Build, assuming GRCh37 is the assembly',
                              extra={'line_number': self.line_number})

        # Parse Hugo Symbol and Entrez Gene Id and check them for Site 1
        site1_hugo_symbol = checkPresenceValue('Site1_Hugo_Symbol', self, data)
        site1_entrez_gene_id = checkPresenceValue('Site1_Entrez_Gene_Id', self, data)
        self.checkGeneIdentification(site1_hugo_symbol, site1_entrez_gene_id)

        # Parse Hugo Symbol and Entrez Gene Id and check them for Site 2
        site2_hugo_symbol = checkPresenceValue('Site2_Hugo_Symbol', self, data)
        site2_entrez_gene_id = checkPresenceValue('Site2_Entrez_Gene_Id', self, data)
        self.checkGeneIdentification(site2_hugo_symbol, site2_entrez_gene_id)

        # Validate fusion events if Event_Info is 'Fusion'
        if data[self.cols.index('Event_Info')] == 'Fusion':
            checkFusionValues(self, data)

    def onComplete(self):
        """Perform final validations based on the data parsed."""

        def listAllTranscripts(self):
            """List all transcripts"""
            for line_number in self.structural_variant_entries.keys():
                # skip non-fusion events
                if len(self.structural_variant_entries[line_number].keys()) == 0:
                    continue
                if self.structural_variant_entries[line_number]['Site1_Ensembl_Transcript_Id'] is not None:
                    self.transcript_set.add(self.structural_variant_entries[line_number]['Site1_Ensembl_Transcript_Id'])
                if self.structural_variant_entries[line_number]['Site2_Ensembl_Transcript_Id'] is not None:
                    self.transcript_set.add(self.structural_variant_entries[line_number]['Site2_Ensembl_Transcript_Id'])

        def retrieveTranscriptsAndExons(self):
            """Retrieve transcript and exons information from Genome Nexus."""
            request_url = "http://v1.genomenexus.org/ensembl/transcript"
            request_headers = {'Content-Type': 'application/json', 'Accept': 'application/json'}
            request_data = '{ "transcriptIds" : ["%s"] }' % ('", "'.join(self.transcript_set))
            request = requests.post(url=request_url, headers=request_headers, data=request_data)
            if request.ok:
                # Parse transcripts and exons from JSON
                result_json = request.json()
                for transcript in result_json:
                    if 'exons' not in transcript:
                        self.transcript_exons_dict[transcript['transcriptId']] = None
                    else:
                        self.transcript_exons_dict[transcript['transcriptId']] = transcript['exons']
            else:
                if request.status_code == 404:
                    self.logger.error(
                        'An error occurred when trying to connect to Genome Nexus for retrieving exons in transcripts',
                        extra={'cause': request.status_code})
                else:
                    request.raise_for_status()
            return

        def validateTranscripts(self):
            """Validate whether the transcripts in the data can also be found in Genome Nexus"""

            for transcript in list(self.transcript_set):
                if transcript not in self.transcript_exons_dict:
                    self.logger.error('Ensembl transcript not found in Genome Nexus.',
                                      extra={'cause': transcript})
                else:
                    if self.transcript_exons_dict[transcript] is None:
                        self.logger.error('This transcript does not contain known exons in Genome Nexus. Please update'
                                          'the Ensembl transcript in your data. `Homo_sapiens.GRCh37.87.gff3.gz` is '
                                          'used by Genome Nexus for retrieving exons in transcripts',
                                          extra={'cause': transcript})

        def validateExons(self):
            """Validate exons, particularly for structural variants"""

            def validateExonsInTranscript(self, transcript, exon, line_number):
                """Check if exons are in transcript"""

                # Loop over the exons in the transcript and try to find the exon in the 'rank' field
                exon_in_transcript = False
                for retrieved_exon in self.transcript_exons_dict[transcript]:
                    if int(exon) is retrieved_exon['rank']:
                        exon_in_transcript = True
                        break

                # Log an error if the transcript is not found in the transcript
                if not exon_in_transcript:
                    self.logger.error('Exon is not found in rank of transcript',
                                      extra={'line_number': line_number,
                                             'cause': '%s not in %s' % (exon, transcript)})

            # Check all structural variants
            for line_number in self.structural_variant_entries.keys():

                # For fusion events, exons have to be validated
                if self.structural_variant_entries[line_number]['Event_Info'] == 'Fusion':

                    # Retrieve event info
                    site1_exon = self.structural_variant_entries[line_number]['Site1_Exon']
                    site2_exon = self.structural_variant_entries[line_number]['Site2_Exon']
                    site1_transcript = self.structural_variant_entries[line_number]['Site1_Ensembl_Transcript_Id']
                    site2_transcript = self.structural_variant_entries[line_number]['Site2_Ensembl_Transcript_Id']

                    # Validate exons
                    if (site1_exon is not None and
                            site1_transcript is not None and
                            site1_transcript in self.transcript_exons_dict):
                        if self.transcript_exons_dict[site1_transcript] is not None:
                            validateExonsInTranscript(self, site1_transcript, site1_exon, line_number)
                    if (site2_exon is not None and
                            site2_transcript is not None and
                            site2_transcript in self.transcript_exons_dict):
                        if self.transcript_exons_dict[site2_transcript] is not None:
                            validateExonsInTranscript(self, site2_transcript, site2_exon, line_number)

            return

        # Start with validation for onComplete(self)
        # List all transcripts
        listAllTranscripts(self)

        # Retrieve all transcripts and exons in Genome Nexus
        if len(self.transcript_set) > 0:
            retrieveTranscriptsAndExons(self)

            # Validate whether the transcripts in the data can also be found in Genome Nexus
            validateTranscripts(self)

            # For every fusion event, check if exon is part of the transcript
            validateExons(self)

        # End validation of this data type by running the super function
        super(StructuralVariantValidator, self).onComplete()


class MutationSignificanceValidator(Validator):

    # TODO add checks for mutsig files
    ALLOW_BLANKS = True
    pass


class GenePanelMatrixValidator(Validator):
    """Validation for gene panel matrix file.
    """

    REQUIRED_HEADERS = ['SAMPLE_ID']

    def __init__(self, *args, **kwargs):
        """Initialize a GenePanelMatrixValidator with the given parameters."""
        super(GenePanelMatrixValidator, self).__init__(*args, **kwargs)
        self.mutation_profile_column = None
        self.gene_panel_sample_ids = {}
        self.mutation_stable_id_index = None

    def checkHeader(self, data):
        num_errors = super(GenePanelMatrixValidator, self).checkHeader(data)

        stable_ids = study_meta_dictionary.keys()
        property_in_meta_file_list = []
        mutation_stable_id = ''

        for genetic_profile in study_meta_dictionary:
            # Extract the mutation stable ID from the study meta dictionary
            if study_meta_dictionary[genetic_profile]['genetic_alteration_type'] == 'MUTATION_EXTENDED' and \
                    study_meta_dictionary[genetic_profile]['datatype'] == 'MAF' and \
                    study_meta_dictionary[genetic_profile]['stable_id'] in data:
                mutation_stable_id = study_meta_dictionary[genetic_profile]['stable_id']
                self.mutation_stable_id_index = data.index(mutation_stable_id)

            # Extract the stable IDs for genetic profiles that use the gene_panel property
            if 'gene_panel' in study_meta_dictionary[genetic_profile]:
                property_in_meta_file_list.append(study_meta_dictionary[genetic_profile]['stable_id'])

        # Check whether the stable IDs match the stable IDs from the meta files
        for stable_id in data:
            if stable_id != 'SAMPLE_ID':
                if stable_id not in stable_ids:
                    self.logger.error('Stable ID not found in study meta files',
                                      extra={'cause': stable_id})
                    num_errors += 1

                if stable_id != mutation_stable_id:
                    if stable_id in property_in_meta_file_list:
                        self.logger.error("The meta file for this genetic profile contains a property for gene panel. "
                                          "This functionality is mutually exclusive with including a column for this "
                                          "genetic profile in the gene panel matrix. Please remove either the property "
                                          "in the meta file or the column in gene the panel matrix file",
                                          extra={'line_number': self.line_number,
                                                 'cause': stable_id})
                    else:
                        self.logger.info("This column can be replaced by a 'gene_panel' property in the respective "
                                         "meta file",
                                         extra={'line_number': self.line_number,
                                                'cause': stable_id})
        return num_errors

    def checkLine(self, data):
        super(GenePanelMatrixValidator, self).checkLine(data)

        # Check whether sample ID is duplicated
        sample_id = data.pop(self.cols.index('SAMPLE_ID'))
        if sample_id in self.gene_panel_sample_ids:
            self.logger.error(
                'Duplicated Sample ID.',
                extra={'line_number': self.line_number,
                       'cause': '%s (already defined on line %d)'
                                % (sample_id, self.gene_panel_sample_ids[sample_id])})
        else:
            # Add sample ID to check for duplicates
            self.gene_panel_sample_ids[sample_id] = self.line_number

            # Check whether sample ID is in clinical sample IDs
            self.checkSampleId(sample_id, self.cols.index('SAMPLE_ID'))

            # If stable id is mutation and value not NA, check whether sample ID is in sequenced case list
            if self.mutation_stable_id_index is not None:

                # Sample ID has been removed from list, so subtract 1 position.
                if data[self.mutation_stable_id_index - 1] != 'NA':
                    if sample_id not in mutation_sample_ids:
                        self.logger.error('Sample ID has mutation gene panel, but is not in the sequenced case list',
                                          extra={'line_number': self.line_number,
                                                 'cause': sample_id})

        # Check whether gene panel stable ids are in the database
        if self.portal.gene_panel_list is not None:
            for gene_panel_id in data:
                if gene_panel_id not in self.portal.gene_panel_list and gene_panel_id != 'NA':
                    self.logger.error('Gene panel ID is not in database. Please import this gene panel before loading '
                                    'study data.',
                                    extra={'line_number': self.line_number,
                                            'cause': gene_panel_id})


class ProteinLevelValidator(FeaturewiseFileValidator):

    REQUIRED_HEADERS = ['Composite.Element.REF']
    ALLOW_BLANKS = True
    NULL_VALUES = ["NA"]

    def parseFeatureColumns(self, nonsample_col_vals):
        """Check the IDs in the first column."""
        # the ID consists of a space-separated list of gene symbols and/or
        # Entrez identifiers, separated by a pipe symbol from the name of the
        # antibody probe used to detect these genes. The values on the line
        # will be loaded for each gene in the list, or for fictional genes that
        # encode specific phosphorylated versions of the genes' protein
        # products if the antibody name has a particular format.
        value = nonsample_col_vals[0].strip()
        if '|' not in value:
            self.logger.error('No pipe symbol in Composite.Element.REF column',
                              extra={'line_number': self.line_number,
                                     'column_number': 1,
                                     'cause': nonsample_col_vals[0]})
            return None
        symbol_element, antibody = value.split('|', 1)
        symbol_list = symbol_element.split(' ')
        for symbol in symbol_list:
            entrez_id = None
            if symbol.strip() == 'NA':
                self.logger.warning(
                'Gene symbol NA will be ignored, assuming Not Available',
                extra={'line_number': self.line_number,
                       'column_number': 1,
                       'cause': nonsample_col_vals[0]})
            elif self.checkInt(symbol):
                self.checkGeneIdentification(entrez_id=symbol)
            else:
                self.checkGeneIdentification(gene_symbol=symbol)
            # TODO: return a value for (this phospo-version of) each gene
        return antibody

    def checkValue(self, value, col_index):
        """Check a value in a sample column."""
        stripped_value = value.strip()
        if stripped_value not in self.NULL_VALUES and not self.checkFloat(stripped_value):
            self.logger.error("Value is neither a real number nor " + ', '.join(self.NULL_VALUES),
                              extra={'line_number': self.line_number,
                                     'column_number': col_index + 1,
                                     'cause': value})


class TimelineValidator(Validator):

    REQUIRED_HEADERS = [
        'PATIENT_ID',
        'START_DATE',
        'STOP_DATE',
        'EVENT_TYPE']
    REQUIRE_COLUMN_ORDER = True
    ALLOW_BLANKS = True

    def checkLine(self, data):
        super(TimelineValidator, self).checkLine(data)
        # TODO check the values
        for col_index, col_name in enumerate(self.cols):
            # treat cells beyond the end of the line as blanks,
            # super().checkLine() has already logged an error
            value = ''
            if col_index < len(data):
                value = data[col_index].strip()
            if col_name == 'START_DATE':
                if not value.strip().lstrip('-').isdigit():
                    self.logger.error(
                        'Invalid START_DATE',
                        extra={'line_number': self.line_number,
                               'column_number': col_index + 1,
                               'cause': value})

class CancerTypeValidator(Validator):

    """Validator for tab-separated cancer type definition files."""

    REQUIRED_HEADERS = []
    REQUIRE_COLUMN_ORDER = True
    # check this in the subclass to avoid emitting an error twice
    ALLOW_BLANKS = True

    COLS = (
        'type_of_cancer',
        'name',
        'clinical_trial_keywords',
        'color',
        'parent_type_of_cancer'
    )

    def __init__(self, *args, **kwargs):
        """Initialize a file validator with a defined_cancer_types field."""
        super(CancerTypeValidator, self).__init__(*args, **kwargs)
        self.cols = self.__class__.COLS
        self.numCols = len(self.cols)
        self.defined_cancer_types = []

    def checkHeader(self, cols):
        """Check the first uncommented line just like any other data line."""
        self.checkLine(cols)
        # the number of 'header errors' that break TSV parsing is always zero
        return 0

    def checkLine(self, data):
        """Check a data line in a cancer type file."""
        # track whether any errors are emitted while validating this line
        tracking_handler = MaxLevelTrackingHandler()
        self.logger.logger.addHandler(tracking_handler)
        try:
            super(CancerTypeValidator, self).checkLine(data)
            if len(data) != 5:
                self.logger.error('Lines in cancer type files must have these '
                                  '5 columns, in order: [%s]',
                                  ', '.join(self.cols),
                                  extra={'line_number': self.line_number,
                                         'cause': '<%d columns>' % len(data)})
                # no assumptions can be made about the meaning of each column
                return
            line_cancer_type = data[self.cols.index('type_of_cancer')].lower().strip()
            # check each column
            for col_index, field_name in enumerate(self.cols):
                value = data[col_index].strip()
                if value == '':
                    self.logger.error(
                            "Blank value in '%s' column",
                            field_name,
                            extra={'line_number': self.line_number,
                                   'column_number': col_index + 1,
                                   'cause': value})
                elif field_name == 'color':
                    # validate whether the color field is one of the
                    # keywords on https://www.w3.org/TR/css3-color/#svg-color
                    if value.lower() not in [
                            'aliceblue', 'antiquewhite', 'aqua', 'aquamarine',
                            'azure', 'beige', 'bisque', 'black',
                            'blanchedalmond', 'blue', 'blueviolet', 'brown',
                            'burlywood', 'cadetblue', 'chartreuse', 'chocolate',
                            'coral', 'cornflowerblue', 'cornsilk', 'crimson',
                            'cyan', 'darkblue', 'darkcyan', 'darkgoldenrod',
                            'darkgray', 'darkgreen', 'darkgrey', 'darkkhaki',
                            'darkmagenta', 'darkolivegreen', 'darkorange',
                            'darkorchid', 'darkred', 'darksalmon',
                            'darkseagreen', 'darkslateblue', 'darkslategray',
                            'darkslategrey', 'darkturquoise', 'darkviolet',
                            'deeppink', 'deepskyblue', 'dimgray', 'dimgrey',
                            'dodgerblue', 'firebrick', 'floralwhite',
                            'forestgreen', 'fuchsia', 'gainsboro', 'ghostwhite',
                            'gold', 'goldenrod', 'gray', 'green', 'greenyellow',
                            'grey', 'honeydew', 'hotpink', 'indianred',
                            'indigo', 'ivory', 'khaki', 'lavender',
                            'lavenderblush', 'lawngreen', 'lemonchiffon',
                            'lightblue', 'lightcoral', 'lightcyan',
                            'lightgoldenrodyellow', 'lightgray', 'lightgreen',
                            'lightgrey', 'lightpink', 'lightsalmon',
                            'lightseagreen', 'lightskyblue', 'lightslategray',
                            'lightslategrey', 'lightsteelblue', 'lightyellow',
                            'lime', 'limegreen', 'linen', 'magenta', 'maroon',
                            'mediumaquamarine', 'mediumblue', 'mediumorchid',
                            'mediumpurple', 'mediumseagreen', 'mediumslateblue',
                            'mediumspringgreen', 'mediumturquoise',
                            'mediumvioletred', 'midnightblue', 'mintcream',
                            'mistyrose', 'moccasin', 'navajowhite', 'navy',
                            'oldlace', 'olive', 'olivedrab', 'orange',
                            'orangered', 'orchid', 'palegoldenrod', 'palegreen',
                            'paleturquoise', 'palevioletred', 'papayawhip',
                            'peachpuff', 'peru', 'pink', 'plum', 'powderblue',
                            'purple', 'red', 'rosybrown', 'royalblue',
                            'saddlebrown', 'salmon', 'sandybrown', 'seagreen',
                            'seashell', 'sienna', 'silver', 'skyblue',
                            'slateblue', 'slategray', 'slategrey', 'snow',
                            'springgreen', 'steelblue', 'tan', 'teal',
                            'thistle', 'tomato', 'turquoise', 'violet', 'wheat',
                            'white', 'whitesmoke', 'yellow', 'yellowgreen',
                            'rebeccapurple']:
                        self.logger.error(
                                'Color field is not a CSS3 color keyword, '
                                'see the table on https://en.wikipedia.org/wiki/Web_colors#X11_color_names',
                                extra={'line_number': self.line_number,
                                       'column_number': col_index + 1,
                                       'cause': value})
                elif field_name == 'parent_type_of_cancer':
                    parent_cancer_type = value.lower()
                    # if parent_cancer_type is not 'tissue' (which is a special case when building the oncotree),
                    # then give error if the given parent is not found in the DB or in the given cancer types of the
                    # current study:
                    if (parent_cancer_type != 'tissue' and
                        self.portal.cancer_type_dict is not None and not
                            (parent_cancer_type in self.portal.cancer_type_dict or
                             parent_cancer_type in self.defined_cancer_types)):
                        self.logger.error(
                            "Unknown parent for cancer type '%s'",
                            line_cancer_type,
                            extra={'line_number': self.line_number,
                                   'column_number': col_index + 1,
                                   'cause': value})
            # check for duplicated (possibly inconsistent) cancer types
            if line_cancer_type in self.defined_cancer_types:
                self.logger.error(
                    'Cancer type defined a second time in this file',
                    extra={'line_number': self.line_number,
                           'cause': line_cancer_type})
            # compare the cancer_type definition with the portal instance
            if (self.portal.cancer_type_dict is not None and
                    line_cancer_type in self.portal.cancer_type_dict):
                existing_info = self.portal.cancer_type_dict[line_cancer_type]
                # depending on version, the API may not return this field
                if 'short_name' in existing_info:
                    if existing_info['short_name'].lower() != line_cancer_type:
                        self.logger.error(
                            "Attempting to validate against invalid cancer type "
                            "in portal: short name '%s' does not match id '%s'",
                            existing_info['short_name'],
                            line_cancer_type,
                            extra={'line_number': self.line_number})
                        return
                for col_index, field_name in enumerate(self.cols):
                    value = data[col_index]
                    # this field is loaded into the database in lowercase
                    if field_name == 'parent_type_of_cancer':
                        value = value.lower()
                    if (
                            field_name in existing_info and
                            value != existing_info[field_name]):
                        self.logger.error(
                            "'%s' field of cancer type '%s' does not match "
                            "the portal, '%s' expected",
                            field_name,
                            line_cancer_type,
                            existing_info[field_name],
                            extra={'line_number': self.line_number,
                                   'column_number': col_index + 1,
                                   'cause': value})
            elif self.portal.cancer_type_dict is not None:
                self.logger.info(
                    'New disease type will be added to the portal',
                    extra={'line_number': self.line_number,
                           'cause': line_cancer_type})
            # if no errors have been emitted while validating this line
            if tracking_handler.max_level < logging.ERROR:
                # add the cancer type defined on this line to the list
                self.defined_cancer_types.append(line_cancer_type)
        finally:
            self.logger.logger.removeHandler(tracking_handler)


class GisticGenesValidator(Validator):

    """Validator for files with information aggregated from GISTIC output.

    This file type is produced by the cBioPortal data transformation pipelines,
    based on the `table_{amp|del}.conf_*.txt` files in combination with data
    from `{amp|del}_genes_conf_*.txt`.
    """

    REQUIRED_HEADERS = [
        'chromosome',
        'peak_start',
        'peak_end',
        'genes_in_region',
        'amp',
        'cytoband',
        'q_value']

    REQUIRE_COLUMN_ORDER = False
    ALLOW_BLANKS = True
    NULL_VALUES = ['']

    def __init__(self, *args, **kwargs):
        """Initialize a GisticGenesValidator with the given parameters."""
        super(GisticGenesValidator, self).__init__(*args, **kwargs)
        # checkLine() expects particular values here, for the 'amp' column
        if not self.meta_dict['reference_genome_id'].startswith('hg'):
            if not self.meta_dict['reference_genome_id'].startswith('mm'):
                raise RuntimeError(
                        "GisticGenesValidator requires the metadata field "
                        "reference_genome_id to start with 'hg' or 'mm'")
        if self.meta_dict['genetic_alteration_type'] not in (
                'GISTIC_GENES_AMP', 'GISTIC_GENES_DEL'):
            raise RuntimeError(
                    "Genetic alteration type '{}' not supported by "
                    "GisticGenesValidator.".format(
                    self.meta_dict['genetic_alteration_type']))
        self.chromosome_lengths = self.load_chromosome_lengths(
            self.meta_dict['reference_genome_id'],
            self.logger.logger
        )

    def checkLine(self, data):

        """Check the values on a data line."""

        super(GisticGenesValidator, self).checkLine(data)
        # properties to be validated in relation to each other if
        # individually sensible values are found
        parsed_chromosome = None
        parsed_peak_start = None
        parsed_peak_end = None
        parsed_gene_list = None
        cytoband_chromosome = None
        parsed_cytoband = None

        # perform specific validations for each known column
        for col_index, col_name in enumerate(self.cols):
            # treat cells beyond the end of the line as blanks,
            # super().checkLine() has already logged an error
            value = ''
            if col_index < len(data):
                value = data[col_index]
            # of the required columns, only genes_in_region can be blank
            if ((col_name in self.REQUIRED_HEADERS and
                        col_name != 'genes_in_region') and
                    value.strip() in self.NULL_VALUES):
                self.logger.error("Empty cell in column '%s'",
                                  col_name,
                                  extra={'line_number': self.line_number,
                                         'column_number': col_index + 1,
                                         'cause': value})
                # skip to the next column
                continue
            if col_name == 'chromosome':
                parsed_chromosome = self.parse_chromosome_num(
                        value, column_number=col_index + 1,
                        chromosome_lengths=self.chromosome_lengths)
            elif col_name == 'peak_start':
                parsed_peak_start = self.parse_genomic_coord(
                        value, column_number=col_index + 1)
            elif col_name == 'peak_end':
                parsed_peak_end = self.parse_genomic_coord(
                        value, column_number=col_index + 1)
            elif col_name == 'genes_in_region':
                parsed_gene_list = self.parse_gene_list(
                        value, column_number=col_index + 1)
            elif col_name == 'amp':
                self.parse_amp_value(
                    value, column_number=col_index + 1)
            elif col_name == 'cytoband':
                cytoband_chromosome, parsed_cytoband = self.parse_cytoband(
                        value, column_number=col_index + 1)
            elif col_name == 'q_value':
                self.parse_q_value(
                    value, column_number=col_index + 1)

        # check if the start and the end of the peak are in the right order
        if parsed_peak_start is not None and parsed_peak_end is not None:
            if parsed_peak_start > parsed_peak_end:
                # is an error according to UCSC "0" convention, end location excluded.
                # see also https://groups.google.com/forum/#!topic/igv-help/LjffjxPul2M
                self.logger.error(
                    'Start position of peak is not lower than end position',
                    extra={'line_number': self.line_number,
                           'cause': '{}/{}'.format(parsed_peak_start,
                                                     parsed_peak_end)})
            elif parsed_peak_end == parsed_peak_start:
                # cBioPortal seems to filter out regions in which the narrow
                # peak (based on all samples) is 0 bases wide. I have seen
                # examples of peaks of length 0 at the end position of the
                # corresponding `wide peak' in Firehose data.
                self.logger.warning(
                    'Peak is 0 bases wide and will not be shown in cBioPortal',
                    extra={'line_number': self.line_number,
                           'cause': '{}-{}'.format(parsed_peak_start,
                                                     parsed_peak_end)})


        # check coordinates with the cytoband specification
        if cytoband_chromosome and parsed_cytoband:
            if parsed_chromosome:
                if cytoband_chromosome != parsed_chromosome:
                    self.logger.error(
                        'Cytoband and chromosome specifications do not match',
                        extra={'line_number': self.line_number,
                               'cause': '(%s%s, %s)' %
                                   (cytoband_chromosome,
                                    parsed_cytoband,
                                    parsed_chromosome)})
            # TODO: validate band/coord sets with the UCSC cytoband definitions (using
            # parsed_gene_list and some of the other parsed_*list variables

    def parse_gene_list(self, value, column_number):
        """Parse a csv gene symbol list, logging any errors for this column.

        Return the parsed value if valid, None otherwise.
        """
        comma_sep_list = value.strip()
        # ignore any trailing comma
        if comma_sep_list.endswith(','):
            comma_sep_list = comma_sep_list[:-1]
        # list to collect parseable gene symbols
        parsed_gene_list = []
        # give a custom warning if the list is empty
        if comma_sep_list.strip() == '':
            self.logger.warning(
                "No genes listed in GISTIC copy-number altered region",
                extra={'line_number': self.line_number,
                       'column_number': column_number,
                       'cause': value})
        else:
            # loop over the comma-separated list of gene symbols. Example of such a
            # list: RNA5SP149,snoU13|ENSG00000239096.1,GNB4
            for symbol in comma_sep_list.split(','):
                symbol = symbol.strip()
                # remove the | and trailing part if any (e.g.
                # remove |ENSG00000239096.1 from snoU13|ENSG00000239096.1):
                symbol = symbol.split('|')[0]
                # add valid, unambiguous gene symbols to the list,
                # while logging errors about unresolvable ones
                # TODO: allow blanks if possible after this fix:
                # https://github.com/cBioPortal/cbioportal/issues/884
                if self.checkGeneIdentification(symbol, entrez_id=None):
                    parsed_gene_list.append(symbol)

    def parse_amp_value(self, value, column_number):
        """Parse an `amp` column flag, logging any errors for this column.

        Return the parsed value if valid, None otherwise.
        """
        # 1 for _AMP, 0 for _DEL
        expected_value = str(int(
                self.meta_dict['genetic_alteration_type'] ==
                    'GISTIC_GENES_AMP'))
        if value != expected_value:
            self.logger.error(
                "'amp' column must be '%s' in files of genetic "
                "alteration type '%s'",
                expected_value,
                self.meta_dict['genetic_alteration_type'],
                extra={'line_number': self.line_number,
                       'column_number': column_number,
                       'cause': value})
            return None
        else:
            return int(value)

    def parse_cytoband(self, value, column_number):
        """Parse a cytoband with chromosome, logging any errors for this col.

        Return a tuple of the chromosome number and the cytoband specification
        if valid, a tuple of Nones otherwise.
        """
        chromosome_num = None
        cytoband = None
        # find the index of the (first) p or otherwise q, the arm
        arm_index = value.find('p')
        if arm_index == -1:
            arm_index = value.find('q')
        if arm_index == -1:
            self.logger.error(
                "Cytoband specification contains no 'p' or 'q'",
                extra={'line_number': self.line_number,
                       'column_number': column_number,
                       'cause': value})
        else:
            chromosome_num = value[:arm_index]
            cytoband = value[arm_index:]
        if chromosome_num is not None and chromosome_num == '':
            self.logger.error(
                'Cytoband specification does not include the chromosome',
                extra={'line_number': self.line_number,
                       'column_number': column_number,
                       'cause': value})
            chromosome_num, cytoband = None, None
        # TODO: check if the cytoband exists in the UCSC cytobands file
        return chromosome_num, cytoband

    def parse_q_value(self, value, column_number):
        """Parse a q-value (numeral), logging any errors for this colum.

        Return the parsed value if valid, None otherwise.
        """
        parsed_value = None
        value_invalid = False
        try:
            parsed_value = float(value)
        except ValueError:
            self.logger.error('q-value is not a real number',
                              extra={'line_number': self.line_number,
                                     'column_number': column_number,
                                     'cause': value})
            value_invalid = True
        if not value_invalid and (not 0 <= parsed_value <= 1):
            self.logger.error('q-value is not between 0 and 1',
                              extra={'line_number': self.line_number,
                                     'column_number': column_number,
                                     'cause': value})
        if value_invalid:
            return None
        else:
            return parsed_value

class MultipleDataFileValidator(FeaturewiseFileValidator, metaclass=ABCMeta):

    """Ensures that multiple files that contain feature x sample data are consistent.

    MultipleDataFileValidator ensures that multiple files that contain feature x sample
    data have consistent headers (containing sample id's) and feature columns (containing feature
    id's). Errors messages are issued when samples or features are missing or when samples or features
    are present in one but not the other file.
    ."""

    def __init__(self, *args, **kwargs):
        super(MultipleDataFileValidator, self).__init__(*args, **kwargs)
        self.feature_ids = []

    @staticmethod
    @abstractmethod
    def get_prior_validated_header():
        """Return the header for this group of classes."""

    @staticmethod
    @abstractmethod
    def set_prior_validated_header(header_names):
        """Set the header for this group of classes."""

    @staticmethod
    @abstractmethod
    def get_prior_validated_feature_ids():
        """Return the feature ID list for this group of classes."""

    @staticmethod
    @abstractmethod
    def set_prior_validated_feature_ids(feature_ids):
        """Set the feature ID list for this group of classes."""

    @staticmethod
    @abstractmethod
    def get_prior_validated_sample_ids():
        """Return the sample ID list for this group of classes."""

    @staticmethod
    @abstractmethod
    def set_prior_validated_sample_ids(sample_ids):
        """Set the sample ID list for this group of classes."""

    @classmethod
    @abstractmethod
    def get_message_features_do_not_match(cls):
        """Return information on error type 'features do not match'.

        An error will be raised when features are not constent between
        files loaded within the context of a MultipleFileValidator.
        Classes that extend MultipleDataFileValidator must implement
        the get_message_features_do_not_match() method. The expected
        return value is a string describing the type of error.
        """
        pass

    def checkHeader(self, cols):
        """Validate the header and read sample IDs from it.

        Return the number of fatal errors.
        """
        num_errors = super(MultipleDataFileValidator, self).checkHeader(cols)

        if self.get_prior_validated_header() is not None:
            if self.cols != self.get_prior_validated_header():
                self.logger.error('Headers from data files are different',
                                  extra={'line_number': self.line_number})
                num_errors += 1
        else:
            self.set_prior_validated_header(self.cols)

        return num_errors

    def parseFeatureColumns(self, nonsample_col_vals):

        """Check the feature id column."""

        ALLOWED_CHARACTERS = r'[^A-Za-z0-9_-]'

        feature_id = nonsample_col_vals[0].strip()

        # Check if treatment is present
        if feature_id == '':
            # Validator already gives warning for this in checkLine method
            pass
        elif re.search(ALLOWED_CHARACTERS, feature_id) is not None:
            self.logger.error('Feature id contains one or more illegal characters',
                                extra={'line_number': self.line_number,
                                        'cause': 'id was`'+feature_id+'` and only alpha-numeric, _ and - are allowed.'})
        else:
            # Check if this is the second treatment data file
            if self.get_prior_validated_feature_ids() is not None:
                # Check if treatment is in the first treatment data file
                if feature_id not in self.get_prior_validated_feature_ids():
                    self.logger.error('Feature id cannot be found in other data file',
                                      extra={'line_number': self.line_number,
                                             'cause': feature_id})
            # Add treatment to list of treatments of current treatment data file
            self.feature_ids.append(feature_id)
        return feature_id

    def onComplete(self):

        def checkConsistencyFeatures(self):
            """This function validates whether the treatments in the treatment response files (IC50, EC50,
            GI50, AUC, ...) are the same"""

            # If the prior_validated_features_ids is not filled yet, fill it with the first file.
            if self.get_prior_validated_feature_ids() is None:
                ids = self.feature_ids
                self.set_prior_validated_feature_ids(ids)
            else:
                # Check if feature ids are the same
                if not self.get_prior_validated_feature_ids() == self.feature_ids:
                    self.logger.error( self.get_message_features_do_not_match() )

        checkConsistencyFeatures(self)

        super(MultipleDataFileValidator, self).onComplete()

class GsvaWiseFileValidator(MultipleDataFileValidator, metaclass=ABCMeta):
    """Groups multiple gene set data files from a study to ensure consistency.

    All Validator classes that check validity of different gene set data
    types in a study should inherit from this class.
    """

    prior_validated_sample_ids = None
    prior_validated_feature_ids = None
    prior_validated_header = None
    REQUIRED_HEADERS = ['geneset_id']

    @staticmethod
    def get_prior_validated_header():
        return GsvaWiseFileValidator.prior_validated_header

    @staticmethod
    def set_prior_validated_header(header_names):
        GsvaWiseFileValidator.prior_validated_header = header_names

    @staticmethod
    def get_prior_validated_feature_ids():
        return GsvaWiseFileValidator.prior_validated_feature_ids

    @staticmethod
    def set_prior_validated_feature_ids(feature_ids):
        GsvaWiseFileValidator.prior_validated_feature_ids = feature_ids

    @staticmethod
    def get_prior_validated_sample_ids():
        return GsvaWiseFileValidator.prior_validated_sample_ids

    @staticmethod
    def set_prior_validated_sample_ids(sample_ids):
        GsvaWiseFileValidator.prior_validated_sample_ids = sample_ids

    @classmethod
    def get_message_features_do_not_match(cls):
        return "Gene sets column in score and p-value file are not equal. The same set of gene sets should be used in the score and p-value files for this study. Please ensure that all gene set id's of one file are present in the other gene set data file."


class TreatmentWiseFileValidator(MultipleDataFileValidator, metaclass=ABCMeta):
    """Groups multiple treatment response files from a study to ensure consistency.

    All Validator classes that check validity of different treatment response data
    types in a study should inherit from this class.
    """
    prior_validated_sample_ids = None
    prior_validated_feature_ids = None
    prior_validated_header = None
    REQUIRED_HEADERS = ['entity_stable_id']
    OPTIONAL_HEADERS = ['META:name', 'META:description', 'META:url']
    UNIQUE_COLUMNS = ['entity_stable_id','META:name']

    def parseFeatureColumns(self, nonsample_col_vals):
        self.checkDifferentNameInDb(nonsample_col_vals)
        return super(TreatmentWiseFileValidator, self).parseFeatureColumns(nonsample_col_vals)

    def checkDifferentNameInDb(self, nonsample_col_vals):
        """Raise warnings for discrepancies with how the db names treatments.

        Check for different combinations of entity_stable_id and name of the treatment
        in the database. If true, raise warnings for each discrepancy.
        """
        nonsample_cols = self.nonsample_cols
        if 'META:name' not in nonsample_cols or self.portal.treatment_map is None:
            return

        entity_stable_id = nonsample_col_vals[nonsample_cols.index("entity_stable_id")]
        file_treatment_name = nonsample_col_vals[nonsample_cols.index("META:name")]

        # check whether a name for the treatment has been
        # registered in the database
        db_treatment = self.portal.treatment_map.get(entity_stable_id)

        # when a name has been registered for this treatment and
        # is different from the new name, issue a warning.
        if db_treatment is not None and db_treatment['name'] != file_treatment_name:
            self.logger.warning(
                "Name `%s` for treatment `%s` is different from name "
                "`%s` present in the cBioPortal database. "
                "Treatment names in cBioPortal always reflect treatment names "
                "in the last imported study.",
                file_treatment_name, entity_stable_id, db_treatment['name'],
                extra={'line_number': self.line_number,
                       'cause': file_treatment_name})

    @staticmethod
    def get_prior_validated_header():
        return TreatmentWiseFileValidator.prior_validated_header

    @staticmethod
    def set_prior_validated_header(header_names):
        TreatmentWiseFileValidator.prior_validated_header = header_names

    @staticmethod
    def get_prior_validated_feature_ids():
        return TreatmentWiseFileValidator.prior_validated_feature_ids

    @staticmethod
    def set_prior_validated_feature_ids(feature_ids):
        TreatmentWiseFileValidator.prior_validated_feature_ids = feature_ids

    @staticmethod
    def get_prior_validated_sample_ids():
        return TreatmentWiseFileValidator.prior_validated_sample_ids

    @staticmethod
    def set_prior_validated_sample_ids(sample_ids):
        TreatmentWiseFileValidator.prior_validated_sample_ids = sample_ids

    @classmethod
    def get_message_features_do_not_match(cls):
        return "Treatment feature columns (`entity_stable_id`, ...) in treatment profile data files are not identical. The same set of treatments should be used across the different treatment data files for this study. Please ensure that all entity stable id's of one file are present in all other treatment files."


class GsvaScoreValidator(GsvaWiseFileValidator):

    """ Validator for files containing scores per gene set from GSVA algorithm. The GSVA algorithm
    in R can calculate a GSVA score or GSVA-like score (such as ssGSEA) per sample per gene set.
    """

    # Score must be between -1 and 1
    def checkValue(self, value, col_index):
        """Check a value in a sample column."""
        stripped_value = float(value.strip())
        if stripped_value < -1 or stripped_value > 1:
            self.logger.error("Value is not between -1 and 1, and therefore not "
                              "a valid GSVA score",
                              extra={'line_number': self.line_number,
                                     'column_number': col_index + 1,
                                     'cause': value})


class GsvaPvalueValidator(GsvaWiseFileValidator):

    """ Validator for files containing p-values for GSVA scores. The GSVA algorithm in R can
    calculate a p-value for each GSVA score using a bootstrapping method.
    """

    # Score must be between -0 and 1
    def checkValue(self, value, col_index):
        """Check a value in a sample column."""
        stripped_value = float(value.strip())
        if stripped_value <= 0 or stripped_value > 1:
            self.logger.error("Value is not between 0 and 1, and therefore not a valid p-value",
                              extra={'line_number': self.line_number,
                                     'column_number': col_index + 1,
                                     'cause': value})



class TreatmentValidator(TreatmentWiseFileValidator):

    """ Validator for files containing treatment response values.
    """

    # (1) Natural positive number (not 0)
    # (2) Number may be prefixed by ">" or "<"; f.i. ">n" means that the treatment was ineffective at the highest tested concentration of n.
    # (3) NA cell value is allowed; means treatment was not tested on a sample
    # (4) Is an empty cell value allowed? (meaning treatment was not tested on a sample)
    #
    # Warnings for values:
    # (1) Cell contains a value without decimals and is not prependend by ">"; value appears to be truncated but lacks ">" truncation indicator
    def checkValue(self, value, col_index):
        """Check a value in a sample column."""

        # value is not defined (empty cell)
        stripped_value = value.strip()
        if stripped_value == "":
            self.logger.error("Cell is empty. A response value value is expected. Use 'NA' to indicate missing values.",
                extra={'line_number': self.line_number,
                'column_number': col_index + 1,
                'cause': value})
            return

        # 'NA' is an allowed value. No further validations apply.
        if stripped_value == 'NA':
            return

        # if the value is prefixed with '>' or '<' remove this prefix
        # prior to evaluation of the numeric value
        hasTruncSymbol = re.match("^[><]", stripped_value)
        stripped_value = re.sub(r"^[><]\s*","", stripped_value)

        try:
            numeric_value = float(stripped_value)
        except ValueError:
            self.logger.error("Value cannot be interpreted as a floating point number and is not valid response value.",
                extra={'line_number': self.line_number,
                'column_number': col_index + 1,
                'cause': value})
            return

        if math.isnan(numeric_value):
            self.logger.error("Value is NaN, therefore, not a valid response value.",
                extra={'line_number': self.line_number,
                'column_number': col_index + 1,
                'cause': value})
            return

        if math.isinf(numeric_value):
            self.logger.error("Value is infinite and, therefore, not a valid response value.",
                extra={'line_number': self.line_number,
                'column_number': col_index + 1,
                'cause': value})
            return

        if numeric_value % 1 == 0 and not hasTruncSymbol:
            self.logger.warning("Value has no decimals and may represent an invalid response value.",
                extra={'line_number': self.line_number,
                'column_number': col_index + 1,
                'cause': value})

        return

class GenericAssayWiseFileValidator(FeaturewiseFileValidator):
    """ Generic assay file base validator
    """
    prior_validated_sample_ids = None
    prior_validated_feature_ids = None
    prior_validated_header = None
    def __init__(self, *args, **kwargs):
        """Initialize the instance attributes of the data file validator."""
        super(GenericAssayWiseFileValidator, self).__init__(*args, **kwargs)
        # reset REQUIRED_HEADERS for each generic assay meta file, and then add headers defined in generic_entity_meta_properties
        self.REQUIRED_HEADERS = ['ENTITY_STABLE_ID']
        self.REQUIRED_HEADERS.extend([x.strip() for x in self.meta_dict['generic_entity_meta_properties'].split(',')])

    REQUIRED_HEADERS = ['ENTITY_STABLE_ID']
    OPTIONAL_HEADERS = []
    UNIQUE_COLUMNS = ['ENTITY_STABLE_ID']

    def parseFeatureColumns(self, nonsample_col_vals):
        """Check the IDs in the first column."""
        value = nonsample_col_vals[0].strip()
        if ' ' in value:
            self.logger.error('Do not use space in the stable id',
                              extra={'line_number': self.line_number,
                                     'column_number': 1,
                                     'cause': nonsample_col_vals[0]})
            return None

    def checkValue(self, value, col_index):
        """Check a value in a sample column."""
        stripped_value = value.strip()
        if stripped_value not in self.NULL_VALUES and not self.checkFloat(stripped_value):
            self.logger.error("Value is neither a real number nor " + ', '.join(self.NULL_VALUES),
                              extra={'line_number': self.line_number,
                                     'column_number': col_index + 1,
                                     'cause': value})

class GenericAssayValidator(GenericAssayWiseFileValidator):

    """ Validator for files containing generic assay values.
    """

    # (1) Natural positive number (not 0)
    # (2) Number may be prefixed by ">" or "<"; f.i. ">n" means that the data was ineffective at the highest tested concentration of n.
    # (3) NA cell value is allowed; means value was not tested on a sample
    # (4) Is an empty cell value allowed? (meaning data was not tested on a sample)
    #
    # Warnings for values:
    # (1) Cell contains a value without decimals and is not prependend by ">"; value appears to be truncated but lacks ">" truncation indicator
    def checkValue(self, value, col_index):
        """Check a value in a sample column."""

        # value is not defined (empty cell)
        stripped_value = value.strip()
        if stripped_value == "":
            self.logger.error("Cell is empty. A response value value is expected. Use 'NA' to indicate missing values.",
                extra={'line_number': self.line_number,
                'column_number': col_index + 1,
                'cause': value})
            return

        # 'NA' is an allowed value. No further validations apply.
        if stripped_value == 'NA':
            return

        # if the value is prefixed with '>' or '<' remove this prefix
        # prior to evaluation of the numeric value
        hasTruncSymbol = re.match("^[><]", stripped_value)
        stripped_value = re.sub(r"^[><]\s*","", stripped_value)
        
        try:
            numeric_value = float(stripped_value)
        except ValueError:
            self.logger.error("Value cannot be interpreted as a floating point number and is not valid response value.",
                extra={'line_number': self.line_number,
                'column_number': col_index + 1,
                'cause': value})
            return

        if math.isnan(numeric_value):
            self.logger.error("Value is NaN, therefore, not a valid response value.",
                extra={'line_number': self.line_number,
                'column_number': col_index + 1,
                'cause': value})
            return

        if math.isinf(numeric_value):
            self.logger.error("Value is infinite and, therefore, not a valid response value.",
                extra={'line_number': self.line_number,
                'column_number': col_index + 1,
                'cause': value})
            return

        if numeric_value % 1 == 0 and not hasTruncSymbol:
            self.logger.warning("Value has no decimals and may represent an invalid response value.",
                extra={'line_number': self.line_number,
                'column_number': col_index + 1,
                'cause': value})
                
        return

# ------------------------------------------------------------------------------
# Functions

# FIXME: returning simple valid (meta_fn, data_fn) pairs would be cleaner,
# Validator objects can be instantiated with a portal instance elsewhere
def process_metadata_files(directory, portal_instance, logger, relaxed_mode, strict_maf_checks):

    """Parse the meta files in a directory and create data file validators.

    Return a tuple of:
        1. a dict listing the data file validator (or None) for each meta file
            by file type,
        2. a dict mapping any case list IDs defined *outside* of the case list
            directory to paths of the files in which they were defined
        3. the cancer type of the study, and
        4. the study id

    Possible file types are listed in cbioportal_common.MetaFileTypes.
    """

    # get filenames for all meta files in the directory
    filenames = [os.path.join(directory, f) for
                 f in sorted(os.listdir(directory)) if
                 re.search(r'(\b|_)meta(\b|[_0-9])', f,
                           flags=re.IGNORECASE) and
                 not f.startswith('.') and
                 not f.endswith('~')]

    if len(filenames) == 0:
        logger.critical(
                    'No meta files found in ' + directory +'. Please make sure the directory '\
                    'is the path to the folder containing the files.')

    study_id = None
    study_cancer_type = None
    study_data_types = []
    validators_by_type = {}
    case_list_suffix_fns = {}
    stable_ids = []
    global meta_dictionary
    tags_file_path = None

    DISALLOWED_CHARACTERS = r'[^A-Za-z0-9_-]'
    for filename in filenames:

        meta_dictionary = cbioportal_common.parse_metadata_file(
            filename, logger, study_id, portal_instance.genome_build, gene_panel_list=portal_instance.gene_panel_list)
        meta_file_type = meta_dictionary['meta_file_type']
        if meta_file_type is None:
            continue

        # check if geneset version is the same in database
        if 'geneset_def_version' in meta_dictionary:
            geneset_def_version = meta_dictionary['geneset_def_version'].strip()
            if (geneset_def_version != portal_instance.geneset_version):
                logger.error(
                    '`geneset_def_version` is different from the geneset_version in the database',
                    extra={'filename_': filename,
                           'cause': geneset_def_version})

        # validate stable_id to be unique (check can be removed once we deprecate this field):
        if 'stable_id' in meta_dictionary:
            stable_id = meta_dictionary['stable_id'].strip()

            # Check for non-supported characters in the stable_id
            # Note: this check is needed because when using a wildcard for STABLE_ID
            # in the allowed_file_types.txt the user can specify a custom stable_id in the meta file.
            if stable_id == '' or re.search(DISALLOWED_CHARACTERS, stable_id) != None:
                logger.error(
                    '`stable_id` is not valid (empty string or contains one or more illegal characters)',
                    extra={'filename_': filename,
                           'cause': stable_id})

            if stable_id in stable_ids:
                # stable id already used in other meta file, give error:
                logger.error(
                    'stable_id repeated. It should be unique across all files in a study',
                    extra={'filename_': filename,
                           'cause': stable_id})
            else:
                stable_ids.append(stable_id)

            # Save meta values in a study wide dictionary
            study_meta_dictionary[stable_id] = meta_dictionary

        # Validate data types
        if 'datatype' in meta_dictionary:
            if meta_dictionary['datatype'].lower() in study_data_types:
                # For Seg file only one can be loaded
                if meta_dictionary['datatype'].lower() == "seg":
                    logger.error('datatype SEG is repeated. Only one segmentation file can be loaded.')
            else:
                study_data_types.append(meta_dictionary['datatype'].lower())

        if study_id is None and 'cancer_study_identifier' in meta_dictionary:
            study_id = meta_dictionary['cancer_study_identifier']
        if meta_file_type == cbioportal_common.MetaFileTypes.STUDY:
            if study_cancer_type is not None:
                logger.error(
                    'Encountered a second meta_study file',
                    extra={'filename_': filename})
            else:
                study_cancer_type = meta_dictionary['type_of_cancer']
                if ('add_global_case_list' in meta_dictionary and
                        meta_dictionary['add_global_case_list'].lower() == 'true'):
                    case_list_suffix_fns['all'] = filename

            # Validate PMID field in meta_study
            if 'pmid' in meta_dictionary:
                if 'citation' not in meta_dictionary:
                    logger.warning('Citation is required when providing a PubMed ID (pmid)')
                stripped_pmid_value_len = len(meta_dictionary['pmid'].strip())
                no_whitespace_pmid_value_len = len(''.join(meta_dictionary['pmid'].split()))
                if (no_whitespace_pmid_value_len != stripped_pmid_value_len):
                    logger.error('The PMID field in meta_study should not contain any embedded whitespace',
                                 extra={'cause': meta_dictionary['pmid'].strip()})
                for pmid_entry in [x.strip() for x in meta_dictionary['pmid'].split(',')]:
                    try:
                        value = int(pmid_entry)
                    except ValueError:
                        logger.error('The PMID field in meta_study should be a comma separated list of integers',
                                     extra={'cause': pmid_entry})

            # Validate Study Tags file field in meta_study
            if 'tags_file' in meta_dictionary:
                logger.debug(
                    'Study Tag file found. It will be validated.')
                tags_file_path = os.path.join(directory, meta_dictionary['tags_file'])

        # create a list for the file type in the dict
        if meta_file_type not in validators_by_type:
            validators_by_type[meta_file_type] = []
        # check if data_filename is set AND if data_filename is a supported field according to META_FIELD_MAP:
        if 'data_filename' in meta_dictionary and 'data_filename' in cbioportal_common.META_FIELD_MAP[meta_file_type]:
            validator_class = globals()[VALIDATOR_IDS[meta_file_type]]
            validator = validator_class(directory, meta_dictionary,
                                        portal_instance, logger,
                                        relaxed_mode, strict_maf_checks)
            validators_by_type[meta_file_type].append(validator)
        else:
            validators_by_type[meta_file_type].append(None)

    if study_cancer_type is None:
        logger.error(
            'Cancer type needs to be defined for a study. Verify that you have a study file '
            'and have defined the cancer type correctly.')

    # prepend the cancer study id to any case list suffixes
    defined_case_list_fns = {}
    if study_id is not None:
        for suffix in case_list_suffix_fns:
            defined_case_list_fns[study_id + '_' + suffix] = \
                case_list_suffix_fns[suffix]

    return (validators_by_type, defined_case_list_fns,
            study_cancer_type, study_id, stable_ids, tags_file_path)


def processCaseListDirectory(caseListDir, cancerStudyId, logger,
                             prev_stableid_files=None):
    """Validate the case lists in a directory and return an id/file mapping.

    Args:
        caseListDir (str): path to the case list directory.
        cancerStudyId (str): cancer_study_identifier expected in the files.
        logger: logging.Logger instance through which to send output.
        prev_stableid_files (Optional): dict mapping the stable IDs of any case
            lists already defined to the files they were defined in.

    Returns:
        Dict[str, str]: dict mapping the stable IDs of all valid defined case
            lists to the files they were defined in, including the
            prev_stableid_files argument
    """

    logger.debug('Validating case lists')

    stableid_files = {}
    global mutation_sample_ids

    # include the previously defined stable IDs
    if prev_stableid_files is not None:
        stableid_files.update(prev_stableid_files)

    case_list_fns = [os.path.join(caseListDir, fn) for
                     fn in os.listdir(caseListDir) if
                     not (fn.startswith('.') or fn.endswith('~'))]

    # Save case list categories
    previous_case_list_categories = []

    for case in case_list_fns:

        meta_dictionary = cbioportal_common.parse_metadata_file(
            case, logger, cancerStudyId, case_list=True)
        # skip if invalid, errors have already been emitted
        if meta_dictionary['meta_file_type'] is None:
            continue

        # check for correct naming of case list stable ids
        stable_id = meta_dictionary['stable_id']
        if not stable_id.startswith(cancerStudyId + '_'):
            logger.error('Stable_id of case list does not start with the '
                         'study id (%s) followed by an underscore',
                         cancerStudyId,
                         extra={'filename_': case,
                                'cause': stable_id})

        # check for duplicated stable ids
        elif stable_id in stableid_files:
            logger.error('Multiple case lists with this stable_id defined '
                         'in the study',
                extra={'filename_': case,
                       'cause': '%s (already defined in %s)' % (
                                stable_id,
                                os.path.relpath(stableid_files[stable_id],
                                                os.path.dirname(caseListDir)))})
        else:
            stableid_files[stable_id] = case

        if 'case_list_category' in meta_dictionary:
            # Valid case list categories
            VALID_CATEGORIES = ['all_cases_in_study',
                                'all_cases_with_mutation_data',
                                'all_cases_with_cna_data',
                                'all_cases_with_log2_cna_data',
                                'all_cases_with_methylation_data',
                                'all_cases_with_mrna_array_data',
                                'all_cases_with_mrna_rnaseq_data',
                                'all_cases_with_rppa_data',
                                'all_cases_with_microrna_data',
                                'all_cases_with_mutation_and_cna_data',
                                'all_cases_with_mutation_and_cna_and_mrna_data',
                                'all_cases_with_gsva_data',
                                'other']

            # If the case list category is invalid, the importer will crash.
            if meta_dictionary['case_list_category'] not in VALID_CATEGORIES:
                logger.error('Invalid case list category',
                               extra={'filename_': case,
                               'cause': meta_dictionary['case_list_category']})

            # Check for duplicate case list categories
            if meta_dictionary['case_list_category'] in previous_case_list_categories and \
                    not meta_dictionary['case_list_category'] is 'other':
                logger.warning('Case list category already used in other case list. Both will be loaded',
                               extra={'filename_': case,
                                      'cause': meta_dictionary['case_list_category']})
            else:
                previous_case_list_categories.append(meta_dictionary['case_list_category'])

        # Check for any duplicate sample IDs
        sample_ids = [x.strip() for x in meta_dictionary['case_list_ids'].split('\t')]
        seen_sample_ids = OrderedDict()
        dupl_sample_ids = OrderedDict()
        for sample_id in sample_ids:
            if sample_id not in seen_sample_ids:
                seen_sample_ids[sample_id] = True
            else:
                dupl_sample_ids[sample_id] = True

        # Duplicate samples IDs are removed by the importer, therefore this is
        # only a warning.
        if len(dupl_sample_ids) > 0:
            logger.warning('Duplicate Sample ID in case list',
                           extra={'filename_': case,
                                  'cause': ', '.join(dupl_sample_ids.keys())})

        for value in seen_sample_ids:
            # Compare case list sample ids with clinical file
            if value not in DEFINED_SAMPLE_IDS:
                logger.error(
                    'Sample ID not defined in clinical file',
                    extra={'filename_': case,
                           'cause': value})
            # Check if there are white spaces in the sample id
            if ' ' in value:
                logger.error(
                    'White space in sample id is not supported',
                    extra={'filename_': case,
                           'cause': value})

        if stable_id.split('_')[-1] == 'sequenced':
            mutation_sample_ids = set(sample_ids)

            # Check all samples in the mutation data are included in the `_sequenced` case list
            if len(mutation_file_sample_ids) > 0:
                if not mutation_file_sample_ids.issubset(mutation_sample_ids):
                    mutation_sample_ids_not_in_case_list = ", ".join(mutation_file_sample_ids - mutation_sample_ids)
                    logger.error(
                        "Sample IDs from mutation data are missing from the '_sequenced' case list.",
                        extra={'filename_': case,
                               'cause': mutation_sample_ids_not_in_case_list})

            # When the fusion events are moved to the structural variant data model, this validation should check the
            # samples in the fusion data with the samples in the '_structural_variant' case list.
            if len(fusion_file_sample_ids) > 0:
                if not fusion_file_sample_ids.issubset(mutation_sample_ids):
                    fusion_sample_ids_not_in_case_list = ", ".join(fusion_file_sample_ids - mutation_sample_ids)
                    logger.warning(
                        "Sample IDs from fusion data are missing from the '_sequenced' case list. This might lead to "
                        "incorrect calculation of mutated samples. In the future fusion variants will be moved to the "
                        "'structural variant' data model and its respective case list.",
                        extra={'filename_': case,
                               'cause': fusion_sample_ids_not_in_case_list})

    logger.info('Validation of case list folder complete')

    return stableid_files


def validate_defined_caselists(cancer_study_id, case_list_ids, file_types, logger):

    """Validate the set of case lists defined in a study.

    Args:
        cancer_study_id (str): the study ID to be expected in the stable IDs
        case_list_ids (Iterable[str]): stable ids of defined case lists
        file_types (Dict[str, str]): listing of the MetaFileTypes with high-
            dimensional data in this study--some imply certain case lists
        logger: logging.Logger instance to log output to
    """

    if cancer_study_id + '_all' not in case_list_ids:
        logger.error(
                "No case list found with stable_id '%s', consider adding "
                    "'add_global_case_list: true' to the meta_study.txt file",
                cancer_study_id + '_all')

    if 'meta_mutations_extended' in file_types:
        if cancer_study_id + '_sequenced' not in case_list_ids:
            logger.error(
                "No case list found with stable_id '%s', please add this "
                "case list to specify which samples are profiled for mutations. This "
                "is required for calculation of samples with mutations in OncoPrint and Study Summary.",
                cancer_study_id + '_sequenced')

    if 'meta_CNA' in file_types:
        if cancer_study_id + '_cna' not in case_list_ids:
            logger.error(
                "No case list found with stable_id '%s', please add this "
                "case list to specify which samples are profiled for mutations. This "
                "is required for calculation of samples with CNA in OncoPrint and Study Summary.",
                cancer_study_id + '_cna')

    if 'meta_mutations_extended' in file_types and 'meta_CNA' in file_types:
        if cancer_study_id + '_cnaseq' not in case_list_ids:
            logger.warning(
                "No case list found with stable_id '%s', please add this "
                "case list to specify which samples are profiled for this data type. On the query page, this "
                "case list will be selected by default when both mutation and CNA data are available.",
                cancer_study_id + '_cnaseq')

def validateStudyTags(tags_file_path, logger):
        """Validate the study tags file."""
        logger.debug('Starting validation of study tags file',
        	extra={'filename_': tags_file_path})
        with open(tags_file_path, 'r') as stream:
            try:
                parsedYaml = yaml.load(stream)
                logger.info('Validation of study tags file complete.',
                extra={'filename_': tags_file_path})
            except yaml.YAMLError as exc:
                logger.error('The file provided is not in YAML or JSON format',
                extra={'filename_': tags_file_path})

def validate_data_relations(validators_by_meta_type, logger):

    """Validation after all meta files are individually validated.

    Here we validate that the required cross-linking between expression,
    zscore, gsva score and gsva pvalue files is present in the form of
    source_stable_id, which is used to link the profiles to each other.
    """
    # retrieve values from cbioportal_common.py
    expression_stable_ids = cbioportal_common.expression_stable_ids
    expression_zscores_source_stable_ids = cbioportal_common.expression_zscores_source_stable_ids
    gsva_scores_stable_id = cbioportal_common.gsva_scores_stable_id
    gsva_scores_source_stable_id = cbioportal_common.gsva_scores_source_stable_id
    gsva_pvalues_source_stable_id = cbioportal_common.gsva_pvalues_source_stable_id
    gsva_scores_filename = cbioportal_common.gsva_scores_filename
    gsva_pvalues_filename = cbioportal_common.gsva_pvalues_filename

    # validation specific for Z-SCORE expression data
    for expression_zscores_source_stable_id in expression_zscores_source_stable_ids:

        # check if 'source_stable_id' of EXPRESSION Z-SCORE is an EXPRESSION 'stable_id'
        if not expression_zscores_source_stable_id in expression_stable_ids:
            logger.error(
                "Invalid source_stable_id. Expected one of ['" + "', '".join(expression_stable_ids) +
                "'], which are stable ids of expression files in this study",
                extra={'filename_': expression_zscores_source_stable_ids[expression_zscores_source_stable_id],
                       'cause': expression_zscores_source_stable_id})

    # validation specific for GSVA data
    if any(m in validators_by_meta_type for m in ["meta_gsva_pvalues", "meta_gsva_scores"]):

        # When missing a gsva file, no subsequent validation will be done
        missing_gsva_file = False

        # check if both files are present
        if not "meta_gsva_pvalues" in validators_by_meta_type:
            logger.error('Required meta GSVA p-value file is missing')
            missing_gsva_file = True
        if not "meta_gsva_scores" in validators_by_meta_type:
            logger.error('Required meta GSVA score file is missing')
            missing_gsva_file = True
        if not "meta_expression" in validators_by_meta_type:
            logger.error('Required meta expression file is missing.')
            missing_gsva_file = True

        # check `source_stable_id` in GSVA_SCORES and GSVA_PVALUES
        if not missing_gsva_file:

            # check if 'source_stable_id' of GSVA_SCORES is an EXPRESSION 'stable_id'
            if not gsva_scores_source_stable_id in expression_stable_ids:
                logger.error(
                    "Invalid source_stable_id. Expected one of ['" + "', '".join(expression_stable_ids) +
                    "'], which are stable ids of expression files in this study",
                    extra={'filename_': gsva_scores_filename,
                           'cause': gsva_scores_source_stable_id})

            # check if 'source_stable_id'of GSVA_PVALUES is an GSVA_SCORES 'stable_id'
            if not gsva_pvalues_source_stable_id == gsva_scores_stable_id:
                logger.error(
                    "Invalid source_stable_id. Expected '" + gsva_scores_stable_id + "', "
                    "which is the stable id of the gsva score file in this study",
                    extra={'filename_': gsva_pvalues_filename,
                           'cause': gsva_pvalues_source_stable_id})

            # Validate that there is a Z-SCORE expression file for GSVA study
            if len(expression_zscores_source_stable_ids) == 0:
                logger.error(
                    "Study contains GSVA data and is missing Z-Score expression file. "
                    "Please add a Z-Score expression file calculated from the same "
                    "expression file used to calculate GSVA scores")
            else:
                # Validate that GSVA_SCORES 'source_stable_id' is also a 'source_stable_id'
                # in a Z-SCORE expression file
                if not gsva_scores_source_stable_id in list(expression_zscores_source_stable_ids.keys()):
                    logger.error(
                        "source_stable_id does not match source_stable_id from Z-Score expression files. "
                        "Please make sure sure that Z-Score expression file is added for '" +
                        gsva_scores_source_stable_id + "'. Current Z-Score source stable ids found are ['" +
                        "', '".join(list(expression_zscores_source_stable_ids.keys())) +"'].",
                        extra={'filename_': gsva_scores_filename,
                               'cause': gsva_scores_source_stable_id})


def request_from_portal_api(server_url, api_name, logger):
    """Send a request to the portal API and return the decoded JSON object."""

    if api_name in ['info', 'genesets', 'gene-panels', 'treatments']:
        service_url = server_url + '/api/' + api_name + "?pageSize=9999999"

    # TODO: change API for genes, gene aliases and cancer types to non-legacy
    elif api_name in ['genesets_version']:
        service_url = server_url + '/api/genesets/version'
    else:
        service_url = server_url + '/api-legacy/' + api_name

    logger.debug("Requesting %s from portal at '%s'",
                api_name, server_url)
    # this may raise a requests.exceptions.RequestException subclass,
    # usually because the URL provided on the command line was invalid or
    # did not include the http:// part
    response = requests.get(service_url)
    try:
        response.raise_for_status()
    except requests.exceptions.HTTPError as e:
        raise ConnectionError(
            'Failed to fetch metadata from the portal at [{}]'.format(service_url)
        ) from e
    return response.json()


def read_portal_json_file(dir_path, api_name, logger):
    """Parse a JSON file named `api_name`.json in `dir_path`.

    Replacing any forward slashes in the API name by underscores.
    """
    parsed_json = None
    json_fn = os.path.join(dir_path, '{}.json'.format(
                                         api_name.replace('/', '_')))
    if os.path.isfile(json_fn):
        logger.debug('Reading portal information from %s',
                    json_fn)
        with open(json_fn, 'r') as json_file:
            parsed_json = json.load(json_file)
    return parsed_json


def index_api_data(parsed_json, id_field):
    """Transform a list of dicts into a dict indexed by one of their fields.

    >>> index_api_data([{'id': 'eggs', 'val1': 42, 'foo': True},
    ...                     {'id': 'spam', 'val1': 1, 'foo': True}], 'id')
    {'eggs': {'val1': 42, 'foo': True}, 'spam': {'val1': 1, 'foo': True}}
    >>> index_api_data([{'id': 'eggs', 'val1': 42, 'foo': True},
    ...                     {'id': 'spam', 'val1': 1, 'foo': True}], 'val1')
    {1: {'foo': True, 'id': 'spam'}, 42: {'foo': True, 'id': 'eggs'}}
    """
    transformed_dict = {}
    for attr in parsed_json:
        # make a copy of the attr dict
        # remove id field:
        if not id_field in attr:
            raise RuntimeError("Field '{}' not found in json object".format(
                                   id_field))
        id_val = attr[id_field]
        if id_val in transformed_dict:
            raise RuntimeError("Identifier '{}' found more than once in json "
                               "object".format(id_val))
        # make a copy of the sub-dictionary without the id field
        attr_dict = dict(attr)
        del attr_dict[id_field]
        transformed_dict[id_val] = attr_dict
    return transformed_dict


def transform_symbol_entrez_map(json_data,
                                id_field='hugo_gene_symbol',
                                values_field='entrez_gene_id'):
    """Transform a list of homogeneous dicts into a dict of lists.

    Using the values of the `id_field` entries as the keys, mapping to lists
    of corresponding `values_field` entries.

    >>> transform_symbol_entrez_map(
    ...     [{"hugo_gene_symbol": "A1BG", "entrez_gene_id": 1},
    ...      {"hugo_gene_symbol": "A2M", "entrez_gene_id": 2}])
    {'A2M': [2], 'A1BG': [1]}
    >>> transform_symbol_entrez_map(
    ...     [{"gene_alias": "A1B", "entrez_gene_id": 1},
    ...      {"gene_alias": "ANG3", "entrez_gene_id": 738},
    ...      {"gene_alias": "ANG3", "entrez_gene_id": 9068}],
    ...     id_field="gene_alias")
    {'ANG3': [738, 9068], 'A1B': [1]}
    """
    result_dict = {}
    for data_item in json_data:
        symbol = data_item[id_field].upper()
        if symbol not in result_dict:
            result_dict[symbol] = []
        result_dict[symbol].append(
                data_item['entrez_gene_id'])
    return result_dict


def extract_ids(json_data, id_key):
    """Creates a list of all IDs retrieved from API
    :param json_data:
    :param id_key:
    :return:
    """
    result_set = set()
    for data_item in json_data:
        result_set.add(data_item[id_key])
    return list(result_set)


def index_treatment_data(json_data,
                         id_field='treatmentId'):
    result_dict = {}
    for data_item in json_data:
        entity_stable_id = data_item[id_field]
        result_dict[entity_stable_id] = data_item
    return result_dict

# there is no dump function implemented for the /info API. Unable to retrieve version.
def load_portal_metadata(json_data):
    return json_data

def load_portal_info(path, logger, offline=False):
    """Create a PortalInstance object based on a server API or offline dir.

    If `offline` is True, interpret `path` as the path to a directory of JSON
    files. Otherwise expect `path` to be the URL of a cBioPortal server and
    use its web API.
    """
    portal_dict = {}
    for api_name, transform_function in (
            ('info',
                lambda json_data: load_portal_metadata(json_data)),
            ('cancertypes',
                lambda json_data: index_api_data(json_data, 'id')),
            ('genes',
                lambda json_data: transform_symbol_entrez_map(
                                        json_data, 'hugo_gene_symbol')),
            ('genesaliases',
                lambda json_data: transform_symbol_entrez_map(
                                        json_data, 'gene_alias')),
            ('treatments',
                lambda json_data: index_treatment_data(
                                        json_data, 'treatmentId')),
            ('genesets',
                lambda json_data: extract_ids(json_data, 'genesetId')),
            ('genesets_version',
                lambda json_data: str(json_data).strip(' \'[]')),
            ('gene-panels',
                lambda json_data: extract_ids(json_data, 'genePanelId'))):
        if offline:
            parsed_json = read_portal_json_file(path, api_name, logger)
        else:
            parsed_json = request_from_portal_api(path, api_name, logger)
        if parsed_json is not None and transform_function is not None:
            parsed_json = transform_function(parsed_json)
        portal_dict[api_name] = parsed_json
    
    if all(d is None for d in list(portal_dict.values())):
        raise LookupError('No portal information found at {}'.format(path))
    return PortalInstance(portal_info_dict=portal_dict['info'],
                          cancer_type_dict=portal_dict['cancertypes'],
                          hugo_entrez_map=portal_dict['genes'],
                          alias_entrez_map=portal_dict['genesaliases'],
                          gene_set_list=portal_dict['genesets'],
                          gene_panel_list=portal_dict['gene-panels'],
                          treatment_map = portal_dict['treatments'],
<<<<<<< HEAD
                          offline=offline)
=======
                          geneset_version = portal_dict['genesets_version'])
>>>>>>> c50f9c33


# ------------------------------------------------------------------------------
def interface(args=None):
    parser = argparse.ArgumentParser(description='cBioPortal study validator')
    parser.add_argument('-s', '--study_directory',
                        type=str, required=True, help='path to directory.')
    portal_mode_group = parser.add_mutually_exclusive_group()
    portal_mode_group.add_argument('-u', '--url_server',
                                   type=str,
                                   default='http://localhost:8080',
                                   help='URL to cBioPortal server. You can '
                                        'set this if your URL is not '
                                        'http://localhost:8080')
    portal_mode_group.add_argument('-p', '--portal_info_dir',
                                   type=str,
                                   help='Path to a directory of cBioPortal '
                                        'info files to be used instead of '
                                        'contacting a server')
    portal_mode_group.add_argument('-n', '--no_portal_checks',
                                   action='store_true',
                                   help='Skip tests requiring information '
                                        'from the cBioPortal installation')
    parser.add_argument('-species', '--species', type=str, default='human',
                        help='species information (default: assumed human)',
                        required=False)
    parser.add_argument('-ucsc', '--ucsc_build_name', type=str, default='hg19',
                        help='UCSC reference genome assembly name(default: assumed hg19)',
                        required=False)
    parser.add_argument('-ncbi', '--ncbi_build_number', type=str, default='37',
                         help='NCBI reference genome build number (default: assumed 37 for UCSC reference genome build hg19)',
                         required=False)
    parser.add_argument('-html', '--html_table', type=str, required=False,
                        help='path to html report output file')
    parser.add_argument('-e', '--error_file', type=str, required=False,
                        help='File to which to write line numbers on which '
                             'errors were found, for scripts')
    parser.add_argument('-v', '--verbose', required=False, action='store_true',
                        help='report status info messages in addition '
                             'to errors and warnings')
    parser.add_argument('-r', '--relaxed_clinical_definitions', required=False,
                        action='store_true', default=False,
                        help='Option to enable relaxed mode for validator when '
                        'validating clinical data without header definitions')
    parser.add_argument('-m', '--strict_maf_checks', required=False,
                        action='store_true', default=False,
                        help='Option to enable strict mode for validator when '
                             'validating mutation data')
    parser.add_argument('-a', '--max_reported_values', required=False,
                        type=int, default=3,
                        help='Cutoff in HTML report for the maximum number of line numbers '
                             'and values encountered to report for each message. '
                             'For example, set this to a high number to '
                             'report all genes that could not be loaded, instead '
                             'of reporting "GeneA, GeneB, GeneC, 213 more"')

    parser = parser.parse_args(args)
    return parser


def validate_study(study_dir, portal_instance, logger, relaxed_mode, strict_maf_checks):

    """Validate the study in `study_dir`, logging messages to `logger`, and relaxing
        clinical data validation if `relaxed_mode` is true.

    This will verify that the study is compatible with the portal configuration
    represented by the PortalInstance object `portal_instance`, if its
    attributes are not None.
    """

    global DEFINED_CANCER_TYPES
    global DEFINED_SAMPLE_IDS
    global DEFINED_SAMPLE_ATTRIBUTES
    global PATIENTS_WITH_SAMPLES

    if portal_instance.cancer_type_dict is None:
        logger.warning('Skipping validations relating to cancer types '
                       'defined in the portal')
    if (portal_instance.hugo_entrez_map is None or
            portal_instance.alias_entrez_map is None):
        logger.warning('Skipping validations relating to gene identifiers and '
                       'aliases defined in the portal')
    if portal_instance.gene_set_list is None:
        logger.warning('Skipping validations relating to gene set identifiers')
    if portal_instance.gene_panel_list is None:
        logger.warning('Skipping validations relating to gene panel identifiers')
    if portal_instance.treatment_map is None:
        logger.warning('Skipping validations relating to treatment identifiers')

    # walk over the meta files in the dir and get properties of the study
    (validators_by_meta_type,
     defined_case_list_fns,
     study_cancer_type,
     study_id,
     stable_ids,
     tags_file_path) = process_metadata_files(study_dir, portal_instance, logger, relaxed_mode, strict_maf_checks)

    # first parse and validate cancer type files
    studydefined_cancer_types = []
    if cbioportal_common.MetaFileTypes.CANCER_TYPE in validators_by_meta_type:
        cancer_type_validators = validators_by_meta_type[
                cbioportal_common.MetaFileTypes.CANCER_TYPE]
        if len(cancer_type_validators) > 1:
            logger.error(
                'Multiple cancer type files detected',
                extra={'cause': ', '.join(
                    validator.filenameShort for validator in
                    validators_by_meta_type[
                            cbioportal_common.MetaFileTypes.CANCER_TYPE])})
        else:
            cancer_type_validators[0].validate()
            studydefined_cancer_types = (
                cancer_type_validators[0].defined_cancer_types)
    DEFINED_CANCER_TYPES = studydefined_cancer_types

    # next check the cancer type of the meta_study file
    if cbioportal_common.MetaFileTypes.STUDY not in validators_by_meta_type:
        logger.error('No valid study file detected')
        return
    if portal_instance.cancer_type_dict is not None and not (
                study_cancer_type in portal_instance.cancer_type_dict or
                study_cancer_type in DEFINED_CANCER_TYPES):
        logger.error(
            'Cancer type of study is neither known to the portal nor defined '
            'in a cancer_type file',
            extra={'cause': study_cancer_type})

    # then validate the clinical data
    if cbioportal_common.MetaFileTypes.SAMPLE_ATTRIBUTES not in \
            validators_by_meta_type:
        logger.error('No sample attribute file detected')
        return
    if len(validators_by_meta_type[
               cbioportal_common.MetaFileTypes.SAMPLE_ATTRIBUTES]) > 1:
        logger.error(
            'Multiple sample attribute files detected',
            extra={'cause': ', '.join(
                validator.filenameShort for validator in
                validators_by_meta_type[
                    cbioportal_common.MetaFileTypes.SAMPLE_ATTRIBUTES])})

    # parse the data file(s) that define sample IDs valid for this study
    defined_sample_ids = None
    for sample_validator in validators_by_meta_type[
            cbioportal_common.MetaFileTypes.SAMPLE_ATTRIBUTES]:
        sample_validator.validate()
        if sample_validator.fileCouldBeParsed:
            if defined_sample_ids is None:
                defined_sample_ids = set()
            # include parsed sample IDs in the set (union)
            defined_sample_ids |= sample_validator.sampleIds
    # this will be set if a file was successfully parsed
    if defined_sample_ids is None:
        logger.error("Sample file could not be parsed. Please fix "
                         "the problems found there first before continuing.")
        if not relaxed_mode:
            return
    DEFINED_SAMPLE_IDS = defined_sample_ids
    DEFINED_SAMPLE_ATTRIBUTES = sample_validator.defined_attributes
    PATIENTS_WITH_SAMPLES = sample_validator.patient_ids

    if len(validators_by_meta_type.get(
               cbioportal_common.MetaFileTypes.PATIENT_ATTRIBUTES,
               [])) > 1:
        logger.error(
            'Multiple patient attribute files detected',
            extra={'cause': ', '.join(
                validator.filenameShort for validator in
                validators_by_meta_type[
                    cbioportal_common.MetaFileTypes.PATIENT_ATTRIBUTES])})

    # then validate the study tags YAML file if it exists
    if tags_file_path is not None:
        validateStudyTags(tags_file_path, logger=logger)
    # next validate all other data files
    for meta_file_type in sorted(validators_by_meta_type):
        # skip cancer type and clinical files, they have already been validated
        if meta_file_type in (cbioportal_common.MetaFileTypes.CANCER_TYPE,
                              cbioportal_common.MetaFileTypes.SAMPLE_ATTRIBUTES,
                              cbioportal_common.MetaFileTypes.GENE_PANEL_MATRIX):
            continue
        for validator in sorted(
                validators_by_meta_type[meta_file_type],
                key=lambda validator: validator and validator.filename):
            # if there was no validator for this meta file
            if validator is None:
                continue
            validator.validate()

    # additional validation between meta files, after all meta files are processed
    validate_data_relations(validators_by_meta_type, logger)

    # validate the case list directory if present
    case_list_dirname = os.path.join(study_dir, 'case_lists')
    if not os.path.isdir(case_list_dirname):
        logger.info("No directory named 'case_lists' found, so assuming no custom case lists.")
    else:
        # add case lists IDs defined in the directory to any previous ones
        defined_case_list_fns = processCaseListDirectory(
                case_list_dirname, study_id, logger,
                prev_stableid_files=defined_case_list_fns)

    validate_defined_caselists(
        study_id, list(defined_case_list_fns.keys()),
        file_types=list(validators_by_meta_type.keys()),
        logger=logger)

    # Validate the gene panel matrix file. This file is depending on clinical and case list data.
    if cbioportal_common.MetaFileTypes.GENE_PANEL_MATRIX in validators_by_meta_type:
        if len(validators_by_meta_type[cbioportal_common.MetaFileTypes.GENE_PANEL_MATRIX]) > 1:
            logger.error('Multiple gene panel matrix files detected')
        else:
            # pass stable_ids to data file
            validators_by_meta_type[cbioportal_common.MetaFileTypes.GENE_PANEL_MATRIX][0].validate()

    logger.info('Validation complete')

<<<<<<< HEAD
=======

def get_pom_path():
    """
    Get location of pom.xml. In system and integration test this is mocked.
    """
    pom_path = os.path.dirname(os.path.dirname(os.path.dirname(os.path.dirname(os.path.dirname(os.path.dirname(os.path.realpath(__file__))))))) + "/pom.xml"
    return pom_path

>>>>>>> c50f9c33
def main_validate(args):

    """Main function: process parsed arguments and validate the study."""
    # get a logger to emit messages
    logger = logging.getLogger(__name__)
    logger.setLevel(logging.DEBUG)
    exit_status_handler = MaxLevelTrackingHandler()
    logger.addHandler(exit_status_handler)

    # process the options
    study_dir = args.study_directory
    server_url = args.url_server

    html_output_filename = args.html_table
    relaxed_mode = args.relaxed_clinical_definitions
    strict_maf_checks = args.strict_maf_checks
    max_reported_values = args.max_reported_values

    # determine the log level for terminal and html output
    output_loglevel = logging.INFO
    if args.verbose:
        output_loglevel = logging.DEBUG

    # check existence of directory
    if not os.path.exists(study_dir):
        print('directory cannot be found: ' + study_dir, file=sys.stderr)
        return 2

    # set default message handler
    text_handler = logging.StreamHandler(sys.stdout)
    text_handler.setFormatter(
        cbioportal_common.LogfileStyleFormatter(study_dir))
    collapsing_text_handler = cbioportal_common.CollapsingLogMessageHandler(
        capacity=5e5,
        flushLevel=logging.CRITICAL,
        target=text_handler)
    collapsing_text_handler.setLevel(output_loglevel)
    logger.addHandler(collapsing_text_handler)

    collapsing_html_handler = None
    html_handler = None
    # add html table handler if applicable
    if html_output_filename:
        # just to make sure users get dependency error at start:
        import jinja2  # pylint: disable=import-error

        html_handler = Jinja2HtmlHandler(
            study_dir,
            html_output_filename,
            max_reported_values=max_reported_values,
            capacity=1e5)
        # TODO extend CollapsingLogMessageHandler to flush to multiple targets,
        # and get rid of the duplicated buffering of messages here
        collapsing_html_handler = cbioportal_common.CollapsingLogMessageHandler(
            capacity=5e5,
            flushLevel=logging.CRITICAL,
            target=html_handler)
        collapsing_html_handler.setLevel(output_loglevel)
        logger.addHandler(collapsing_html_handler)

    if args.error_file:
        errfile_handler = logging.FileHandler(args.error_file, 'w')
        errfile_handler.setFormatter(ErrorFileFormatter(study_dir))
        # TODO extend CollapsingLogMessageHandler to flush to multiple targets,
        # and get rid of the duplicated buffering of messages here
        coll_errfile_handler = cbioportal_common.CollapsingLogMessageHandler(
            capacity=5e5,
            flushLevel=logging.CRITICAL,
            target=errfile_handler)
        coll_errfile_handler.setLevel(logging.WARNING)
        coll_errfile_handler.addFilter(LineMessageFilter())
        logger.addHandler(coll_errfile_handler)

    # load portal-specific information
    if args.no_portal_checks:
        portal_instance = PortalInstance(portal_info_dict=None,
                                         cancer_type_dict=None,
                                         hugo_entrez_map=None,
                                         alias_entrez_map=None,
                                         gene_set_list=None,
                                         gene_panel_list=None,
                                         treatment_map=None,
                                         geneset_version =None)
    elif args.portal_info_dir:
        portal_instance = load_portal_info(args.portal_info_dir, logger,
                                           offline=True)
    else:
        portal_instance = load_portal_info(server_url, logger)

    # set portal version
    cbio_version = portal_instance.portal_version

    # specify species and genomic information
    portal_instance.species = args.species
    portal_instance.genome_build = args.ucsc_build_name
    portal_instance.ncbi_build = args.ncbi_build_number
    validate_study(study_dir, portal_instance, logger, relaxed_mode, strict_maf_checks)

    if html_handler is not None:
        # flush logger and generate HTML while overriding cbio_version after retrieving it from the API
        collapsing_html_handler.flush()
        html_handler.generateHtml(cbio_version=cbio_version)

    return exit_status_handler.get_exit_status()


def _get_column_index(parts, name):
    for i, part in enumerate(parts):
        if name == part:
            return i
    return -1


if __name__ == '__main__':
    try:
        # parse command line options
        parsed_args = interface()
        # run the script
        exit_status = main_validate(parsed_args)
    finally:
        logging.shutdown()
        del logging._handlerList[:]  # workaround for harmless exceptions on exit
    print(('Validation of study {status}.'.format(
        status={0: 'succeeded',
                1: 'failed',
                2: 'not performed as problems occurred',
                3: 'succeeded with warnings'}.get(exit_status, 'unknown'))), file=sys.stderr)
    sys.exit(exit_status)<|MERGE_RESOLUTION|>--- conflicted
+++ resolved
@@ -277,11 +277,7 @@
     if the checks are to be skipped.
     """
 
-<<<<<<< HEAD
-    def __init__(self, portal_info_dict, cancer_type_dict, hugo_entrez_map, alias_entrez_map, gene_set_list, gene_panel_list, treatment_map, offline=False):
-=======
-    def __init__(self, cancer_type_dict, hugo_entrez_map, alias_entrez_map, gene_set_list, gene_panel_list, treatment_map, geneset_version):
->>>>>>> c50f9c33
+    def __init__(self, portal_info_dict, cancer_type_dict, hugo_entrez_map, alias_entrez_map, gene_set_list, gene_panel_list, treatment_map, geneset_version, offline=False):
         """Represent a portal instance with the given dictionaries."""
         self.portal_info_dict = portal_info_dict
         self.cancer_type_dict = cancer_type_dict
@@ -4793,11 +4789,8 @@
                           gene_set_list=portal_dict['genesets'],
                           gene_panel_list=portal_dict['gene-panels'],
                           treatment_map = portal_dict['treatments'],
-<<<<<<< HEAD
+                          geneset_version = portal_dict['genesets_version'],
                           offline=offline)
-=======
-                          geneset_version = portal_dict['genesets_version'])
->>>>>>> c50f9c33
 
 
 # ------------------------------------------------------------------------------
@@ -5015,8 +5008,6 @@
 
     logger.info('Validation complete')
 
-<<<<<<< HEAD
-=======
 
 def get_pom_path():
     """
@@ -5025,7 +5016,6 @@
     pom_path = os.path.dirname(os.path.dirname(os.path.dirname(os.path.dirname(os.path.dirname(os.path.dirname(os.path.realpath(__file__))))))) + "/pom.xml"
     return pom_path
 
->>>>>>> c50f9c33
 def main_validate(args):
 
     """Main function: process parsed arguments and validate the study."""
