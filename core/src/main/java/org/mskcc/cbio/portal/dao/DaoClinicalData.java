/** Copyright (c) 2012 Memorial Sloan-Kettering Cancer Center.
 **
 ** This library is free software; you can redistribute it and/or modify it
 ** under the terms of the GNU Lesser General Public License as published
 ** by the Free Software Foundation; either version 2.1 of the License, or
 ** any later version.
 **
 ** This library is distributed in the hope that it will be useful, but
 ** WITHOUT ANY WARRANTY, WITHOUT EVEN THE IMPLIED WARRANTY OF
 ** MERCHANTABILITY OR FITNESS FOR A PARTICULAR PURPOSE.  The software and
 ** documentation provided hereunder is on an "as is" basis, and
 ** Memorial Sloan-Kettering Cancer Center
 ** has no obligations to provide maintenance, support,
 ** updates, enhancements or modifications.  In no event shall
 ** Memorial Sloan-Kettering Cancer Center
 ** be liable to any party for direct, indirect, special,
 ** incidental or consequential damages, including lost profits, arising
 ** out of the use of this software and its documentation, even if
 ** Memorial Sloan-Kettering Cancer Center
 ** has been advised of the possibility of such damage.  See
 ** the GNU Lesser General Public License for more details.
 **
 ** You should have received a copy of the GNU Lesser General Public License
 ** along with this library; if not, write to the Free Software Foundation,
 ** Inc., 59 Temple Place, Suite 330, Boston, MA 02111-1307 USA.
 **/

package org.mskcc.cbio.portal.dao;

import org.mskcc.cbio.portal.model.*;

import org.apache.commons.logging.*;
import org.apache.commons.lang.StringUtils;

import java.sql.*;
import java.util.*;

/**
 * Data Access Object for `clinical` table
 *
 * @author Gideon Dresdner dresdnerg@cbio.mskcc.org
 */
public final class DaoClinicalData {
<<<<<<< HEAD
=======
    private DaoClinicalData() {}
    
    public static int addDatum(ClinicalData cd) throws DaoException {
        return addDatum(cd.getCancerStudyId(), cd.getCaseId(), cd.getAttrId(), cd.getAttrVal());
    }

    /**
     * add a new clinical datum
     *
     * @param cancerStudyId
     * @param caseId
     * @param attrId
     * @param attrVal
     * @return number of rows added to the database
     */
    public static int addDatum(int cancerStudyId,
                        String caseId,
                        String attrId,
                        String attrVal) throws DaoException {
        if (MySQLbulkLoader.isBulkLoad()) {
            MySQLbulkLoader.getMySQLbulkLoader("clinical").insertRecord(
                    Integer.toString(cancerStudyId),
                    caseId,
                    attrId,
                    attrVal
                    );
            return 1;
        }
        
        Connection con = null;
        PreparedStatement pstmt = null;
        ResultSet rs = null;
        try {
            con = JdbcUtil.getDbConnection(DaoClinicalData.class);
            pstmt = con.prepareStatement
                    ("INSERT INTO clinical(" +
                            "`CANCER_STUDY_ID`," +
                            "`CASE_ID`," +
                            "`ATTR_ID`," +
                            "`ATTR_VALUE`)" +
                            " VALUES(?,?,?,?)");
            pstmt.setInt(1, cancerStudyId);
            pstmt.setString(2, caseId);
            pstmt.setString(3, attrId);
            pstmt.setString(4, attrVal);
>>>>>>> 8b0e9780

    private static final String SAMPLE_TABLE = "clinical_sample";
    private static final String PATIENT_TABLE = "clinical_patient";

    private static final String SAMPLE_INSERT = "INSERT INTO " + SAMPLE_TABLE + "(`INTERAL_ID`,`ATTR_ID`,`ATTR_VALUE` VALUES(?,?,?)";
    private static final String PATIENT_INSERT = "INSERT INTO " + PATIENT_TABLE + "(`INTERNAL_ID`,`ATTR_ID`,`ATTR_VALUE` VALUES(?,?,?)";

    private static final Map<String, String> sampleAttributes = new HashMap<String, String>();
    private static final Map<String, String> patientAttributes = new HashMap<String, String>();

    static {
        cache();
    }

    private static void cache()
    {
        clearCache();
        cacheAttributes(SAMPLE_TABLE, sampleAttributes);
        cacheAttributes(PATIENT_TABLE, patientAttributes);
    }

    private static void clearCache()
    {
        sampleAttributes.clear();
        patientAttributes.clear();
    }

    private static void cacheAttributes(String table, Map<String,String> cache)
    {
        Connection con = null;
        PreparedStatement pstmt = null;
        ResultSet rs = null;
        try {
            con = JdbcUtil.getDbConnection(DaoClinicalData.class);
            pstmt = con.prepareStatement("SELECT * FROM " + table);
            rs = pstmt.executeQuery();
<<<<<<< HEAD
            while (rs.next()) {
                cache.put(rs.getString("ATTR_ID"), rs.getString("ATTR_ID"));
=======

            if (rs.next()) {
                return extract(rs);
            } else {
                return null;
>>>>>>> 8b0e9780
            }
        }
        catch (SQLException e) {
            e.printStackTrace();
        }
        finally {
            JdbcUtil.closeAll(DaoClinicalData.class, con, pstmt, rs);
        }
    }

    public static int addSampleDatum(int internalSampleId, String attrId, String attrVal) throws DaoException
    {
        sampleAttributes.put(attrId, attrId);
        return addDatum(SAMPLE_INSERT, SAMPLE_TABLE, internalSampleId, attrId, attrVal);
    }

    public static int addPatientDatum(int internalPatientId, String attrId, String attrVal) throws DaoException
    {
        patientAttributes.put(attrId, attrId);
        return addDatum(PATIENT_INSERT, PATIENT_TABLE, internalPatientId, attrId, attrVal);
    }

    public static int addDatum(String query, String tableName,
                               int internalId, String attrId, String attrVal) throws DaoException
    {
        if (MySQLbulkLoader.isBulkLoad()) {
            MySQLbulkLoader.getMySQLbulkLoader(tableName).insertRecord(Integer.toString(internalId),
                                                                       attrId,
                                                                       attrVal);
            return 1;
        }
        
        Connection con = null;
        PreparedStatement pstmt = null;
        ResultSet rs = null;
        try {
            con = JdbcUtil.getDbConnection(DaoClinicalData.class);

            pstmt = con.prepareStatement(query);
            pstmt.setInt(1, internalId);
            pstmt.setString(2, attrId);
            pstmt.setString(3, attrVal);

            return pstmt.executeUpdate();
        }
        catch (SQLException e) {
            throw new DaoException(e);
        }
        finally {
            JdbcUtil.closeAll(DaoClinicalData.class, con, pstmt, rs);
        }
    }

    public static ClinicalData getDatum(String cancerStudyId, String patientId, String attrId) throws DaoException
    {
        int internalCancerStudyId = getInternalCancerStudyId(cancerStudyId);
        return getDatum(internalCancerStudyId,
                        getAttributeTable(attrId),
                        DaoPatient.getPatientByCancerStudyAndPatientId(internalCancerStudyId, patientId).getInternalId(),
                        attrId);
    }

    private static int getInternalCancerStudyId(String cancerStudyId)
    {
        return DaoCancerStudy.getCancerStudyByStableId(cancerStudyId).getInternalId();
    }

    private static String getAttributeTable(String attrId) throws DaoException
    {
        if (sampleAttributes.containsKey(attrId)) {
            return SAMPLE_TABLE;
        }
        else if (patientAttributes.containsKey(attrId)) {
            return (PATIENT_TABLE);
        }
        else {
            throw new DaoException("Unknown clinical attribute: " + attrId);
        }
    }

    private static ClinicalData getDatum(int internalCancerStudyId, String table, int internalId, String attrId) throws DaoException
    {
        Connection con = null;
        PreparedStatement pstmt = null;
        ResultSet rs = null;

        try {
            con = JdbcUtil.getDbConnection(DaoClinicalData.class);

            pstmt = con.prepareStatement("SELECT * FROM " + table +
                                         " WHERE INTERNAL_ID=? AND ATTR_ID=?");
            pstmt.setInt(1, internalId);
            pstmt.setString(2, attrId);

            rs = pstmt.executeQuery();
            if (rs.next()) {
                return extract(table, internalCancerStudyId, rs);
            }
            else {
                throw new DaoException(String.format("clinical data not found for (%d, %s)",
                                                     internalId, attrId));
            }
        }
        catch (SQLException e) {
            throw new DaoException(e);
        }
        finally {
            JdbcUtil.closeAll(DaoClinicalData.class, con, pstmt, rs);
        }
    }

	public static List<ClinicalData> getDataByPatientId(int cancerStudyId, String patientId) throws DaoException
    {
        List<Integer> internalIds = new ArrayList<Integer>();
        internalIds.add(DaoPatient.getPatientByCancerStudyAndPatientId(cancerStudyId, patientId).getInternalId());
		return getDataByInternalIds(cancerStudyId, PATIENT_TABLE, internalIds);
	}

    private static List<ClinicalData> getDataByInternalIds(int internalCancerStudyId, String table, List<Integer> internalIds) throws DaoException
    {
        Connection con = null;
        PreparedStatement pstmt = null;
        ResultSet rs = null;

        List<ClinicalData> clinicals = new ArrayList<ClinicalData>();
        String sql = ("SELECT * FROM " + table + " WHERE `INTERNAL_ID` IN " +
                      "(" + generateIdsSql(internalIds) + ")");
                      
        try {
            con = JdbcUtil.getDbConnection(DaoClinicalData.class);
            pstmt = con.prepareStatement(sql);
            rs = pstmt.executeQuery();
            while (rs.next()) {
                clinicals.add(extract(table, internalCancerStudyId, rs));
            }
        }
        catch (SQLException e) {
            throw new DaoException(e);
        }
        finally {
            JdbcUtil.closeAll(DaoClinicalData.class, con, pstmt, rs);
        }

        return clinicals;
    }

    public static List<ClinicalData> getData(String cancerStudyId) throws DaoException
    {
        return getData(getInternalCancerStudyId(cancerStudyId));
	}
    public static List<ClinicalData> getData(int cancerStudyId) throws DaoException
    {
        
        return getDataByInternalIds(cancerStudyId, PATIENT_TABLE, getPatientIdsByCancerStudy(cancerStudyId));
    }

    private static List<Integer> getPatientIdsByCancerStudy(int cancerStudyId)
    {
        List<Integer> patientIds = new ArrayList<Integer>();
        for (Patient patient : DaoPatient.getPatientsByCancerStudyId(cancerStudyId)) {
            patientIds.add(patient.getInternalId());
        }
        return patientIds;
    }

    private static List<Integer> getSampleIdsByCancerStudy(int cancerStudyId)
    {
        List<Integer> sampleIds = new ArrayList<Integer>();
        for (Patient patient : DaoPatient.getPatientsByCancerStudyId(cancerStudyId)) {
            for (Sample s : DaoSample.getSamplesByPatientId(patient.getInternalId())) {
                sampleIds.add(s.getInternalId());
            }
        }
        return sampleIds;
    }

    public static List<ClinicalData> getData(String cancerStudyId, Collection<String> patientIds) throws DaoException
    {
        return getData(getInternalCancerStudyId(cancerStudyId), patientIds);
    }
    public static List<ClinicalData> getData(int cancerStudyId, Collection<String> patientIds) throws DaoException
    {
        List<Integer> patientIdsInt = new ArrayList<Integer>();
        for (String patientId : patientIds) {
            patientIdsInt.add(DaoPatient.getPatientByCancerStudyAndPatientId(cancerStudyId, patientId).getInternalId());
        }

		return getDataByInternalIds(cancerStudyId, PATIENT_TABLE, patientIdsInt);
	}

    public static List<ClinicalData> getSampleData(int cancerStudyId, Collection<String> sampleIds, ClinicalAttribute attr) throws DaoException
    {
        List<Integer> sampleIdsInt = new ArrayList<Integer>();
        for (String sampleId : sampleIds) {
            sampleIdsInt.add(DaoSample.getSampleByCancerStudyAndSampleId(cancerStudyId, sampleId).getInternalId());
        }
        return getDataByInternalIds(cancerStudyId, SAMPLE_TABLE, sampleIdsInt, Collections.singletonList(attr.getAttrId()));
    }

    public static List<ClinicalData> getData(String cancerStudyId, Collection<String> patientIds, ClinicalAttribute attr) throws DaoException
    {
        int internalCancerStudyId = getInternalCancerStudyId(cancerStudyId);
        List<Integer> patientIdsInt = new ArrayList<Integer>();
        for (String patientId : patientIds) {
            patientIdsInt.add(DaoPatient.getPatientByCancerStudyAndPatientId(internalCancerStudyId, patientId).getInternalId());
        }

		return getDataByInternalIds(internalCancerStudyId, PATIENT_TABLE, patientIdsInt, Collections.singletonList(attr.getAttrId()));
    }

    private static List<ClinicalData> getDataByInternalIds(int internalCancerStudyId, String table, List<Integer> internalIds, Collection<String> attributeIds) throws DaoException
    {
        Connection con = null;
        PreparedStatement pstmt = null;
        ResultSet rs = null;

        List<ClinicalData> clinicals = new ArrayList<ClinicalData>();

        String sql = ("SELECT * FROM " + table + " WHERE `INTERNAL_ID` IN " +
                      "(" + generateIdsSql(internalIds) + ") " +
                      " AND ATTR_ID IN ('"+ StringUtils.join(attributeIds, "','")+"') ");

        try {
            con = JdbcUtil.getDbConnection(DaoClinicalData.class);
            pstmt = con.prepareStatement(sql);
            rs = pstmt.executeQuery();
            while (rs.next()) {
                clinicals.add(extract(table, internalCancerStudyId, rs));
            }
        } catch (SQLException e) {
            throw new DaoException(e);
        }
        finally {
                JdbcUtil.closeAll(DaoClinicalData.class, con, pstmt, rs);
        }
        return clinicals;
    }

    private static List<ClinicalData> getDataByAttributeIds(int internalCancerStudyId, Collection<String> attributeIds) throws DaoException {

		Connection con = null;
		PreparedStatement pstmt = null;
		ResultSet rs = null;

		List<ClinicalData> clinicals = new ArrayList<ClinicalData>();

		try {
            con = JdbcUtil.getDbConnection(DaoClinicalData.class);

            pstmt = con.prepareStatement("SELECT * FROM clinical_patient WHERE" +
                                         " ATTR_ID IN ('" + StringUtils.join(attributeIds, "','") +"') ");

            List<Integer> patients = getPatientIdsByCancerStudy(internalCancerStudyId);

            rs = pstmt.executeQuery();
            while(rs.next()) {
                Integer patientId = rs.getInt("INTERNAL_ID");
                if (patients.contains(patientId)) {
                    clinicals.add(extract(PATIENT_TABLE, internalCancerStudyId, rs));
                }
            }
		}
		catch (SQLException e) {
			throw new DaoException(e);
        }
		finally {
            JdbcUtil.closeAll(DaoClinicalData.class, con, pstmt, rs);
        }

        return clinicals;
    }

    private static ClinicalData extract(String table, int internalCancerStudyId, ResultSet rs) throws SQLException {
        // get 
        String stableId = getStableIdFromInternalId(table, rs.getInt("INTERNAL_ID"));
		return new ClinicalData(internalCancerStudyId,
								stableId,
								rs.getString("ATTR_ID"),
								rs.getString("ATTR_VALUE"));
    }

    private static String getStableIdFromInternalId(String table, int internalId)
    {
        if (table.equals(SAMPLE_TABLE)) {
            return DaoSample.getSampleById(internalId).getStableId();
        }
        else {
            return DaoPatient.getPatientById(internalId).getStableId();
        }
    }

    private static String generateIdsSql(Collection<Integer> ids) {
        return "'" + StringUtils.join(ids, "','") + "'";
    }

    public static void deleteAllRecords() throws DaoException {
        Connection con = null;
        PreparedStatement pstmt = null;
        ResultSet rs = null;
        try {
            con = JdbcUtil.getDbConnection(DaoClinicalData.class);
            pstmt = con.prepareStatement("TRUNCATE TABLE clinical_patient");
            pstmt.executeUpdate();
            pstmt = con.prepareStatement("TRUNCATE TABLE clinical_sample");
            pstmt.executeUpdate();
        } catch (SQLException e) {
            throw new DaoException(e);
        } finally {
            JdbcUtil.closeAll(DaoClinicalData.class, con, pstmt, rs);
        }
    }

	/*********************************************************
	 * Previous DaoClinicalData class methods (accessors only)
	 *********************************************************/
	
	public static List<Patient> getSurvivalData(int cancerStudyId, Collection<String> patientSet) throws DaoException {
            CancerStudy cancerStudy = DaoCancerStudy.getCancerStudyByInternalId(cancerStudyId);
            List<ClinicalData> data = getData(cancerStudyId, patientSet);
            Map<String,Map<String,ClinicalData>> clinicalData = new LinkedHashMap<String,Map<String,ClinicalData>>();
            for (ClinicalData cd : data) {
                String patientId = cd.getStableId();
                Map<String,ClinicalData> msc = clinicalData.get(cd.getStableId());
                if (msc==null) {
                    msc = new HashMap<String,ClinicalData>();
                    clinicalData.put(patientId, msc);
                }
                msc.put(cd.getAttrId(), cd);
            }

            ArrayList<Patient> toReturn = new ArrayList<Patient>();
            for (Map.Entry<String,Map<String,ClinicalData>> entry : clinicalData.entrySet()) {
                toReturn.add(new Patient(cancerStudy, entry.getKey(), entry.getKey(), entry.getValue()));
            }
            return toReturn;
	}

	/**************************************************************
	 * Previous DaoClinicalFreeForm class methods (accessors only)
	 *************************************************************/

	public static List<ClinicalParameterMap> getDataSlice(int cancerStudyId, Collection<String> attributeIds) throws DaoException {
		
        Map<String,Map<String, String>> mapAttrStableIdValue = new HashMap<String,Map<String, String>>();
        for (ClinicalData cd : getDataByAttributeIds(cancerStudyId, attributeIds)) {

            String attrId = cd.getAttrId();
            String value = cd.getAttrVal();
            String stableId = cd.getStableId();
                    
            if (value.isEmpty() || value.equals(ClinicalAttribute.NA)) {
                continue;
            }
                    
            Map<String, String> mapStableIdValue = mapAttrStableIdValue.get(attrId);
            if (mapStableIdValue == null) {
                mapStableIdValue = new HashMap<String, String>();
                mapAttrStableIdValue.put(attrId, mapStableIdValue);
            }
            mapStableIdValue.put(stableId, value);
        }
                
        List<ClinicalParameterMap> maps = new ArrayList<ClinicalParameterMap>();
        for (Map.Entry<String,Map<String, String>> entry : mapAttrStableIdValue.entrySet()) {
            maps.add(new ClinicalParameterMap(entry.getKey(), entry.getValue()));
        }
                
        return maps;
	}
	
    public static HashSet<String> getDistinctParameters(int cancerStudyId) throws DaoException {

		HashSet<String> toReturn = new HashSet<String>();
		for (ClinicalData clinicalData : DaoClinicalData.getData(cancerStudyId)) {
			toReturn.add(clinicalData.getAttrId());
		}

		return toReturn;
	}
	public static HashSet<String> getAllPatients(int cancerStudyId) throws DaoException {

		HashSet<String> toReturn = new HashSet<String>();
		for (ClinicalData clinicalData : getData(cancerStudyId)) {
			toReturn.add(clinicalData.getStableId());
		}

		return toReturn;
	}
	public static List<ClinicalData> getDataByCancerStudy(int cancerStudyId) throws DaoException {

		return DaoClinicalData.getData(cancerStudyId);
	}

	public static List<ClinicalData> getDataByPatientIds(int cancerStudyId, List<String> patientIds) throws DaoException {

		return DaoClinicalData.getData(cancerStudyId, patientIds);
	}

    public static List<String> getPatientIdsByAttribute(int cancerStudy, String paramName, String paramValue) throws DaoException
    {
        return getIdsByAttribute(cancerStudy, paramName, paramValue, PATIENT_TABLE, getPatientIdsByCancerStudy(cancerStudy));
    }

    public static List<String> getSampleIdsByAttribute(int cancerStudy, String paramName, String paramValue) throws DaoException
    {
        return getIdsByAttribute(cancerStudy, paramName, paramValue, SAMPLE_TABLE, getSampleIdsByCancerStudy(cancerStudy));
    }
        
        
    private static List<String> getIdsByAttribute(int cancerStudyId, String paramName, String paramValue, String tableName, List<Integer> idsByStudy) throws DaoException
    {
        Connection con = null;
        PreparedStatement pstmt = null;
        ResultSet rs = null;

        try{
            con = JdbcUtil.getDbConnection(DaoClinicalData.class);
            pstmt = con.prepareStatement ("SELECT INTERNAL_ID FROM `" + tableName + "`"
                                          + " WHERE ATTR_ID=? AND ATTR_VALUE=?");
            pstmt.setString(1, paramName);
            pstmt.setString(2, paramValue);
            rs = pstmt.executeQuery();

            List<String> stableIds = new ArrayList<String>();

            while (rs.next())
            {
                Integer id = rs.getInt("INTERNAL_ID");
                if (idsByStudy.contains(id)) {
                    stableIds.add(id.toString());
                }
            }

            return stableIds;
        } catch (SQLException e) {
            throw new DaoException(e);
        } finally {
            JdbcUtil.closeAll(DaoClinicalData.class, con, pstmt, rs);
        }
    }
}<|MERGE_RESOLUTION|>--- conflicted
+++ resolved
@@ -41,54 +41,6 @@
  * @author Gideon Dresdner dresdnerg@cbio.mskcc.org
  */
 public final class DaoClinicalData {
-<<<<<<< HEAD
-=======
-    private DaoClinicalData() {}
-    
-    public static int addDatum(ClinicalData cd) throws DaoException {
-        return addDatum(cd.getCancerStudyId(), cd.getCaseId(), cd.getAttrId(), cd.getAttrVal());
-    }
-
-    /**
-     * add a new clinical datum
-     *
-     * @param cancerStudyId
-     * @param caseId
-     * @param attrId
-     * @param attrVal
-     * @return number of rows added to the database
-     */
-    public static int addDatum(int cancerStudyId,
-                        String caseId,
-                        String attrId,
-                        String attrVal) throws DaoException {
-        if (MySQLbulkLoader.isBulkLoad()) {
-            MySQLbulkLoader.getMySQLbulkLoader("clinical").insertRecord(
-                    Integer.toString(cancerStudyId),
-                    caseId,
-                    attrId,
-                    attrVal
-                    );
-            return 1;
-        }
-        
-        Connection con = null;
-        PreparedStatement pstmt = null;
-        ResultSet rs = null;
-        try {
-            con = JdbcUtil.getDbConnection(DaoClinicalData.class);
-            pstmt = con.prepareStatement
-                    ("INSERT INTO clinical(" +
-                            "`CANCER_STUDY_ID`," +
-                            "`CASE_ID`," +
-                            "`ATTR_ID`," +
-                            "`ATTR_VALUE`)" +
-                            " VALUES(?,?,?,?)");
-            pstmt.setInt(1, cancerStudyId);
-            pstmt.setString(2, caseId);
-            pstmt.setString(3, attrId);
-            pstmt.setString(4, attrVal);
->>>>>>> 8b0e9780
 
     private static final String SAMPLE_TABLE = "clinical_sample";
     private static final String PATIENT_TABLE = "clinical_patient";
@@ -98,6 +50,8 @@
 
     private static final Map<String, String> sampleAttributes = new HashMap<String, String>();
     private static final Map<String, String> patientAttributes = new HashMap<String, String>();
+
+    private DaoClinicalData() {}
 
     static {
         cache();
@@ -125,16 +79,8 @@
             con = JdbcUtil.getDbConnection(DaoClinicalData.class);
             pstmt = con.prepareStatement("SELECT * FROM " + table);
             rs = pstmt.executeQuery();
-<<<<<<< HEAD
             while (rs.next()) {
                 cache.put(rs.getString("ATTR_ID"), rs.getString("ATTR_ID"));
-=======
-
-            if (rs.next()) {
-                return extract(rs);
-            } else {
-                return null;
->>>>>>> 8b0e9780
             }
         }
         catch (SQLException e) {
@@ -234,8 +180,7 @@
                 return extract(table, internalCancerStudyId, rs);
             }
             else {
-                throw new DaoException(String.format("clinical data not found for (%d, %s)",
-                                                     internalId, attrId));
+                return null;
             }
         }
         catch (SQLException e) {
@@ -373,7 +318,7 @@
         return clinicals;
     }
 
-    private static List<ClinicalData> getDataByAttributeIds(int internalCancerStudyId, Collection<String> attributeIds) throws DaoException {
+    public static List<ClinicalData> getDataByAttributeIds(int internalCancerStudyId, Collection<String> attributeIds) throws DaoException {
 
 		Connection con = null;
 		PreparedStatement pstmt = null;
