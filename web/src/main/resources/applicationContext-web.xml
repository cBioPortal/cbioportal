--- conflicted
+++ resolved
@@ -1,40 +1,33 @@
 <?xml version="1.0" encoding="UTF-8"?>
 
 <beans xmlns="http://www.springframework.org/schema/beans"
-     xmlns:xsi="http://www.w3.org/2001/XMLSchema-instance"
-     xmlns:mvc="http://www.springframework.org/schema/mvc"
-     xmlns:context="http://www.springframework.org/schema/context"
-     xsi:schemaLocation="
+       xmlns:xsi="http://www.w3.org/2001/XMLSchema-instance"
+       xmlns:mvc="http://www.springframework.org/schema/mvc"
+       xmlns:context="http://www.springframework.org/schema/context"
+       xsi:schemaLocation="
      http://www.springframework.org/schema/context http://www.springframework.org/schema/context/spring-context.xsd
      http://www.springframework.org/schema/beans http://www.springframework.org/schema/beans/spring-beans.xsd
      http://www.springframework.org/schema/mvc http://www.springframework.org/schema/mvc/spring-mvc.xsd">
 
-     <bean id="propertyPlaceholderConfigurer" class="org.springframework.beans.factory.config.PropertyPlaceholderConfigurer">
-        <property name="systemPropertiesModeName" value="SYSTEM_PROPERTIES_MODE_OVERRIDE"/>
-        <property name="searchSystemEnvironment" value="true"/>
-        <property name="ignoreResourceNotFound" value="true"/>
-        <property name="ignoreUnresolvablePlaceholders" value="true"/>
+    <bean id="propertyPlaceholderConfigurer" class="org.springframework.beans.factory.config.PropertyPlaceholderConfigurer">
+        <property name="systemPropertiesModeName" value="SYSTEM_PROPERTIES_MODE_OVERRIDE" />
+        <property name="searchSystemEnvironment" value="true" />
+        <property name="ignoreResourceNotFound" value="true" />
+        <property name="ignoreUnresolvablePlaceholders" value="true" />
         <property name="locations">
-          <list>
-            <value>file:///${PORTAL_HOME}/portal.properties</value>
-            <value>classpath:/portal.properties</value>
-            <value>classpath:springfox.properties</value>
-          </list>
+            <list>
+                <value>file:///${PORTAL_HOME}/portal.properties</value>
+                <value>classpath:/portal.properties</value>
+                <value>classpath:springfox.properties</value>
+            </list>
         </property>
-      </bean>
-      <bean name="/applicationSwaggerConfig" class="org.mskcc.cbio.portal.swagger.ApiServiceSwaggerConfig">
-      </bean>
+    </bean>
+    <bean name="/applicationSwaggerConfig" class="org.mskcc.cbio.portal.swagger.ApiServiceSwaggerConfig">
+    </bean>
 
-<<<<<<< HEAD
-    <context:component-scan base-package="org.mskcc.cbio.portal.web"/>
-    <context:component-scan base-package="org.mskcc.cbio.portal.documentation"/>
-    <context:component-scan base-package="org.cbioportal.web"/>
-    <context:component-scan base-package="org.cbioportal.weblegacy"/>
-=======
     <context:component-scan base-package="org.mskcc.cbio.portal.web" />
     <context:component-scan base-package="org.mskcc.cbio.portal.documentation" />
     <context:component-scan base-package="org.cbioportal.weblegacy" />
->>>>>>> 2e907cf1
 
     <mvc:resources mapping="/swagger-ui.html" location="classpath:/META-INF/resources/"/>
     <mvc:resources mapping="/webjars/**" location="classpath:/META-INF/resources/webjars/"/>
@@ -44,21 +37,6 @@
     <mvc:resources mapping="/content/**" location="/content/"/>
     <mvc:resources mapping="/gfx/**" location="/gfx/"/>
     <mvc:resources mapping="/swf/**" location="/swf/"/>
-<<<<<<< HEAD
-    <mvc:view-controller path="/api" view-name="redirect:/api/swagger-ui.html"/>
-
-    <mvc:annotation-driven enable-matrix-variables="true">
-        <mvc:message-converters>
-            <bean class="org.springframework.http.converter.json.MappingJackson2HttpMessageConverter">
-                <property name="objectMapper">
-                    <bean class="org.cbioportal.web.config.CustomObjectMapper"/>
-                </property>
-            </bean>
-        </mvc:message-converters>
-    </mvc:annotation-driven>
-
-=======
     <mvc:view-controller path="/api-legacy" view-name="redirect:/api-legacy/swagger-ui.html"/>
     <mvc:annotation-driven enable-matrix-variables="true"/>
->>>>>>> 2e907cf1
 </beans>