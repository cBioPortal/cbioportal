--- conflicted
+++ resolved
@@ -34,7 +34,7 @@
 import java.util.*;
 
 @PublicApi
-@RestController
+@RestController("/api")
 @Validated
 @Api(tags = PublicApiTags.PATIENTS, description = " ")
 public class PatientController {
@@ -45,7 +45,7 @@
     @Autowired
     private UniqueKeyExtractor uniqueKeyExtractor;
 
-    @RequestMapping(value = "/api/patients", method = RequestMethod.GET,
+    @RequestMapping(value = "/patients", method = RequestMethod.GET,
         produces = MediaType.APPLICATION_JSON_VALUE)
     @ApiOperation("Get all patients")
     public ResponseEntity<List<Patient>> getAllPatients(
@@ -77,13 +77,8 @@
         }
     }
 
-<<<<<<< HEAD
-    @PreAuthorize("hasPermission(#studyId, 'CancerStudyId', 'read')")
-    @RequestMapping(value = "/api/studies/{studyId}/patients", method = RequestMethod.GET,
-=======
     @PreAuthorize("hasPermission(#studyId, 'CancerStudyId', T(org.cbioportal.utils.security.AccessLevel).READ)")
     @RequestMapping(value = "/studies/{studyId}/patients", method = RequestMethod.GET,
->>>>>>> d1c7d8c3
         produces = MediaType.APPLICATION_JSON_VALUE)
     @ApiOperation("Get all patients in a study")
     public ResponseEntity<List<Patient>> getAllPatientsInStudy(
@@ -115,13 +110,8 @@
         }
     }
 
-<<<<<<< HEAD
-    @PreAuthorize("hasPermission(#studyId, 'CancerStudyId', 'read')")
-    @RequestMapping(value = "/api/studies/{studyId}/patients/{patientId}", method = RequestMethod.GET,
-=======
     @PreAuthorize("hasPermission(#studyId, 'CancerStudyId', T(org.cbioportal.utils.security.AccessLevel).READ)")
     @RequestMapping(value = "/studies/{studyId}/patients/{patientId}", method = RequestMethod.GET,
->>>>>>> d1c7d8c3
         produces = MediaType.APPLICATION_JSON_VALUE)
     @ApiOperation("Get a patient in a study")
     public ResponseEntity<Patient> getPatientInStudy(
@@ -133,13 +123,8 @@
         return new ResponseEntity<>(patientService.getPatientInStudy(studyId, patientId), HttpStatus.OK);
     }
 
-<<<<<<< HEAD
-    @PreAuthorize("hasPermission(#involvedCancerStudies, 'Collection<CancerStudyId>', 'read')")
-    @RequestMapping(value = "/api/patients/fetch", method = RequestMethod.POST, consumes = MediaType.APPLICATION_JSON_VALUE,
-=======
     @PreAuthorize("hasPermission(#involvedCancerStudies, 'Collection<CancerStudyId>', T(org.cbioportal.utils.security.AccessLevel).READ)")
     @RequestMapping(value = "/patients/fetch", method = RequestMethod.POST, consumes = MediaType.APPLICATION_JSON_VALUE,
->>>>>>> d1c7d8c3
         produces = MediaType.APPLICATION_JSON_VALUE)
     public ResponseEntity<List<Patient>> fetchPatients(
         @ApiIgnore // prevent reference to this attribute in the swagger-ui interface
