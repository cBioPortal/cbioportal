--- conflicted
+++ resolved
@@ -954,8 +954,7 @@
 ALTER TABLE `genetic_profile` ADD COLUMN `PATIENT_LEVEL` boolean DEFAULT 0;
 UPDATE `info` SET `DB_SCHEMA_VERSION`="2.12.10";
 
-<<<<<<< HEAD
-##version: 2.12.11
+##version: 2.12.12
 DROP TABLE IF EXISTS `pdb_uniprot_residue_mapping`;
 DROP TABLE IF EXISTS `pdb_uniprot_alignment`;
 
@@ -973,15 +972,10 @@
 DROP TABLE IF EXISTS `pfam_graphics`;
 
 DROP TABLE IF EXISTS `text_cache`;
-UPDATE `info` SET `DB_SCHEMA_VERSION`="2.12.11";
 
 DROP TABLE IF EXISTS `drug_interaction`;
 DROP TABLE IF EXISTS `drug`;
-UPDATE `info` SET `DB_SCHEMA_VERSION`="2.12.12";
-=======
-
-##version: 2.12.11
+
 -- removing table interaction
 DROP TABLE IF EXISTS `interaction`;
-UPDATE `info` SET `DB_SCHEMA_VERSION`="2.12.11";
->>>>>>> e2ac0fb5
+UPDATE `info` SET `DB_SCHEMA_VERSION`="2.12.12";