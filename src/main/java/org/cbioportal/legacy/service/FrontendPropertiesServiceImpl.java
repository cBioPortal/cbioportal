package org.cbioportal.legacy.service;

import jakarta.annotation.PostConstruct;
<<<<<<< HEAD
import org.apache.commons.lang3.StringUtils;
import org.slf4j.Logger;
import org.slf4j.LoggerFactory;
import org.springframework.beans.factory.annotation.Autowired;
import org.springframework.core.env.Environment;
import org.springframework.security.core.Authentication;
import org.springframework.security.core.authority.SimpleGrantedAuthority;
import org.springframework.stereotype.Service;

=======
>>>>>>> 35732daa
import java.io.BufferedReader;
import java.io.File;
import java.io.FileInputStream;
import java.io.FileNotFoundException;
import java.io.IOException;
import java.io.InputStream;
import java.io.InputStreamReader;
import java.nio.file.Files;
import java.nio.file.Paths;
import java.util.Arrays;
import java.util.HashMap;
import java.util.Map;
import java.util.stream.Collectors;
import org.slf4j.Logger;
import org.slf4j.LoggerFactory;
import org.springframework.beans.factory.annotation.Autowired;
import org.springframework.core.env.Environment;
import org.springframework.stereotype.Service;

// Class adapted from legacy config_service.jsp and GlobalProperties.java
@Service
public class FrontendPropertiesServiceImpl implements FrontendPropertiesService {

  private final Logger log = LoggerFactory.getLogger(FrontendPropertiesServiceImpl.class);

  // This enum holds properties exposed to the frontend reactapp.
  // Format: <name of property known in frontend>("<name of property in properties file>", "<default
  // value>")
  // There are some properties that require processing before being exposed to the frontend.
  public enum FrontendProperty {
    dat_method("dat.method", null),
    oncoprint_custom_driver_annotation_binary_menu_label(
        "oncoprint.custom_driver_annotation.binary.menu_label", null),
    oncoprint_custom_driver_annotation_binary_menu_description(
        "oncoprint.custom_driver_annotation.binary.menu_description", null),
    disabled_tabs("disabled_tabs", null),
    civic_url("civic.url", null),
    oncoprint_custom_driver_annotation_binary_default(
        "oncoprint.custom_driver_annotation.binary.default", null),
    oncoprint_oncokb_default("oncoprint.oncokb.default", null),
    oncoprint_hotspots_default("oncoprint.hotspots.default", null),
    oncoprint_clustered_default("oncoprint.clustered.default", null),
    oncokb_merge_icons_by_default("oncokb.merge_icons_by_default", null),
    oncoprint_clinical_tracks_config_json("oncoprint.clinical_tracks.config_json", null),
    genomenexus_url("genomenexus.url", null),
    genomenexus_url_grch38("genomenexus.url.grch38", null),
    genomenexus_isoform_override_source("genomenexus.isoform_override_source", null),
    google_analytics_profile_id("google_analytics_profile_id", null),
    google_tag_manager_id("google_tag_manager_id", null),
    analytics_report_url("analytics_report_url", null),
    oncoprint_hide_vus_default("oncoprint.hide_vus.default", null),
    mycancergenome_show("mycancergenome.show", null),
    oncokb_public_api_url("oncokb.public_api.url", null),
    digitalslidearchive_iframe_url("digitalslidearchive.iframe.url", null),
    digitalslidearchive_meta_url("digitalslidearchive.meta.url", null),
    mdacc_heatmap_meta_url("mdacc.heatmap.meta.url", null),
    mdacc_heatmap_patient_url("mdacc.heatmap.patient.url", null),
    mdacc_heatmap_study_meta_url("mdacc.heatmap.study.meta.url", null),
    mdacc_heatmap_study_url("mdacc.heatmap.study.url", null),
    show_mdacc_heatmap("show.mdacc.heatmap", null),
    oncoprint_custom_driver_annotation_tiers_menu_label(
        "oncoprint.custom_driver_annotation.tiers.menu_label", null),
    oncoprint_custom_driver_annotation_tiers_menu_description(
        "oncoprint.custom_driver_annotation.tiers.menu_description", null),
    patient_view_use_legacy_timeline("patient_view.use_legacy_timeline", null),
    installation_map_url("installation_map_url", null),
    priority_studies("priority_studies", null),
    show_hotspot("show.hotspot", null),
    show_oncokb("show.oncokb", null),
    show_civic("show.civic", null),
    show_genomenexus("show.genomenexus", null),
    show_genomenexus_annotation_sources("show.genomenexus.annotation_sources", null),
    show_mutation_mappert_tool_grch38("show.mutation_mappert_tool.grch38", null),
    show_transcript_dropdown("show.transcript_dropdown", null),
    show_signal("show.signal", null),
    show_cbioportal("show.cbioportal", null),
    show_cosmic("show.cosmic", null),
    show_ndex("show.ndex", null),
    survival_show_p_q_values_in_survival_type_table(
        "survival.show_p_q_values_in_survival_type_table", null),
    survival_min_group_threshold("survival.min_group_threshold", null),
    survival_initial_x_axis_limit("survival.initial_x_axis_limit", null),
    skin_documentation_about("skin.documentation.about", null),
    skin_documentation_baseurl("skin.documentation.baseurl", null),
    skin_example_study_queries("skin.example_study_queries", null),
    skin_blurb("skin.blurb", null),
    skin_custom_header_tabs("skin.custom_header_tabs", null),
    skin_data_sets_footer("skin.data_sets_footer", null),
    skin_data_sets_header("skin.data_sets_header", null),
    skin_documentation_markdown("skin.documentation.markdown", null),
    skin_email_contact("skin.email_contact", null),
    skin_examples_right_column_html("skin.examples_right_column_html", null),
    skin_documentation_faq("skin.documentation.faq", null),
    skin_footer("skin.footer", null),
    skin_footer_show_dev("skin.footer_show_dev", null),
    skin_login_contact_html("skin.login.contact_html", null),
    skin_login_saml_registration_html("skin.login.saml.registration_html", null),
    skin_documentation_news("skin.documentation.news", null),
    skin_documentation_oql("skin.documentation.oql", null),
    skin_query_max_tree_depth("skin.query.max_tree_depth", null),
    skin_quick_select_buttons("skin.quick_select_buttons", null),
    skin_right_logo("skin.right_logo", null),
    skin_left_logo("skin.left_logo", null),
    skin_right_nav_show_data_sets("skin.right_nav.show_data_sets", null),
    skin_right_nav_show_examples("skin.right_nav.show_examples", null),
    skin_right_nav_show_testimonials("skin.right_nav.show_testimonials", null),
    skin_right_nav_show_whats_new("skin.right_nav.show_whats_new", null),
    skin_right_nav_show_twitter("skin.right_nav.show_twitter", null),
    skin_right_nav_whats_new_blurb("skin.right_nav.whats_new_blurb", null),
    skin_show_about_tab("skin.show_about_tab", null),
    skin_show_data_tab("skin.show_data_tab", null),
    skin_show_faqs_tab("skin.show_faqs_tab", null),
    skin_show_news_tab("skin.show_news_tab", null),
    skin_show_r_matlab_tab("skin.show_r_matlab_tab", null),
    skin_show_tools_tab("skin.show_tools_tab", null),
    skin_show_tutorials_tab("skin.show_tutorials_tab", null),
    skin_show_web_api_tab("skin.show_web_api_tab", null),
    skin_show_tweet_button("skin.show_tweet_button", null),
    skin_show_study_help_button("skin.show_study_help_button", null),
    skin_patientview_filter_genes_profiled_all_samples(
        "skin.patientview.filter_genes_profiled_all_samples", null),
    skin_patientview_show_mskcc_slide_viewer("skin.patientview.show_mskcc_slide_viewer", null),
    skin_show_settings_menu("skin.show_settings_menu", null),
    skin_hide_logout_button("skin.hide_logout_button", null),
    quick_search_enabled("quick_search.enabled", null),
    default_cross_cancer_study_session_id("default_cross_cancer_study_session_id", null),
    default_cross_cancer_study_list("default_cross_cancer_study_list", null),
    default_cross_cancer_study_list_name("default_cross_cancer_study_list_name", null),
    skin_description("skin.description", null),
    skin_title("skin.title", null),
    app_name("app.name", null),
    skin_authorization_message("skin.authorization_message", null),
    session_url_length_threshold("session.url_length_threshold", null),
    bitly_api_key("bitly.api_key", null),
    bitly_user("bitly.user", null),
    bitly_access_token("bitly.access.token", null),
    oncoprint_custom_driver_annotation_tiers_default(
        "oncoprint.custom_driver_annotation.tiers.default", null),
    ensembl_transcript_url("ensembl.transcript_url", null),
    enable_persistent_cache("enable_persistent_cache", null),
    enable_request_body_gzip_compression("enable_request_body_gzip_compression", null),
    query_product_limit("query_product_limit", null),
    skin_show_gsva("skin.show_gsva", null),
    saml_idp_metadata_entityid("saml.idp.metadata.entityid", null),
    saml_logout_local("saml.logout.local", null),
    skin_citation_rule_text("skin.citation_rule_text", null),
    skin_geneset_hierarchy_default_p_value("skin.geneset_hierarchy.default_p_value", null),
    skin_geneset_hierarchy_default_gsva_score("skin.geneset_hierarchy.default_gsva_score", null),
    app_version("app.version", null),
    frontendSentryEndpoint("sentryjs.frontend_project_endpoint", null),

    // These properties require additional processing.
    // Names refer to the property that requires processing.
    frontendConfigOverride("frontend.config", null),
    query_sets_of_genes("querypage.setsofgenes.location", null),
    authenticationMethod("authenticate", "false"),
    mskWholeSlideViewerToken("msk.whole.slide.viewer.secret.key", null),
    oncoprintOncoKbHotspotsDefault("oncoprint.oncokb_hotspots.default", "true"),
    oncoKbTokenDefined("oncokb.token", ""),
    sessionServiceEnabled("session.service.url", ""),
    frontendUrl("frontend.url", null),
    skin_hide_download_controls("skin.hide_download_controls", "show"),
    study_download_url("study_download_url", "https://cbioportal-datahub.s3.amazonaws.com/"),
    enable_cross_study_expression("enable_cross_study_expression", ""),
    studyview_max_samples_selected("studyview.max_samples_selected", null),
    skin_home_page_show_reference_genome("skin.home_page.show_reference_genome", null),
    vaf_sequential_mode_default("vaf.sequential_mode.default", null),
    vaf_log_scale_default("vaf.log_scale.default", null),
    skin_patient_view_custom_sample_type_colors_json(
        "skin.patient_view.custom_sample_type_colors_json", null),
    skin_study_view_show_sv_table("skin.study_view.show_sv_table", null),
    skin_home_page_show_unauthorized_studies("skin.home_page.show_unauthorized_studies", null),
    skin_home_page_unauthorized_studies_global_message(
        "skin.home_page.unauthorized_studies_global_message", null),
    skin_mutation_table_namespace_column_show_by_default(
        "skin.mutation_table.namespace_column.show_by_default", null),
    skin_geneset_hierarchy_collapse_by_default("skin.geneset_hierarchy.collapse_by_default", null),
    skin_patient_view_mutation_table_columns_show_on_init(
        "skin.patient_view.mutation_table.columns.show_on_init", null),
    skin_results_view_mutation_table_columns_show_on_init(
        "skin.results_view.mutation_table.columns.show_on_init", null),
    skin_patient_view_copy_number_table_columns_show_on_init(
        "skin.patient_view.copy_number_table.columns.show_on_init", null),
    skin_patient_view_structural_variant_table_columns_show_on_init(
        "skin.patient_view.structural_variant_table.columns.show_on_init", null),
    skin_results_view_tables_default_sort_column(
        "skin.results_view.tables.default_sort_column", null),
    skin_survival_plot_clinical_event_types_show_on_init(
        "skin.survival_plot.clinical_event_types.show_on_init", null),
    skin_show_donate_button("skin.show_donate_button", "false"),

    skin_patient_view_tables_default_sort_column(
        "skin.patient_view.tables.default_sort_column", null),
    enable_treatment_groups("enable_treatment_groups", null),
    comparison_categorical_na_values("comparison.categorical_na_values", null),
    clinical_attribute_product_limit("clinical_attribute_product_limit", null),
    skin_right_nav_show_web_tours("skin.right_nav.show_web_tours", "false"),

    download_custom_buttons_json("download_custom_buttons_json", null),

    enable_study_tags("enable_study_tags", null),

    clickhouse_mode("clickhouse_mode", "false"),
    feature_study_export("feature.study.export", "false");

    private final String propertyName;
    private final String defaultValue;

    FrontendProperty(String name, String defaultValue) {
      this.propertyName = name;
      this.defaultValue = defaultValue;
    }

    public String getPropertyName() {
      return propertyName;
    }

    public String getFrontendName() {
      return this.name();
    }

    public String getDefaultValue() {
      return defaultValue;
    }
  }

  @Autowired private Environment env;

  private static Map<String, String> serverConfigProperties;

  @PostConstruct
  public void init() {
    serverConfigProperties =
        Arrays.stream(FrontendProperty.values())
            // do not use toMap here because null values are problematic
            .collect(
                HashMap::new,
                (out, property) -> out.put(property.getFrontendName(), getPropertyValue(property)),
                HashMap::putAll);
  }

  private String getPropertyValue(FrontendProperty property) {
    String propertyValue = env.getProperty(property.getPropertyName(), property.getDefaultValue());
    if (propertyValue != null) propertyValue = propertyValue.trim();
    switch (property.getFrontendName()) {
      // First, add properties that require pre-processing.
      case "frontendConfigOverride":
      case "query_sets_of_genes":
      case "skin_patient_view_custom_sample_type_colors_json":
      case "oncoprint_clinical_tracks_config_json":
      case "download_custom_buttons_json":
        return readFile(propertyValue);
      case "oncoprintOncoKbHotspotsDefault":
        return enableOncoKBandHotspotsParamValue(propertyValue);
      case "oncoKbTokenDefined":
      case "sessionServiceEnabled":
        return String.valueOf(!propertyValue.isEmpty());
      case "frontendUrl":
        return getFrontendUrl(propertyValue);
      // For others, just return the value in the properties file.
      default:
        return propertyValue;
    }
  }

  private String enableOncoKBandHotspots(String enableOncoKBandHotspots) {
    if (enableOncoKBandHotspots.equalsIgnoreCase("custom")) {
      return "custom";
    } else if (enableOncoKBandHotspots.equalsIgnoreCase("false")) {
      return "false";
    }
    return "true";
  }

  private String enableOncoKBandHotspotsParamValue(String enableOncoKBandHotspots) {
    switch (enableOncoKBandHotspots(enableOncoKBandHotspots)) {
      case "true":
        return "undefined";
      case "false":
        return "\"disable\"";
      case "custom":
        return "\"custom\"";
    }
    return null;
  }

  public String getFrontendProperty(FrontendProperty property) {
    return serverConfigProperties.get(property.getFrontendName());
  }

<<<<<<< HEAD
    public Map<String, String> getFrontendProperties(Authentication authentication) {
        // Make sure that requests work on individual instances of this data.
        Map<String,String> properties = cloneProperties();
        updateShowDownloadButtonProperties(properties, authentication);
        return properties;
    }
    
    private Map<String,String> cloneProperties() {
        return serverConfigProperties.entrySet().stream()
            .collect(
                HashMap::new,
                (out, entry) -> out.put(entry.getKey(), entry.getValue()),
                HashMap::putAll
            );
=======
  public Map<String, String> getFrontendProperties() {
    // Make sure that requests work on individual instances of this data.
    return cloneProperties();
  }

  private Map<String, String> cloneProperties() {
    return serverConfigProperties.entrySet().stream()
        .collect(
            HashMap::new,
            (out, entry) -> out.put(entry.getKey(), entry.getValue()),
            HashMap::putAll);
  }

  /**
   * Find the file, either on the file system or in a .jar, and return as an InputStream.
   *
   * @propertiesFileName: the file path
   * @return: a valid InputStream (not null), otherwise throws FileNotFoundException TECH: file
   *     system locations have precedence over classpath REF: based on getResourceStream() in
   *     WebServletContextListener.java
   */
  private InputStream locateFile(String filePath) throws FileNotFoundException {
    // try absolute or relative to working directory
    File file = new File(filePath);
    if (file.exists()) {
      // throws if is a directory or cannot be opened
      log.info("Found frontend config file: {}", file.getAbsolutePath());
      return new FileInputStream(file);
>>>>>>> 35732daa
    }
    
    private void updateShowDownloadButtonProperties(Map<String,String> properties, Authentication authentication) {
        String downloadGroup = "ROLE_" + env.getProperty("download_group", "");
        if(authentication != null && StringUtils.isNotEmpty(downloadGroup)) {
            boolean userHasDownloadRole = authentication.getAuthorities().contains(new SimpleGrantedAuthority(downloadGroup));
            if(userHasDownloadRole) {
                properties.put("skin_hide_download_controls", "show");
            }
        }
    }

    // try relative to PORTAL_HOME
    String home = System.getenv("PORTAL_HOME");
    if (home != null) {
      file = new File(Paths.get(home, filePath).toString());
      if (file.exists()) {
        log.info("Found frontend config file: {}", file.getAbsolutePath());
        return new FileInputStream(file);
      }
    }

    // try resource (e.g. app.jar)
    InputStream inputStream = this.getClass().getClassLoader().getResourceAsStream(filePath);
    if (inputStream != null) {
      log.info("Found frontend config resource: {}", filePath);
      return inputStream;
    } else {
      throw new FileNotFoundException("File not found in system or classpath: " + filePath);
    }
  }

  /**
   * Read the file, either on the file system or in a .jar, and return the content as a single-line
   * string.
   *
   * @propertiesFileName: the file path
   */
  private String readFile(String propertiesFileName) {
    if (propertiesFileName == null || propertiesFileName.isEmpty()) {
      return null;
    }

    // strip off classpath prefix and always check all locations (ClassLoader and file system)
    String filePath =
        propertiesFileName.startsWith("classpath:")
            ? propertiesFileName.substring("classpath:".length())
            : propertiesFileName;

    try {
      InputStream inputStream = locateFile(filePath);
      BufferedReader br = new BufferedReader(new InputStreamReader(inputStream));
      return br.lines().map(String::trim).collect(Collectors.joining(""));
    } catch (Exception e) {
      log.error("Error reading frontend config file: {}", e.getMessage());
      return null;
    }
  }

  public String getFrontendUrl(String propertyValue) {
    String frontendUrlRuntime = env.getProperty("frontend.url.runtime", "");
    if (frontendUrlRuntime.length() > 0) {
      try {
        String url =
            parseUrl(Files.readString(Paths.get(frontendUrlRuntime)).replaceAll("[\\r\\n]+", ""));
        if (log.isInfoEnabled()) {
          log.info("Using frontend from {}: {}", frontendUrlRuntime, url);
        }
        return url;
      } catch (IOException e) {
        // error reading file, use existing frontendUrl
        if (log.isErrorEnabled()) {
          log.error("Can't read frontend.url.runtime: {}", frontendUrlRuntime);
        }
      }
    }
    return propertyValue;
  }

  /*
   * Trim whitespace of url and append / if it does not exist. Return empty
   * string otherwise.
   */
  public static String parseUrl(String url) {
    String rv = "";
    if (url != null && !url.isEmpty()) {
      rv = url.trim();
      if (!rv.endsWith("/")) {
        rv += "/";
      }
    }
    return rv;
  }
}<|MERGE_RESOLUTION|>--- conflicted
+++ resolved
@@ -1,7 +1,6 @@
 package org.cbioportal.legacy.service;
 
 import jakarta.annotation.PostConstruct;
-<<<<<<< HEAD
 import org.apache.commons.lang3.StringUtils;
 import org.slf4j.Logger;
 import org.slf4j.LoggerFactory;
@@ -11,8 +10,6 @@
 import org.springframework.security.core.authority.SimpleGrantedAuthority;
 import org.springframework.stereotype.Service;
 
-=======
->>>>>>> 35732daa
 import java.io.BufferedReader;
 import java.io.File;
 import java.io.FileInputStream;
@@ -303,25 +300,11 @@
     return serverConfigProperties.get(property.getFrontendName());
   }
 
-<<<<<<< HEAD
-    public Map<String, String> getFrontendProperties(Authentication authentication) {
-        // Make sure that requests work on individual instances of this data.
-        Map<String,String> properties = cloneProperties();
-        updateShowDownloadButtonProperties(properties, authentication);
-        return properties;
-    }
-    
-    private Map<String,String> cloneProperties() {
-        return serverConfigProperties.entrySet().stream()
-            .collect(
-                HashMap::new,
-                (out, entry) -> out.put(entry.getKey(), entry.getValue()),
-                HashMap::putAll
-            );
-=======
-  public Map<String, String> getFrontendProperties() {
-    // Make sure that requests work on individual instances of this data.
-    return cloneProperties();
+  public Map<String, String> getFrontendProperties(Authentication authentication) {
+      // Make sure that requests work on individual instances of this data.
+      Map<String,String> properties = cloneProperties();
+      updateShowDownloadButtonProperties(properties, authentication);
+      return properties;
   }
 
   private Map<String, String> cloneProperties() {
@@ -330,6 +313,16 @@
             HashMap::new,
             (out, entry) -> out.put(entry.getKey(), entry.getValue()),
             HashMap::putAll);
+  }
+
+  private void updateShowDownloadButtonProperties(Map<String,String> properties, Authentication authentication) {
+    String downloadGroup = "ROLE_" + env.getProperty("download_group", "");
+    if(authentication != null && StringUtils.isNotEmpty(downloadGroup)) {
+      boolean userHasDownloadRole = authentication.getAuthorities().contains(new SimpleGrantedAuthority(downloadGroup));
+      if(userHasDownloadRole) {
+        properties.put("skin_hide_download_controls", "show");
+      }
+    }
   }
 
   /**
@@ -347,17 +340,6 @@
       // throws if is a directory or cannot be opened
       log.info("Found frontend config file: {}", file.getAbsolutePath());
       return new FileInputStream(file);
->>>>>>> 35732daa
-    }
-    
-    private void updateShowDownloadButtonProperties(Map<String,String> properties, Authentication authentication) {
-        String downloadGroup = "ROLE_" + env.getProperty("download_group", "");
-        if(authentication != null && StringUtils.isNotEmpty(downloadGroup)) {
-            boolean userHasDownloadRole = authentication.getAuthorities().contains(new SimpleGrantedAuthority(downloadGroup));
-            if(userHasDownloadRole) {
-                properties.put("skin_hide_download_controls", "show");
-            }
-        }
     }
 
     // try relative to PORTAL_HOME
