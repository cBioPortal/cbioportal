--- conflicted
+++ resolved
@@ -937,7 +937,6 @@
 CREATE INDEX idx_driver_tiers_filter ON alteration_driver_annotation (`DRIVER_TIERS_FILTER`);
 UPDATE `info` SET `DB_SCHEMA_VERSION`="2.12.8";
 
-<<<<<<< HEAD
 ##version: 2.12.9
 -- changes for 3 issues 7820 6375 and 3088
 -- WARNING: this will drop column SHORT_NAME from table CANCER_STUDY
@@ -953,9 +952,7 @@
 -- all previous genetic_profile will be considered as sample level data
 -- so set 0 (false) as default value for PATIENT_LEVEL field
 ALTER TABLE `genetic_profile` ADD COLUMN `PATIENT_LEVEL` boolean DEFAULT 0;
-UPDATE `info` SET `DB_SCHEMA_VERSION`="2.12.10";
-=======
+
 DROP TABLE IF EXISTS pdb_uniprot_residue_mapping;
 DROP TABLE IF EXISTS pdb_uniprot_alignment;
-UPDATE `info` SET `DB_SCHEMA_VERSION`="2.12.8";
->>>>>>> fb758135
+UPDATE `info` SET `DB_SCHEMA_VERSION`="2.12.10";