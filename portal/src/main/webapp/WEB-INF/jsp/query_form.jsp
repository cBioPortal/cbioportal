--- conflicted
+++ resolved
@@ -83,20 +83,13 @@
 <div class="main_query_panel">
     <div id="main_query_form">
         <form id="main_form" action="index.do" method="post">
-<<<<<<< HEAD
-        <input type="hidden" id="<%= QueryBuilder.TAB_INDEX %>" name="<%= QueryBuilder.TAB_INDEX %>"
-           value="<%= localTabIndex %>">
-        <input type="hidden" id="clinical_param_selection" name="clinical_param_selection"
-        	value='<%= localXssUtil.getCleanInput(request, "clinical_param_selection") %>'>
-=======
->>>>>>> 953be36f
         <%@ include file="step1_json.jsp" %>
         <%@ include file="step2_json.jsp" %>
         <%@ include file="step3_json.jsp" %>
         <%@ include file="step4_json.jsp" %>
         <%@ include file="step5_json.jsp" %>
         <input type="hidden" id="clinical_param_selection" name="clinical_param_selection"
-        	value='<%= request.getParameter("clinical_param_selection") %>'>
+        	value='<%= localXssUtil.getCleanInput(request, "clinical_param_selection") %>'>
         <input type="hidden" id="<%= QueryBuilder.TAB_INDEX %>" name="<%= QueryBuilder.TAB_INDEX %>"
            value="<%= localTabIndex %>">
         <p/>
