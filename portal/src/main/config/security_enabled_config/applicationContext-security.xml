--- conflicted
+++ resolved
@@ -58,89 +58,7 @@
     <http pattern="/js/**" security="none"/>
     <http pattern="/gfx/**" security="none"/>
 
-<<<<<<< HEAD
-<!--
-	OpenID setup
--->
-	<http use-expressions="true">
-	  <intercept-url pattern="/login.jsp*" access="permitAll"/>
-	  <intercept-url pattern="/monitoring*" access="isAuthenticated()"/>
-      <intercept-url pattern="/video.jsp" access="isAuthenticated()"/>
-      <intercept-url pattern="/news.jsp" access="isAuthenticated()"/>
-      <intercept-url pattern="/faq.jsp" access="isAuthenticated()"/>
-      <intercept-url pattern="/data_sets.jsp" access="isAuthenticated()"/>
-      <intercept-url pattern="/about_us.jsp" access="isAuthenticated()"/>
-      <intercept-url pattern="/web_api.jsp" access="isAuthenticated()"/>
-      <intercept-url pattern="/jobs.jsp" access="isAuthenticated()"/>
-      <intercept-url pattern="/cgds_r.jsp" access="isAuthenticated()"/>
-      <intercept-url pattern="/networks.jsp" access="isAuthenticated()"/>
-      <intercept-url pattern="/protein_exp.jsp" access="isAuthenticated()"/>
-      <intercept-url pattern="/co_expression.jsp" access="isAuthenticated()"/>
-      <intercept-url pattern="/tutorial.jsp" access="isAuthenticated()"/>
-      <intercept-url pattern="/onco_query_lang_desc.jsp" access="isAuthenticated()"/>
-      <intercept-url pattern="/visualize_your_data.jsp" access="isAuthenticated()"/>
-	  <intercept-url pattern="/index.do*" access="isAuthenticated()"/>
-	  <intercept-url pattern="/cross_cancer.do*" access="isAuthenticated()"/>
-	  <intercept-url pattern="/cross_cancer_summary.do*" access="isAuthenticated()"/>
-	  <intercept-url pattern="/portal_meta_data.json*" access="isAuthenticated()"/>
-	  <intercept-url pattern="/mutation_diagram_data.json*" access="isAuthenticated()"/>
-	  <intercept-url pattern="/mutation_table_data.json*" access="isAuthenticated()"/>
-	  <intercept-url pattern="/getMutationData.json*" access="isAuthenticated()"/>
-	  <intercept-url pattern="/getPfamSequence.json*" access="isAuthenticated()"/>
-	  <intercept-url pattern="/get3dPdb.json*" access="isAuthenticated()"/>
-	  <intercept-url pattern="/ClinicalFreeForm.json*" access="isAuthenticated()"/>
-	  <intercept-url pattern="/CheckGeneSymbol.json*" access="isAuthenticated()"/>
-	  <intercept-url pattern="/show_data.do*" access="isAuthenticated()"/>
-      <intercept-url pattern="/svgtopdf.do*" access="isAuthenticated()"/>
-	  <intercept-url pattern="/generatePlots.do*" access="isAuthenticated()"/>
-	  <intercept-url pattern="/plot-test.do*" access="isAuthenticated()"/>
-	  <intercept-url pattern="/network.do*" access="isAuthenticated()"/>
-	  <intercept-url pattern="/networkSbgn.do*" access="isAuthenticated()"/>
-	  <intercept-url pattern="/bioGeneQuery.do*" access="isAuthenticated()"/>
-	  <intercept-url pattern="/ProteinArraySignificanceTest.json*" access="isAuthenticated()"/>
-      <intercept-url pattern="/omaRedirect.do*" access="isAuthenticated()"/>
-	  <intercept-url pattern="/swf/*" access="isAuthenticated()"/>
-	  <intercept-url pattern="/link.do*" access="isAuthenticated()"/>
-	  <intercept-url pattern="/ln*" access="isAuthenticated()"/>
-	  <intercept-url pattern="/oncoprint_converter.svg*" access="isAuthenticated()"/>
-	  <intercept-url pattern="/histogram_converter.svg*" access="isAuthenticated()"/>
-	  <intercept-url pattern="/MutSig.json*" access="isAuthenticated()"/>
-      <intercept-url pattern="/webservice.do*" access="isAuthenticated() or hasIpAddress('127.0.0.1')"/>
-	  <intercept-url pattern="/Gistic.json*" access="isAuthenticated()"/>
-	  <intercept-url pattern="/Oncoprint.json*" access="isAuthenticated()"/>
-      <intercept-url pattern="/study.do*" access="isAuthenticated()"/>
-      <intercept-url pattern="/drugs.json*" access="isAuthenticated()"/>
-      <intercept-url pattern="/index.tumormap*" access="isAuthenticated()"/>
-      <intercept-url pattern="/tumormap.json*" access="isAuthenticated()"/>
-      <intercept-url pattern="/tumormap.do*" access="isAuthenticated()"/>
-      <intercept-url pattern="/case.do*" access="isAuthenticated()"/>
-      <intercept-url pattern="/mutations.json*" access="isAuthenticated()"/>
-      <intercept-url pattern="/cna.json*" access="isAuthenticated()"/>
-      <intercept-url pattern="/clinicaltrials.json*" access="isAuthenticated()"/>
-      <intercept-url pattern="/similar_patients.json*" access="isAuthenticated()"/>
-      <intercept-url pattern="/GeneData.json*" access="isAuthenticated()"/>
-      <intercept-url pattern="/crosscancerquery.json*" access="isAuthenticated()"/>
-      <intercept-url pattern="/crosscancermutation.json*" access="isAuthenticated()"/>
-      <intercept-url pattern="/clinical.json*" access="isAuthenticated()"/>
-      <intercept-url pattern="/clinicalAttributes.json*" access="isAuthenticated()"/>
-      <intercept-url pattern="/clinical_timeline_data.json*" access="isAuthenticated()"/>
-      <intercept-url pattern="/tools.jsp*" access="isAuthenticated()"/>
-      <intercept-url pattern="/oncoprinter.jsp*" access="isAuthenticated()"/>
-      <intercept-url pattern="/echofile*" access="isAuthenticated()"/>
-      <intercept-url pattern="/getGeneticProfile.json*" access="isAuthenticated()"/>
-      <intercept-url pattern="/getProfileData.json*" access="isAuthenticated()"/>
-      <intercept-url pattern="/getProteinArrayData.json*" access="isAuthenticated()"/>
-      <intercept-url pattern="/getSurvivalData.json*" access="isAuthenticated()"/>
-      <intercept-url pattern="/igvlinking.json*" access="isAuthenticated()"/>
-      <intercept-url pattern="/calcPval.do*" access="isAuthenticated()"/>
-      <intercept-url pattern="/pancancerMutations.json*" access="isAuthenticated()"/>
-      <intercept-url pattern="/jsmol_frame.jsp*" access="isAuthenticated()"/>
-	  <intercept-url pattern="/file_download_frame.jsp*" access="isAuthenticated()"/>
-      <intercept-url pattern="/getCoExp.do*" access="isAuthenticated()"/>
-      <intercept-url pattern="/getAlterationData.json" access="isAuthenticated()"/>
-	  <intercept-url pattern="/downloadfile.do*" access="isAuthenticated()"/>
-	  <intercept-url pattern="/standalone_mutation.jsp*" access="isAuthenticated()"/>
-=======
+
     <!-- Google+ required reference to authentication entry point  -->
     <http  entry-point-ref="authenticationEntryPoint" use-expressions="true">  
         <intercept-url pattern="/auth/*" access="permitAll"/>  
@@ -220,7 +138,7 @@
         <intercept-url pattern="/getAlterationData.json" access="isAuthenticated()"/>
         <intercept-url pattern="/downloadfile.do*" access="isAuthenticated()"/>
         <intercept-url pattern="/standalone_mutation.jsp*" access="isAuthenticated()"/>
->>>>>>> 4e8ca2c7
+
 
         <!-- everything else locked down by default -->
         <intercept-url pattern="/**" access="denyAll"/>
@@ -228,10 +146,6 @@
         <!-- Google+  -Add social authentication filter to the Spring Security filter chain. -->
         <custom-filter ref="socialAuthenticationFilter" before="PRE_AUTH_FILTER" />
         
-       
-         
-  
-    
         <!--  logout actions -->      
         <!-- Remove Google+ entriy from repository at signout -->
     
