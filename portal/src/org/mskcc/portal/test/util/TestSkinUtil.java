--- conflicted
+++ resolved
@@ -11,15 +11,12 @@
 public class TestSkinUtil extends TestCase {
 
     public void test1() {
-<<<<<<< HEAD
-=======
         String contactEmail = SkinUtil.getEmailContact();
         assertEquals("<span class=\"mailme\" title=\"Contact us\">cbioportal at " +
                 "googlegroups dot com</span>", contactEmail);
     }
 
     public void test2() {
->>>>>>> de3428fb
         assertEquals(true, SkinUtil.showNewsTab());
         assertEquals(true, SkinUtil.showDataTab());
         assertEquals(true, SkinUtil.showRightNavDataSets());
