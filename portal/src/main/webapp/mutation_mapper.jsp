<%--
 - Copyright (c) 2015 Memorial Sloan-Kettering Cancer Center.
 -
 - This library is distributed in the hope that it will be useful, but WITHOUT
 - ANY WARRANTY, WITHOUT EVEN THE IMPLIED WARRANTY OF MERCHANTABILITY OR FITNESS
 - FOR A PARTICULAR PURPOSE. The software and documentation provided hereunder
 - is on an "as is" basis, and Memorial Sloan-Kettering Cancer Center has no
 - obligations to provide maintenance, support, updates, enhancements or
 - modifications. In no event shall Memorial Sloan-Kettering Cancer Center be
 - liable to any party for direct, indirect, special, incidental or
 - consequential damages, including lost profits, arising out of the use of this
 - software and its documentation, even if Memorial Sloan-Kettering Cancer
 - Center has been advised of the possibility of such damage.
 --%>

<%--
 - This file is part of cBioPortal.
 -
 - cBioPortal is free software: you can redistribute it and/or modify
 - it under the terms of the GNU Affero General Public License as
 - published by the Free Software Foundation, either version 3 of the
 - License.
 -
 - This program is distributed in the hope that it will be useful,
 - but WITHOUT ANY WARRANTY; without even the implied warranty of
 - MERCHANTABILITY or FITNESS FOR A PARTICULAR PURPOSE.  See the
 - GNU Affero General Public License for more details.
 -
 - You should have received a copy of the GNU Affero General Public License
 - along with this program.  If not, see <http://www.gnu.org/licenses/>.
--%>

<%@ page import="org.mskcc.cbio.portal.servlet.QueryBuilder" %>
<%@ page import="org.mskcc.cbio.portal.util.GlobalProperties" %>

<%@ page contentType="text/html;charset=UTF-8" language="java" %>

<% request.setAttribute(QueryBuilder.HTML_TITLE, GlobalProperties.getTitle() + "::MutationMapper"); %>

<jsp:include page="WEB-INF/jsp/global/header.jsp" flush="true"/>

<style type="text/css">
	.submit-custom-mutations {
		padding: 10px;
		margin-top: 10px;
		margin-bottom: 10px;
		font-size: 16px;
	}
	.mutation-file-form {
		margin-top: 10px;
	}
	.standalone-mutation-visualizer h1 {
		font-family: "Helvetica Neue",Helvetica,Arial,sans-serif;
	}
	.full-list-of-headers {
		margin-left: 20px;
		margin-top: 15px;
		max-width: 700px;
	}
	.standalone-mutation-visualizer .triangle {
		float: left;
		cursor: pointer;
	}
	.mutation-file-example {
		margin-top: 15px;
		white-space: pre;
		word-wrap: normal;
		width: 40%;
	}
	.mutation-input-field-expander {
		font-size: 16px;
		font-weight: bold;
		margin-bottom: 15px;
		margin-top: 15px;
	}
	.standalone-mutation-visualizer {
		margin-left: 50px;
		margin-top: 20px;
		margin-bottom: 20px;
	}
	.load-example-data {
		margin-left: 10px;
	}
	.mutation-data-format {
		margin-left: 20px;
	}
	.mutation-input-format-info {
		/*margin-bottom: 20px;*/
	}
</style>

<link href="css/data_table_ColVis.css?<%=GlobalProperties.getAppVersion()%>" type="text/css" rel="stylesheet" />
<link href="css/data_table_jui.css?<%=GlobalProperties.getAppVersion()%>" type="text/css" rel="stylesheet" />
<link href="css/mutationMapper.min.css?<%=GlobalProperties.getAppVersion()%>" type="text/css" rel="stylesheet" />

<jsp:include page="WEB-INF/jsp/mutation_views.jsp" flush="true"/>
<jsp:include page="WEB-INF/jsp/mutation/standalone_mutation_view.jsp" flush="true"/>

<script type="text/javascript">

// Set up Mutation View
$(document).ready(function() {
	function processInput(input)
	{
		var parser = new MutationInputParser();

		// parse the provided input string
		var mutationData = parser.parseInput(input);

		var sampleArray = parser.getSampleArray();

		var geneList = parser.getGeneList();

		// No data to visualize...
		if (geneList.length == 0)
		{
			$("#standalone_mutation_details").html(
					"No data to visualize. Please make sure your input format is valid.");

			return;
		}

		// customized table options
		var tableOpts = {
			columnVisibility: {
				startPos: function (util, gene) {
					if (util.containsStartPos(gene)) {
						return "visible";
					}
					else {
						return "hidden";
					}
				},
				endPos: function (util, gene) {
					if (util.containsEndPos(gene)) {
						return "visible";
					}
					else {
						return "hidden";
					}
				},
				variantAllele: function (util, gene) {
					if (util.containsVarAllele(gene)) {
						return "visible";
					}
					else {
						return "hidden";
					}
				},
				referenceAllele: function (util, gene) {
					if (util.containsRefAllele(gene)) {
						return "visible";
					}
					else {
						return "hidden";
					}
				},
				chr: function (util, gene) {
					if (util.containsChr(gene)) {
						return "visible";
					}
					else {
						return "hidden";
					}
				}
			},
			columnRender: {
				caseId: function(datum) {
					var mutation = datum.mutation;
					var caseIdFormat = MutationDetailsTableFormatter.getCaseId(mutation.get("caseId"));
					var vars = {};
					vars.linkToPatientView = mutation.get("linkToPatientView");
					vars.caseId = caseIdFormat.text;
					vars.caseIdClass = caseIdFormat.style;
					vars.caseIdTip = caseIdFormat.tip;

					var templateFn;

					if (mutation.get("linkToPatientView"))
					{
						templateFn = _.template($("#mutation_table_case_id_template").html());
					}
					else
					{
						templateFn = _.template($("#standalone_mutation_case_id_template").html());
					}

					return templateFn(vars);
					return templateFn(vars);
				}
			}
		};

		// customized main mapper options
		var options = {
			el: "#standalone_mutation_details",
			data: {
				geneList: geneList,
				sampleList: sampleArray
			},
			proxy: {
				mutationProxy: {
					options: {
						initMode: "full",
						data: mutationData
					}
				}
			},
			view: {
				mutationTable: tableOpts,
                vis3d: {
<<<<<<< HEAD
                	//for https, use a proxy since rcsb.org is not serving https and browsers will complain about the mixed https/http content
                    pdbUri: (document.location.protocol != "https:"? "http://files.rcsb.org/view/" : "api-legacy/proxy/jsmol/")
=======
                	// // use https for all portal instances
                    pdbUri: "https://files.rcsb.org/view/"
>>>>>>> 1881d0be
                }
			}
		};

        options = jQuery.extend(true, cbio.util.baseMutationMapperOpts(), options);
        
		// init mutation mapper
		var mutationMapper = new MutationMapper(options);
		mutationMapper.init();
	}

	var standaloneView = new StandaloneMutationView({el: "#standalone_mutation_view"});
	standaloneView.render();
	standaloneView.addInitCallback(processInput);
});

</script>
<body>
	<div id="standalone_mutation_view"></div>
	<div id="standalone_mutation_details"></div>
</div>
</td></tr></table>
<jsp:include page="WEB-INF/jsp/global/footer.jsp" flush="true" />
</div>
</body>
</html><|MERGE_RESOLUTION|>--- conflicted
+++ resolved
@@ -209,13 +209,8 @@
 			view: {
 				mutationTable: tableOpts,
                 vis3d: {
-<<<<<<< HEAD
-                	//for https, use a proxy since rcsb.org is not serving https and browsers will complain about the mixed https/http content
-                    pdbUri: (document.location.protocol != "https:"? "http://files.rcsb.org/view/" : "api-legacy/proxy/jsmol/")
-=======
                 	// // use https for all portal instances
                     pdbUri: "https://files.rcsb.org/view/"
->>>>>>> 1881d0be
                 }
 			}
 		};
