package org.cbioportal.web;

import io.swagger.annotations.Api;
import io.swagger.annotations.ApiOperation;
import io.swagger.annotations.ApiParam;
import org.cbioportal.model.CopyNumberCount;
import org.cbioportal.model.DiscreteCopyNumberData;
import org.cbioportal.model.meta.BaseMeta;
import org.cbioportal.service.DiscreteCopyNumberService;
import org.cbioportal.service.exception.MolecularProfileNotFoundException;
import org.cbioportal.web.config.PublicApiTags;
import org.cbioportal.web.config.annotation.PublicApi;
import org.cbioportal.web.parameter.CopyNumberCountIdentifier;
import org.cbioportal.web.parameter.DiscreteCopyNumberEventType;
import org.cbioportal.web.parameter.DiscreteCopyNumberFilter;
import org.cbioportal.web.parameter.HeaderKeyConstants;
import org.cbioportal.web.parameter.Projection;
import org.springframework.beans.factory.annotation.Autowired;
import org.springframework.http.HttpHeaders;
import org.springframework.http.HttpStatus;
import org.springframework.http.MediaType;
import org.springframework.http.ResponseEntity;
import org.springframework.validation.annotation.Validated;
import org.springframework.web.bind.annotation.PathVariable;
import org.springframework.web.bind.annotation.RequestBody;
import org.springframework.web.bind.annotation.RequestMapping;
import org.springframework.web.bind.annotation.RequestMethod;
import org.springframework.web.bind.annotation.RequestParam;
import org.springframework.web.bind.annotation.RestController;
import org.springframework.security.access.prepost.PreAuthorize;

import javax.validation.Valid;
import javax.validation.constraints.Size;
import java.util.ArrayList;
import java.util.List;

@PublicApi
@RestController
@Validated
@Api(tags = PublicApiTags.DISCRETE_COPY_NUMBER_ALTERATIONS, description = " ")
public class DiscreteCopyNumberController {

    @Autowired
    private DiscreteCopyNumberService discreteCopyNumberService;

<<<<<<< HEAD
    @PreAuthorize("hasPermission(#molecularProfileId, 'MolecularProfileId', 'read')")
    @RequestMapping(value = "/api/molecular-profiles/{molecularProfileId}/discrete-copy-number", method = RequestMethod.GET,
=======
    @PreAuthorize("hasPermission(#molecularProfileId, 'MolecularProfileId', T(org.cbioportal.utils.security.AccessLevel).READ)")
    @RequestMapping(value = "/molecular-profiles/{molecularProfileId}/discrete-copy-number", method = RequestMethod.GET,
>>>>>>> d1c7d8c3
        produces = MediaType.APPLICATION_JSON_VALUE)
    @ApiOperation("Get discrete copy number alterations in a molecular profile")
    public ResponseEntity<List<DiscreteCopyNumberData>> getDiscreteCopyNumbersInMolecularProfile(
        @ApiParam(required = true, value = "Molecular Profile ID e.g. acc_tcga_gistic")
        @PathVariable String molecularProfileId,
        @ApiParam(required = true, value = "Sample List ID e.g. acc_tcga_all")
        @RequestParam String sampleListId,
        @ApiParam("Type of the copy number event")
        @RequestParam(defaultValue = "HOMDEL_AND_AMP") DiscreteCopyNumberEventType discreteCopyNumberEventType,
        @ApiParam("Level of detail of the response")
        @RequestParam(defaultValue = "SUMMARY") Projection projection) throws MolecularProfileNotFoundException {

        if (projection == Projection.META) {
            HttpHeaders responseHeaders = new HttpHeaders();
            responseHeaders.add(HeaderKeyConstants.TOTAL_COUNT, discreteCopyNumberService
                .getMetaDiscreteCopyNumbersInMolecularProfileBySampleListId(molecularProfileId, sampleListId, null,
                    discreteCopyNumberEventType.getAlterationTypes()).getTotalCount().toString());
            return new ResponseEntity<>(responseHeaders, HttpStatus.OK);
        } else {
            return new ResponseEntity<>(
                discreteCopyNumberService.getDiscreteCopyNumbersInMolecularProfileBySampleListId(molecularProfileId,
                    sampleListId, null, discreteCopyNumberEventType.getAlterationTypes(), projection.name()),
                HttpStatus.OK);
        }
    }

<<<<<<< HEAD
    @PreAuthorize("hasPermission(#molecularProfileId, 'MolecularProfileId', 'read')")
    @RequestMapping(value = "/api/molecular-profiles/{molecularProfileId}/discrete-copy-number/fetch",
=======
    @PreAuthorize("hasPermission(#molecularProfileId, 'MolecularProfileId', T(org.cbioportal.utils.security.AccessLevel).READ)")
    @RequestMapping(value = "/molecular-profiles/{molecularProfileId}/discrete-copy-number/fetch",
>>>>>>> d1c7d8c3
        method = RequestMethod.POST, consumes = MediaType.APPLICATION_JSON_VALUE,
        produces = MediaType.APPLICATION_JSON_VALUE)
    @ApiOperation("Fetch discrete copy number alterations in a molecular profile by sample ID")
    public ResponseEntity<List<DiscreteCopyNumberData>> fetchDiscreteCopyNumbersInMolecularProfile(
        @ApiParam(required = true, value = "Molecular Profile ID e.g. acc_tcga_gistic")
        @PathVariable String molecularProfileId,
        @ApiParam("Type of the copy number event")
        @RequestParam(defaultValue = "HOMDEL_AND_AMP") DiscreteCopyNumberEventType discreteCopyNumberEventType,
        @ApiParam(required = true, value = "List of Sample IDs/Sample List ID and Entrez Gene IDs")
        @Valid @RequestBody DiscreteCopyNumberFilter discreteCopyNumberFilter,
        @ApiParam("Level of detail of the response")
        @RequestParam(defaultValue = "SUMMARY") Projection projection)
        throws MolecularProfileNotFoundException {

        if (projection == Projection.META) {
            HttpHeaders responseHeaders = new HttpHeaders();
            BaseMeta baseMeta;

            if (discreteCopyNumberFilter.getSampleListId() != null) {
                baseMeta = discreteCopyNumberService.getMetaDiscreteCopyNumbersInMolecularProfileBySampleListId(
                    molecularProfileId, discreteCopyNumberFilter.getSampleListId(),
                    discreteCopyNumberFilter.getEntrezGeneIds(), discreteCopyNumberEventType.getAlterationTypes());
            } else {
                baseMeta = discreteCopyNumberService.fetchMetaDiscreteCopyNumbersInMolecularProfile(molecularProfileId,
                    discreteCopyNumberFilter.getSampleIds(), discreteCopyNumberFilter.getEntrezGeneIds(),
                    discreteCopyNumberEventType.getAlterationTypes());
            }
            responseHeaders.add(HeaderKeyConstants.TOTAL_COUNT, baseMeta.getTotalCount().toString());
            return new ResponseEntity<>(responseHeaders, HttpStatus.OK);
        } else {
            List<DiscreteCopyNumberData> discreteCopyNumberDataList;
            if (discreteCopyNumberFilter.getSampleListId() != null) {
                discreteCopyNumberDataList = discreteCopyNumberService
                    .getDiscreteCopyNumbersInMolecularProfileBySampleListId(molecularProfileId,
                        discreteCopyNumberFilter.getSampleListId(), discreteCopyNumberFilter.getEntrezGeneIds(),
                        discreteCopyNumberEventType.getAlterationTypes(), projection.name());
            } else {
                discreteCopyNumberDataList = discreteCopyNumberService.fetchDiscreteCopyNumbersInMolecularProfile(
                    molecularProfileId, discreteCopyNumberFilter.getSampleIds(),
                    discreteCopyNumberFilter.getEntrezGeneIds(), discreteCopyNumberEventType.getAlterationTypes(),
                    projection.name());
            }

            return new ResponseEntity<>(discreteCopyNumberDataList, HttpStatus.OK);
        }
    }

}<|MERGE_RESOLUTION|>--- conflicted
+++ resolved
@@ -35,7 +35,7 @@
 import java.util.List;
 
 @PublicApi
-@RestController
+@RestController("/api")
 @Validated
 @Api(tags = PublicApiTags.DISCRETE_COPY_NUMBER_ALTERATIONS, description = " ")
 public class DiscreteCopyNumberController {
@@ -43,13 +43,8 @@
     @Autowired
     private DiscreteCopyNumberService discreteCopyNumberService;
 
-<<<<<<< HEAD
-    @PreAuthorize("hasPermission(#molecularProfileId, 'MolecularProfileId', 'read')")
-    @RequestMapping(value = "/api/molecular-profiles/{molecularProfileId}/discrete-copy-number", method = RequestMethod.GET,
-=======
     @PreAuthorize("hasPermission(#molecularProfileId, 'MolecularProfileId', T(org.cbioportal.utils.security.AccessLevel).READ)")
     @RequestMapping(value = "/molecular-profiles/{molecularProfileId}/discrete-copy-number", method = RequestMethod.GET,
->>>>>>> d1c7d8c3
         produces = MediaType.APPLICATION_JSON_VALUE)
     @ApiOperation("Get discrete copy number alterations in a molecular profile")
     public ResponseEntity<List<DiscreteCopyNumberData>> getDiscreteCopyNumbersInMolecularProfile(
@@ -76,13 +71,8 @@
         }
     }
 
-<<<<<<< HEAD
-    @PreAuthorize("hasPermission(#molecularProfileId, 'MolecularProfileId', 'read')")
-    @RequestMapping(value = "/api/molecular-profiles/{molecularProfileId}/discrete-copy-number/fetch",
-=======
     @PreAuthorize("hasPermission(#molecularProfileId, 'MolecularProfileId', T(org.cbioportal.utils.security.AccessLevel).READ)")
     @RequestMapping(value = "/molecular-profiles/{molecularProfileId}/discrete-copy-number/fetch",
->>>>>>> d1c7d8c3
         method = RequestMethod.POST, consumes = MediaType.APPLICATION_JSON_VALUE,
         produces = MediaType.APPLICATION_JSON_VALUE)
     @ApiOperation("Fetch discrete copy number alterations in a molecular profile by sample ID")
