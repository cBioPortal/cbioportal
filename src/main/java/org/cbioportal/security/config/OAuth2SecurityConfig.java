--- conflicted
+++ resolved
@@ -49,16 +49,13 @@
     private static final String LOGIN_URL = "/login";
 
     @Bean
-<<<<<<< HEAD
     public OAuth2AuthorizationRequestResolver customAuthorizationRequestResolver(
         ClientRegistrationRepository clientRegistrationRepository) {
         return new OAuth2AuthRequestCustomParamsResolver(clientRegistrationRepository);
     }
 
     @Bean
-=======
     @Order(1)
->>>>>>> f0aac9d2
     public SecurityFilterChain filterChain(HttpSecurity http, ClientRegistrationRepository clientRegistrationRepository) throws Exception {
         http.csrf(AbstractHttpConfigurer::disable)
             .cors(Customizer.withDefaults())
