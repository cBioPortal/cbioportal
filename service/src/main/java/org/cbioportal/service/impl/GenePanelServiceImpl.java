--- conflicted
+++ resolved
@@ -1,9 +1,6 @@
 package org.cbioportal.service.impl;
 
-<<<<<<< HEAD
-=======
 import org.apache.commons.collections4.CollectionUtils;
->>>>>>> d1c7d8c3
 import org.cbioportal.model.*;
 import org.cbioportal.model.meta.BaseMeta;
 import org.cbioportal.persistence.GenePanelRepository;
@@ -141,25 +138,9 @@
         return molecularProfileIds
             .stream()
             .flatMap(profileId -> {
-<<<<<<< HEAD
-                List<GenePanelData> genePanelData;
-                // TODO: remove replacing logic once the fusions are migrated to structural variant in database
-                if (profileId.endsWith(molecularProfileUtil.FUSION_PROFILE_SUFFIX)) {
-                    genePanelData = molecularProfileIdToGenePanelDataMap
-                        .getOrDefault(molecularProfileUtil.replaceFusionProfileWithMutationProfile(profileId), new ArrayList<>())
-                        .stream()
-                        .map(datum -> transformMutationToFusionPanelData(profileId, datum))
-                        .collect(toList());
-                } else {
-                    genePanelData =  molecularProfileIdToGenePanelDataMap
-                        .getOrDefault(profileId, new ArrayList<>());
-                }
-                if(!genePanelData.isEmpty()) {
-=======
                 List<GenePanelData> genePanelData = molecularProfileIdToGenePanelDataMap
                     .getOrDefault(profileId, new ArrayList<>());
                 if (CollectionUtils.isNotEmpty(genePanelData)) {
->>>>>>> d1c7d8c3
                     genePanelData = annotateDataFromSequencedSampleLists(genePanelData, molecularProfileIdMap.get(profileId));
                 }
                 return genePanelData.stream();
