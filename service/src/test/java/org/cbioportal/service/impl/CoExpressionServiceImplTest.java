package org.cbioportal.service.impl;

import org.cbioportal.model.CoExpression;
import org.cbioportal.model.Gene;
<<<<<<< HEAD
import org.cbioportal.model.GeneMolecularAlteration;
import org.cbioportal.model.GeneMolecularData;
import org.cbioportal.model.MolecularProfile;
import org.cbioportal.model.Sample;
import org.cbioportal.persistence.MolecularDataRepository;
=======
import org.cbioportal.model.Geneset;
import org.cbioportal.model.GeneMolecularData;
import org.cbioportal.model.GenesetMolecularData;
import org.cbioportal.model.MolecularProfile;
>>>>>>> b765396e
import org.cbioportal.persistence.SampleListRepository;
import org.cbioportal.service.GeneService;
import org.cbioportal.service.GenesetService;
import org.cbioportal.service.MolecularDataService;
<<<<<<< HEAD
import org.cbioportal.service.MolecularProfileService;
import org.cbioportal.service.SampleService;
=======
import org.cbioportal.service.GenesetDataService;
import org.cbioportal.service.MolecularProfileService;
>>>>>>> b765396e
import org.junit.Assert;
import org.junit.Test;
import org.junit.runner.RunWith;
import org.mockito.InjectMocks;
import org.mockito.Mock;
import org.mockito.Mockito;
import org.mockito.runners.MockitoJUnitRunner;

import java.math.BigDecimal;
import java.util.ArrayList;
import java.util.Arrays;
import java.util.List;

@RunWith(MockitoJUnitRunner.class)
public class CoExpressionServiceImplTest extends BaseServiceImplTest {

    private static final double THRESHOLD = 0.3;
    
    @InjectMocks
    private CoExpressionServiceImpl coExpressionService;
    
    @Mock
    private MolecularDataService molecularDataService;
    @Mock 
    private GenesetDataService genesetDataService;
    @Mock
    private GeneService geneService;
    @Mock
<<<<<<< HEAD
    private SampleListRepository sampleListRepository;
    @Mock
    private MolecularDataRepository molecularDataRepository;
    @Mock
    private MolecularProfileService molecularProfileService;
    @Mock
    private SampleService sampleService;
=======
    private GenesetService genesetService;
    @Mock
    private MolecularProfileService molecularProfileService;
    @Mock
    private SampleListRepository sampleListRepository;
>>>>>>> b765396e
    
    @Test
    public void getGeneCorrelationForQueriedGene() throws Exception {

<<<<<<< HEAD
        Mockito.when(sampleListRepository.getAllSampleIdsInSampleList(SAMPLE_LIST_ID))
            .thenReturn(Arrays.asList(SAMPLE_ID1, SAMPLE_ID2, SAMPLE_ID3));

        List<GeneMolecularAlteration> molecularAlterations = createGeneAlterations();
        Mockito.when(molecularDataService.getMolecularAlterations(MOLECULAR_PROFILE_ID, null, "SUMMARY"))
            .thenReturn(molecularAlterations);
=======
        List<GeneMolecularData> molecularDataList = createGeneMolecularData();
        Mockito.when(molecularDataService.getMolecularData(MOLECULAR_PROFILE_ID_A, SAMPLE_LIST_ID, null, "SUMMARY"))
            .thenReturn(molecularDataList);
        Mockito.when(molecularDataService.getMolecularData(MOLECULAR_PROFILE_ID_B, SAMPLE_LIST_ID, null, "SUMMARY"))
            .thenReturn(molecularDataList);
>>>>>>> b765396e

        List<Gene> genes = createGenes();

        Mockito.when(geneService.getGene("2"))
            .thenReturn(genes.get(0));

<<<<<<< HEAD
        Mockito.when(molecularDataRepository.getCommaSeparatedSampleIdsOfMolecularProfile(MOLECULAR_PROFILE_ID))
            .thenReturn("1,2,3");

        MolecularProfile molecularProfile = new MolecularProfile();
        molecularProfile.setCancerStudyIdentifier(STUDY_ID);
        Mockito.when(molecularProfileService.getMolecularProfile(MOLECULAR_PROFILE_ID)).thenReturn(molecularProfile);

        List<Sample> samples = new ArrayList<>();
        Sample sample1 = new Sample();
        sample1.setInternalId(1);
        samples.add(sample1);
        Sample sample2 = new Sample();
        sample2.setInternalId(2);
        samples.add(sample2);
        Sample sample3 = new Sample();
        sample3.setInternalId(3);
        samples.add(sample3);
        Mockito.when(sampleService.fetchSamples(Arrays.asList(STUDY_ID, STUDY_ID, STUDY_ID), 
            Arrays.asList(SAMPLE_ID1, SAMPLE_ID2, SAMPLE_ID3), "ID")).thenReturn(samples);

        List<CoExpression> result = coExpressionService.getCoExpressions(MOLECULAR_PROFILE_ID,
            SAMPLE_LIST_ID, ENTREZ_GENE_ID_1, THRESHOLD);
=======
        Mockito.when(geneService.getGene("3"))
            .thenReturn(genes.get(1));

        Mockito.when(geneService.getGene("4"))
            .thenReturn(genes.get(2));
        
        MolecularProfile geneMolecularProfile = createGeneMolecularProfile();
        
        Mockito.when(molecularProfileService.getMolecularProfile(MOLECULAR_PROFILE_ID_A))
            .thenReturn(geneMolecularProfile);
        Mockito.when(molecularProfileService.getMolecularProfile(MOLECULAR_PROFILE_ID_B))
            .thenReturn(geneMolecularProfile);
        
        List<CoExpression> result = coExpressionService.getCoExpressions("1", CoExpression.GeneticEntityType.GENE, 
        SAMPLE_LIST_ID, MOLECULAR_PROFILE_ID_A, MOLECULAR_PROFILE_ID_B, THRESHOLD);
>>>>>>> b765396e

        Assert.assertEquals(2, result.size());
        CoExpression coExpression1 = result.get(0);
        Assert.assertEquals("2", coExpression1.getGeneticEntityId());
        Assert.assertEquals("HUGO2", coExpression1.getGeneticEntityName());
        Assert.assertEquals("CYTOBAND2", coExpression1.getCytoband());
        Assert.assertEquals(new BigDecimal("0.5"), coExpression1.getSpearmansCorrelation());
        Assert.assertEquals(new BigDecimal("0.6666666666666667"), coExpression1.getpValue());
        CoExpression coExpression2 = result.get(1);
        Assert.assertEquals("3", coExpression2.getGeneticEntityId());
        Assert.assertEquals("HUGO3", coExpression2.getGeneticEntityName());
        Assert.assertEquals("CYTOBAND3", coExpression2.getCytoband());
        Assert.assertEquals(new BigDecimal("0.8660254037844386"), coExpression2.getSpearmansCorrelation());
        Assert.assertEquals(new BigDecimal("0.3333333333333333"), coExpression2.getpValue());
    }

    @Test
    public void fetchGeneCoExpressions() throws Exception {

<<<<<<< HEAD
        List<GeneMolecularAlteration> molecularAlterations = createGeneAlterations();
        Mockito.when(molecularDataService.getMolecularAlterations(MOLECULAR_PROFILE_ID, null, "SUMMARY"))
            .thenReturn(molecularAlterations);
=======
        List<GeneMolecularData> molecularDataList = createGeneMolecularData();
        Mockito.when(molecularDataService.fetchMolecularData(MOLECULAR_PROFILE_ID_A, Arrays.asList(SAMPLE_ID1, SAMPLE_ID2), 
            null, "SUMMARY")).thenReturn(molecularDataList);
        Mockito.when(molecularDataService.fetchMolecularData(MOLECULAR_PROFILE_ID_B, Arrays.asList(SAMPLE_ID1, SAMPLE_ID2), 
            null, "SUMMARY")).thenReturn(molecularDataList);
>>>>>>> b765396e

        List<Gene> genes = createGenes();

        Mockito.when(geneService.getGene("2"))
            .thenReturn(genes.get(0));

        Mockito.when(geneService.getGene("3"))
            .thenReturn(genes.get(1));

<<<<<<< HEAD
        Mockito.when(molecularDataRepository.getCommaSeparatedSampleIdsOfMolecularProfile(MOLECULAR_PROFILE_ID))
            .thenReturn("1,2,3");

        MolecularProfile molecularProfile = new MolecularProfile();
        molecularProfile.setCancerStudyIdentifier(STUDY_ID);
        Mockito.when(molecularProfileService.getMolecularProfile(MOLECULAR_PROFILE_ID)).thenReturn(molecularProfile);

        List<Sample> samples = new ArrayList<>();
        Sample sample1 = new Sample();
        sample1.setInternalId(1);
        samples.add(sample1);
        Sample sample2 = new Sample();
        sample2.setInternalId(2);
        samples.add(sample2);
        Sample sample3 = new Sample();
        sample3.setInternalId(3);
        samples.add(sample3);
        Mockito.when(sampleService.fetchSamples(Arrays.asList(STUDY_ID, STUDY_ID, STUDY_ID), 
            Arrays.asList(SAMPLE_ID1, SAMPLE_ID2, SAMPLE_ID3), "ID")).thenReturn(samples);

        List<CoExpression> result = coExpressionService.fetchCoExpressions(MOLECULAR_PROFILE_ID,
            Arrays.asList(SAMPLE_ID1, SAMPLE_ID2, SAMPLE_ID3), ENTREZ_GENE_ID_1, THRESHOLD);
=======
        Mockito.when(geneService.getGene("4"))
            .thenReturn(genes.get(2));

        MolecularProfile geneMolecularProfile = createGeneMolecularProfile();

        Mockito.when(molecularProfileService.getMolecularProfile(MOLECULAR_PROFILE_ID_A))
            .thenReturn(geneMolecularProfile);
        Mockito.when(molecularProfileService.getMolecularProfile(MOLECULAR_PROFILE_ID_B))
            .thenReturn(geneMolecularProfile);

        List<CoExpression> result = coExpressionService.fetchCoExpressions("1", CoExpression.GeneticEntityType.GENE,
            Arrays.asList(SAMPLE_ID1, SAMPLE_ID2), MOLECULAR_PROFILE_ID_A, MOLECULAR_PROFILE_ID_B, THRESHOLD);
>>>>>>> b765396e

        Assert.assertEquals(2, result.size());
        CoExpression coExpression1 = result.get(0);
        Assert.assertEquals("2", coExpression1.getGeneticEntityId());
        Assert.assertEquals("HUGO2", coExpression1.getGeneticEntityName());
        Assert.assertEquals("CYTOBAND2", coExpression1.getCytoband());
        Assert.assertEquals(new BigDecimal("0.5"), coExpression1.getSpearmansCorrelation());
        Assert.assertEquals(new BigDecimal("0.6666666666666667"), coExpression1.getpValue());
        CoExpression coExpression2 = result.get(1);
        Assert.assertEquals("3", coExpression2.getGeneticEntityId());
        Assert.assertEquals("HUGO3", coExpression2.getGeneticEntityName());
        Assert.assertEquals("CYTOBAND3", coExpression2.getCytoband());
        Assert.assertEquals(new BigDecimal("0.8660254037844386"), coExpression2.getSpearmansCorrelation());
        Assert.assertEquals(new BigDecimal("0.3333333333333333"), coExpression2.getpValue());
    }

<<<<<<< HEAD
    private List<GeneMolecularAlteration> createGeneAlterations() {

        List<GeneMolecularAlteration> molecularAlterations = new ArrayList<>();
        GeneMolecularAlteration geneMolecularAlteration1 = new GeneMolecularAlteration();
        geneMolecularAlteration1.setEntrezGeneId(1);
        geneMolecularAlteration1.setValues("2.1,3,3");
        molecularAlterations.add(geneMolecularAlteration1);
        GeneMolecularAlteration geneMolecularAlteration2 = new GeneMolecularAlteration();
        geneMolecularAlteration2.setEntrezGeneId(2);
        geneMolecularAlteration2.setValues("2,3,2");
        molecularAlterations.add(geneMolecularAlteration2);
        GeneMolecularAlteration geneMolecularAlteration3 = new GeneMolecularAlteration();
        geneMolecularAlteration3.setEntrezGeneId(3);
        geneMolecularAlteration3.setValues("1.1,5,3");
        molecularAlterations.add(geneMolecularAlteration3);
        GeneMolecularAlteration geneMolecularAlteration4 = new GeneMolecularAlteration();
        geneMolecularAlteration4.setEntrezGeneId(4);
        geneMolecularAlteration4.setValues("1,4,0");
        molecularAlterations.add(geneMolecularAlteration4);

        return molecularAlterations;
=======
    @Test
    public void getGenesetCoExpressions() throws Exception {

        List<GenesetMolecularData> molecularDataList = createGenesetMolecularData();
        Mockito.when(genesetDataService.fetchGenesetData("profile_id_gsva_scores_a", SAMPLE_LIST_ID, null))
            .thenReturn(molecularDataList);
        Mockito.when(genesetDataService.fetchGenesetData("profile_id_gsva_scores_b", SAMPLE_LIST_ID, null))
            .thenReturn(molecularDataList);

        List<Geneset> genesets = createGenesets();

        Mockito.when(genesetService.getGeneset("BIOCARTA_ASBCELL_PATHWAY"))
            .thenReturn(genesets.get(0));

        Mockito.when(genesetService.getGeneset("KEGG_DNA_REPLICATION"))
            .thenReturn(genesets.get(1));

        Mockito.when(genesetService.getGeneset("REACTOME_DIGESTION_OF_DIETARY_CARBOHYDRATE"))
            .thenReturn(genesets.get(2));
        
        MolecularProfile genesetMolecularProfile = createGenesetMolecularProfile();

        Mockito.when(molecularProfileService.getMolecularProfile("profile_id_gsva_scores_a"))
            .thenReturn(genesetMolecularProfile);
        Mockito.when(molecularProfileService.getMolecularProfile("profile_id_gsva_scores_b"))
            .thenReturn(genesetMolecularProfile);

        List<CoExpression> result = coExpressionService.getCoExpressions("GENESET_ID_TEST", CoExpression.GeneticEntityType.GENESET, 
        SAMPLE_LIST_ID, "profile_id_gsva_scores_a", "profile_id_gsva_scores_b", THRESHOLD);

        Assert.assertEquals(2, result.size());
        CoExpression coExpression1 = result.get(0);
        Assert.assertEquals("KEGG_DNA_REPLICATION", coExpression1.getGeneticEntityId());
        Assert.assertEquals("KEGG_DNA_REPLICATION", coExpression1.getGeneticEntityName());
        Assert.assertEquals("-", coExpression1.getCytoband());
        Assert.assertEquals(new BigDecimal("0.8660254037844386"), coExpression1.getSpearmansCorrelation());
        Assert.assertEquals(new BigDecimal("0.3333333333333333"), coExpression1.getpValue());
        CoExpression coExpression2 = result.get(1);
        Assert.assertEquals("BIOCARTA_ASBCELL_PATHWAY", coExpression2.getGeneticEntityId());
        Assert.assertEquals("BIOCARTA_ASBCELL_PATHWAY", coExpression2.getGeneticEntityName());
        Assert.assertEquals("-", coExpression2.getCytoband());
        Assert.assertEquals(new BigDecimal("0.5"), coExpression2.getSpearmansCorrelation());
        Assert.assertEquals(new BigDecimal("0.6666666666666667"), coExpression2.getpValue());
    }

    @Test
    public void fetchGenesetCoExpressions() throws Exception {

        List<GenesetMolecularData> molecularDataList = createGenesetMolecularData();
        Mockito.when(genesetDataService.fetchGenesetData("profile_id_gsva_scores_a", Arrays.asList(SAMPLE_ID1, SAMPLE_ID2), 
            null)).thenReturn(molecularDataList);
        Mockito.when(genesetDataService.fetchGenesetData("profile_id_gsva_scores_b", Arrays.asList(SAMPLE_ID1, SAMPLE_ID2), 
            null)).thenReturn(molecularDataList);

        List<Geneset> genesets = createGenesets();

        Mockito.when(genesetService.getGeneset("BIOCARTA_ASBCELL_PATHWAY"))
            .thenReturn(genesets.get(0));
    
        Mockito.when(genesetService.getGeneset("KEGG_DNA_REPLICATION"))
            .thenReturn(genesets.get(1));

        Mockito.when(genesetService.getGeneset("REACTOME_DIGESTION_OF_DIETARY_CARBOHYDRATE"))
            .thenReturn(genesets.get(2));
        
        Mockito.when(genesetService.getGeneset("BIOCARTA_ASBCELL_PATHWAY"))
            .thenReturn(genesets.get(0));
        
        MolecularProfile genesetMolecularProfile = createGenesetMolecularProfile();

        Mockito.when(molecularProfileService.getMolecularProfile("profile_id_gsva_scores_a"))
            .thenReturn(genesetMolecularProfile);
        Mockito.when(genesetDataService.fetchGenesetData("profile_id_gsva_scores_b", Arrays.asList(SAMPLE_ID1, SAMPLE_ID2), 
            null)).thenReturn(molecularDataList);

        List<CoExpression> result = coExpressionService.fetchCoExpressions("GENESET_ID_TEST", CoExpression.GeneticEntityType.GENESET,
            Arrays.asList(SAMPLE_ID1, SAMPLE_ID2), "profile_id_gsva_scores_a", "profile_id_gsva_scores_b", THRESHOLD);

        Assert.assertEquals(2, result.size());
        CoExpression coExpression1 = result.get(0);
        Assert.assertEquals("KEGG_DNA_REPLICATION", coExpression1.getGeneticEntityId());
        Assert.assertEquals("KEGG_DNA_REPLICATION", coExpression1.getGeneticEntityName());
        Assert.assertEquals("-", coExpression1.getCytoband());
        Assert.assertEquals(new BigDecimal("0.8660254037844386"), coExpression1.getSpearmansCorrelation());
        Assert.assertEquals(new BigDecimal("0.3333333333333333"), coExpression1.getpValue());
        CoExpression coExpression2 = result.get(1);
        Assert.assertEquals("BIOCARTA_ASBCELL_PATHWAY", coExpression2.getGeneticEntityId());
        Assert.assertEquals("BIOCARTA_ASBCELL_PATHWAY", coExpression2.getGeneticEntityName());
        Assert.assertEquals("-", coExpression2.getCytoband());
        Assert.assertEquals(new BigDecimal("0.5"), coExpression2.getSpearmansCorrelation());
        Assert.assertEquals(new BigDecimal("0.6666666666666667"), coExpression2.getpValue());
    }

    private List<GeneMolecularData> createGeneMolecularData() {
        List<GeneMolecularData> molecularDataList = new ArrayList<>();
        GeneMolecularData geneMolecularData1 = new GeneMolecularData();
        geneMolecularData1.setEntrezGeneId(ENTREZ_GENE_ID_1);
        geneMolecularData1.setValue("2.1");
        molecularDataList.add(geneMolecularData1);
        GeneMolecularData geneMolecularData2 = new GeneMolecularData();
        geneMolecularData2.setEntrezGeneId(ENTREZ_GENE_ID_1);
        geneMolecularData2.setValue("3");
        molecularDataList.add(geneMolecularData2);
        GeneMolecularData geneMolecularData3 = new GeneMolecularData();
        geneMolecularData3.setEntrezGeneId(ENTREZ_GENE_ID_1);
        geneMolecularData3.setValue("3");
        molecularDataList.add(geneMolecularData3);
        GeneMolecularData geneMolecularData4 = new GeneMolecularData();
        geneMolecularData4.setEntrezGeneId(2);
        geneMolecularData4.setValue("2");
        molecularDataList.add(geneMolecularData4);
        GeneMolecularData geneMolecularData5 = new GeneMolecularData();
        geneMolecularData5.setEntrezGeneId(2);
        geneMolecularData5.setValue("3");
        molecularDataList.add(geneMolecularData5);
        GeneMolecularData geneMolecularData6 = new GeneMolecularData();
        geneMolecularData6.setEntrezGeneId(2);
        geneMolecularData6.setValue("2");
        molecularDataList.add(geneMolecularData6);
        GeneMolecularData geneMolecularData7 = new GeneMolecularData();
        geneMolecularData7.setEntrezGeneId(3);
        geneMolecularData7.setValue("1.1");
        molecularDataList.add(geneMolecularData7);
        GeneMolecularData geneMolecularData8 = new GeneMolecularData();
        geneMolecularData8.setEntrezGeneId(3);
        geneMolecularData8.setValue("5");
        molecularDataList.add(geneMolecularData8);
        GeneMolecularData geneMolecularData9 = new GeneMolecularData();
        geneMolecularData9.setEntrezGeneId(3);
        geneMolecularData9.setValue("3");
        molecularDataList.add(geneMolecularData9);
        GeneMolecularData geneMolecularData10 = new GeneMolecularData();
        geneMolecularData10.setEntrezGeneId(4);
        geneMolecularData10.setValue("1");
        molecularDataList.add(geneMolecularData10);
        GeneMolecularData geneMolecularData11 = new GeneMolecularData();
        geneMolecularData11.setEntrezGeneId(4);
        geneMolecularData11.setValue("4");
        molecularDataList.add(geneMolecularData11);
        GeneMolecularData geneMolecularData12 = new GeneMolecularData();
        geneMolecularData12.setEntrezGeneId(4);
        geneMolecularData12.setValue("0");
        molecularDataList.add(geneMolecularData12);
        return molecularDataList;
>>>>>>> b765396e
    }

    private List<Gene> createGenes() {
        List<Gene> genes = new ArrayList<>();
        Gene gene1 = new Gene();
        gene1.setEntrezGeneId(2);
        gene1.setHugoGeneSymbol("HUGO2");
        gene1.setCytoband("CYTOBAND2");
        genes.add(gene1);
        Gene gene2 = new Gene();
        gene2.setEntrezGeneId(3);
        gene2.setHugoGeneSymbol("HUGO3");
        gene2.setCytoband("CYTOBAND3");
        genes.add(gene2);
        Gene gene3 = new Gene();
        gene3.setEntrezGeneId(4);
        gene3.setHugoGeneSymbol("HUGO4");
        gene3.setCytoband("CYTOBAND4");
        genes.add(gene3);
        return genes;
    }

    private List<GenesetMolecularData> createGenesetMolecularData() {
        List<GenesetMolecularData> molecularDataList = new ArrayList<>();
        GenesetMolecularData genesetMolecularData1 = new GenesetMolecularData();
        genesetMolecularData1.setGenesetId("GENESET_ID_TEST");
        genesetMolecularData1.setValue("2.1");
        molecularDataList.add(genesetMolecularData1);
        GenesetMolecularData genesetMolecularData2 = new GenesetMolecularData();
        genesetMolecularData2.setGenesetId("GENESET_ID_TEST");
        genesetMolecularData2.setValue("3");
        molecularDataList.add(genesetMolecularData2);
        GenesetMolecularData genesetMolecularData3 = new GenesetMolecularData();
        genesetMolecularData3.setGenesetId("GENESET_ID_TEST");
        genesetMolecularData3.setValue("3");
        molecularDataList.add(genesetMolecularData3);
        GenesetMolecularData genesetMolecularData4 = new GenesetMolecularData();
        genesetMolecularData4.setGenesetId("BIOCARTA_ASBCELL_PATHWAY");
        genesetMolecularData4.setValue("2");
        molecularDataList.add(genesetMolecularData4);
        GenesetMolecularData genesetMolecularData5 = new GenesetMolecularData();
        genesetMolecularData5.setGenesetId("BIOCARTA_ASBCELL_PATHWAY");
        genesetMolecularData5.setValue("3");
        molecularDataList.add(genesetMolecularData5);
        GenesetMolecularData genesetMolecularData6 = new GenesetMolecularData();
        genesetMolecularData6.setGenesetId("BIOCARTA_ASBCELL_PATHWAY");
        genesetMolecularData6.setValue("2");
        molecularDataList.add(genesetMolecularData6);
        GenesetMolecularData genesetMolecularData7 = new GenesetMolecularData();
        genesetMolecularData7.setGenesetId("KEGG_DNA_REPLICATION");
        genesetMolecularData7.setValue("1.1");
        molecularDataList.add(genesetMolecularData7);
        GenesetMolecularData genesetMolecularData8 = new GenesetMolecularData();
        genesetMolecularData8.setGenesetId("KEGG_DNA_REPLICATION");
        genesetMolecularData8.setValue("5");
        molecularDataList.add(genesetMolecularData8);
        GenesetMolecularData genesetMolecularData9 = new GenesetMolecularData();
        genesetMolecularData9.setGenesetId("KEGG_DNA_REPLICATION");
        genesetMolecularData9.setValue("3");
        molecularDataList.add(genesetMolecularData9);
        GenesetMolecularData genesetMolecularData10 = new GenesetMolecularData();
        genesetMolecularData10.setGenesetId("REACTOME_DIGESTION_OF_DIETARY_CARBOHYDRATE");
        genesetMolecularData10.setValue("1");
        molecularDataList.add(genesetMolecularData10);
        GenesetMolecularData genesetMolecularData11 = new GenesetMolecularData();
        genesetMolecularData11.setGenesetId("REACTOME_DIGESTION_OF_DIETARY_CARBOHYDRATE");
        genesetMolecularData11.setValue("4");
        molecularDataList.add(genesetMolecularData11);
        GenesetMolecularData genesetMolecularData12 = new GenesetMolecularData();
        genesetMolecularData12.setGenesetId("REACTOME_DIGESTION_OF_DIETARY_CARBOHYDRATE");
        genesetMolecularData12.setValue("0");
        molecularDataList.add(genesetMolecularData12);
        return molecularDataList;
    }

    private List<Geneset> createGenesets() {
        List<Geneset> genesets = new ArrayList<>();
        Geneset geneset1 = new Geneset();
        geneset1.setGenesetId("BIOCARTA_ASBCELL_PATHWAY");
        geneset1.setName("BIOCARTA_ASBCELL_PATHWAY");
        genesets.add(geneset1);
        Geneset geneset2 = new Geneset();
        geneset2.setGenesetId("KEGG_DNA_REPLICATION");
        geneset2.setName("KEGG_DNA_REPLICATION");
        genesets.add(geneset2);
        Geneset geneset3 = new Geneset();
        geneset3.setGenesetId("REACTOME_DIGESTION_OF_DIETARY_CARBOHYDRATE");
        geneset3.setName("REACTOME_DIGESTION_OF_DIETARY_CARBOHYDRATE");
        genesets.add(geneset3);
        return genesets;
    }

    private MolecularProfile createGeneMolecularProfile() {
        MolecularProfile geneMolecularProfile = new MolecularProfile();
        geneMolecularProfile.setMolecularAlterationType(MolecularProfile.MolecularAlterationType.MRNA_EXPRESSION);
        return geneMolecularProfile;
    }

    private MolecularProfile createGenesetMolecularProfile() {
        MolecularProfile genesetMolecularProfile = new MolecularProfile();
        genesetMolecularProfile.setMolecularAlterationType(MolecularProfile.MolecularAlterationType.GENESET_SCORE);
        return genesetMolecularProfile;
    }
}<|MERGE_RESOLUTION|>--- conflicted
+++ resolved
@@ -2,29 +2,16 @@
 
 import org.cbioportal.model.CoExpression;
 import org.cbioportal.model.Gene;
-<<<<<<< HEAD
-import org.cbioportal.model.GeneMolecularAlteration;
-import org.cbioportal.model.GeneMolecularData;
-import org.cbioportal.model.MolecularProfile;
-import org.cbioportal.model.Sample;
-import org.cbioportal.persistence.MolecularDataRepository;
-=======
 import org.cbioportal.model.Geneset;
 import org.cbioportal.model.GeneMolecularData;
 import org.cbioportal.model.GenesetMolecularData;
 import org.cbioportal.model.MolecularProfile;
->>>>>>> b765396e
 import org.cbioportal.persistence.SampleListRepository;
 import org.cbioportal.service.GeneService;
 import org.cbioportal.service.GenesetService;
 import org.cbioportal.service.MolecularDataService;
-<<<<<<< HEAD
-import org.cbioportal.service.MolecularProfileService;
-import org.cbioportal.service.SampleService;
-=======
 import org.cbioportal.service.GenesetDataService;
 import org.cbioportal.service.MolecularProfileService;
->>>>>>> b765396e
 import org.junit.Assert;
 import org.junit.Test;
 import org.junit.runner.RunWith;
@@ -53,69 +40,26 @@
     @Mock
     private GeneService geneService;
     @Mock
-<<<<<<< HEAD
+    private GenesetService genesetService;
+    @Mock
+    private MolecularProfileService molecularProfileService;
+    @Mock
     private SampleListRepository sampleListRepository;
-    @Mock
-    private MolecularDataRepository molecularDataRepository;
-    @Mock
-    private MolecularProfileService molecularProfileService;
-    @Mock
-    private SampleService sampleService;
-=======
-    private GenesetService genesetService;
-    @Mock
-    private MolecularProfileService molecularProfileService;
-    @Mock
-    private SampleListRepository sampleListRepository;
->>>>>>> b765396e
     
     @Test
     public void getGeneCorrelationForQueriedGene() throws Exception {
 
-<<<<<<< HEAD
-        Mockito.when(sampleListRepository.getAllSampleIdsInSampleList(SAMPLE_LIST_ID))
-            .thenReturn(Arrays.asList(SAMPLE_ID1, SAMPLE_ID2, SAMPLE_ID3));
-
-        List<GeneMolecularAlteration> molecularAlterations = createGeneAlterations();
-        Mockito.when(molecularDataService.getMolecularAlterations(MOLECULAR_PROFILE_ID, null, "SUMMARY"))
-            .thenReturn(molecularAlterations);
-=======
         List<GeneMolecularData> molecularDataList = createGeneMolecularData();
         Mockito.when(molecularDataService.getMolecularData(MOLECULAR_PROFILE_ID_A, SAMPLE_LIST_ID, null, "SUMMARY"))
             .thenReturn(molecularDataList);
         Mockito.when(molecularDataService.getMolecularData(MOLECULAR_PROFILE_ID_B, SAMPLE_LIST_ID, null, "SUMMARY"))
             .thenReturn(molecularDataList);
->>>>>>> b765396e
 
         List<Gene> genes = createGenes();
 
         Mockito.when(geneService.getGene("2"))
             .thenReturn(genes.get(0));
 
-<<<<<<< HEAD
-        Mockito.when(molecularDataRepository.getCommaSeparatedSampleIdsOfMolecularProfile(MOLECULAR_PROFILE_ID))
-            .thenReturn("1,2,3");
-
-        MolecularProfile molecularProfile = new MolecularProfile();
-        molecularProfile.setCancerStudyIdentifier(STUDY_ID);
-        Mockito.when(molecularProfileService.getMolecularProfile(MOLECULAR_PROFILE_ID)).thenReturn(molecularProfile);
-
-        List<Sample> samples = new ArrayList<>();
-        Sample sample1 = new Sample();
-        sample1.setInternalId(1);
-        samples.add(sample1);
-        Sample sample2 = new Sample();
-        sample2.setInternalId(2);
-        samples.add(sample2);
-        Sample sample3 = new Sample();
-        sample3.setInternalId(3);
-        samples.add(sample3);
-        Mockito.when(sampleService.fetchSamples(Arrays.asList(STUDY_ID, STUDY_ID, STUDY_ID), 
-            Arrays.asList(SAMPLE_ID1, SAMPLE_ID2, SAMPLE_ID3), "ID")).thenReturn(samples);
-
-        List<CoExpression> result = coExpressionService.getCoExpressions(MOLECULAR_PROFILE_ID,
-            SAMPLE_LIST_ID, ENTREZ_GENE_ID_1, THRESHOLD);
-=======
         Mockito.when(geneService.getGene("3"))
             .thenReturn(genes.get(1));
 
@@ -131,7 +75,6 @@
         
         List<CoExpression> result = coExpressionService.getCoExpressions("1", CoExpression.GeneticEntityType.GENE, 
         SAMPLE_LIST_ID, MOLECULAR_PROFILE_ID_A, MOLECULAR_PROFILE_ID_B, THRESHOLD);
->>>>>>> b765396e
 
         Assert.assertEquals(2, result.size());
         CoExpression coExpression1 = result.get(0);
@@ -151,17 +94,11 @@
     @Test
     public void fetchGeneCoExpressions() throws Exception {
 
-<<<<<<< HEAD
-        List<GeneMolecularAlteration> molecularAlterations = createGeneAlterations();
-        Mockito.when(molecularDataService.getMolecularAlterations(MOLECULAR_PROFILE_ID, null, "SUMMARY"))
-            .thenReturn(molecularAlterations);
-=======
         List<GeneMolecularData> molecularDataList = createGeneMolecularData();
         Mockito.when(molecularDataService.fetchMolecularData(MOLECULAR_PROFILE_ID_A, Arrays.asList(SAMPLE_ID1, SAMPLE_ID2), 
             null, "SUMMARY")).thenReturn(molecularDataList);
         Mockito.when(molecularDataService.fetchMolecularData(MOLECULAR_PROFILE_ID_B, Arrays.asList(SAMPLE_ID1, SAMPLE_ID2), 
             null, "SUMMARY")).thenReturn(molecularDataList);
->>>>>>> b765396e
 
         List<Gene> genes = createGenes();
 
@@ -171,30 +108,6 @@
         Mockito.when(geneService.getGene("3"))
             .thenReturn(genes.get(1));
 
-<<<<<<< HEAD
-        Mockito.when(molecularDataRepository.getCommaSeparatedSampleIdsOfMolecularProfile(MOLECULAR_PROFILE_ID))
-            .thenReturn("1,2,3");
-
-        MolecularProfile molecularProfile = new MolecularProfile();
-        molecularProfile.setCancerStudyIdentifier(STUDY_ID);
-        Mockito.when(molecularProfileService.getMolecularProfile(MOLECULAR_PROFILE_ID)).thenReturn(molecularProfile);
-
-        List<Sample> samples = new ArrayList<>();
-        Sample sample1 = new Sample();
-        sample1.setInternalId(1);
-        samples.add(sample1);
-        Sample sample2 = new Sample();
-        sample2.setInternalId(2);
-        samples.add(sample2);
-        Sample sample3 = new Sample();
-        sample3.setInternalId(3);
-        samples.add(sample3);
-        Mockito.when(sampleService.fetchSamples(Arrays.asList(STUDY_ID, STUDY_ID, STUDY_ID), 
-            Arrays.asList(SAMPLE_ID1, SAMPLE_ID2, SAMPLE_ID3), "ID")).thenReturn(samples);
-
-        List<CoExpression> result = coExpressionService.fetchCoExpressions(MOLECULAR_PROFILE_ID,
-            Arrays.asList(SAMPLE_ID1, SAMPLE_ID2, SAMPLE_ID3), ENTREZ_GENE_ID_1, THRESHOLD);
-=======
         Mockito.when(geneService.getGene("4"))
             .thenReturn(genes.get(2));
 
@@ -207,7 +120,6 @@
 
         List<CoExpression> result = coExpressionService.fetchCoExpressions("1", CoExpression.GeneticEntityType.GENE,
             Arrays.asList(SAMPLE_ID1, SAMPLE_ID2), MOLECULAR_PROFILE_ID_A, MOLECULAR_PROFILE_ID_B, THRESHOLD);
->>>>>>> b765396e
 
         Assert.assertEquals(2, result.size());
         CoExpression coExpression1 = result.get(0);
@@ -224,29 +136,6 @@
         Assert.assertEquals(new BigDecimal("0.3333333333333333"), coExpression2.getpValue());
     }
 
-<<<<<<< HEAD
-    private List<GeneMolecularAlteration> createGeneAlterations() {
-
-        List<GeneMolecularAlteration> molecularAlterations = new ArrayList<>();
-        GeneMolecularAlteration geneMolecularAlteration1 = new GeneMolecularAlteration();
-        geneMolecularAlteration1.setEntrezGeneId(1);
-        geneMolecularAlteration1.setValues("2.1,3,3");
-        molecularAlterations.add(geneMolecularAlteration1);
-        GeneMolecularAlteration geneMolecularAlteration2 = new GeneMolecularAlteration();
-        geneMolecularAlteration2.setEntrezGeneId(2);
-        geneMolecularAlteration2.setValues("2,3,2");
-        molecularAlterations.add(geneMolecularAlteration2);
-        GeneMolecularAlteration geneMolecularAlteration3 = new GeneMolecularAlteration();
-        geneMolecularAlteration3.setEntrezGeneId(3);
-        geneMolecularAlteration3.setValues("1.1,5,3");
-        molecularAlterations.add(geneMolecularAlteration3);
-        GeneMolecularAlteration geneMolecularAlteration4 = new GeneMolecularAlteration();
-        geneMolecularAlteration4.setEntrezGeneId(4);
-        geneMolecularAlteration4.setValues("1,4,0");
-        molecularAlterations.add(geneMolecularAlteration4);
-
-        return molecularAlterations;
-=======
     @Test
     public void getGenesetCoExpressions() throws Exception {
 
@@ -391,7 +280,6 @@
         geneMolecularData12.setValue("0");
         molecularDataList.add(geneMolecularData12);
         return molecularDataList;
->>>>>>> b765396e
     }
 
     private List<Gene> createGenes() {
