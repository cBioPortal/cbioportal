--
-- Copyright (c) 2016 Memorial Sloan-Kettering Cancer Center.
--
-- This library is distributed in the hope that it will be useful, but WITHOUT
-- ANY WARRANTY, WITHOUT EVEN THE IMPLIED WARRANTY OF MERCHANTABILITY OR FITNESS
-- FOR A PARTICULAR PURPOSE. The software and documentation provided hereunder
-- is on an "as is" basis, and Memorial Sloan-Kettering Cancer Center has no
-- obligations to provide maintenance, support, updates, enhancements or
-- modifications. In no event shall Memorial Sloan-Kettering Cancer Center be
-- liable to any party for direct, indirect, special, incidental or
-- consequential damages, including lost profits, arising out of the use of this
-- software and its documentation, even if Memorial Sloan-Kettering Cancer
-- Center has been advised of the possibility of such damage.
--
-- This file is part of cBioPortal.
--
-- cBioPortal is free software: you can redistribute it and/or modify
-- it under the terms of the GNU Affero General Public License as
-- published by the Free Software Foundation, either version 3 of the
-- License.
--
-- This program is distributed in the hope that it will be useful,
-- but WITHOUT ANY WARRANTY; without even the implied warranty of
-- MERCHANTABILITY or FITNESS FOR A PARTICULAR PURPOSE.  See the
-- GNU Affero General Public License for more details.
--
-- You should have received a copy of the GNU Affero General Public License
-- along with this program.  If not, see <http://www.gnu.org/licenses/>.
-- ----------------------------------------------------------------------------
##version: 1.0.0
CREATE TABLE info (DB_SCHEMA_VERSION VARCHAR(8));
INSERT INTO info VALUES ("1.0.0");

##version: 1.1.0
CREATE TABLE sample_list LIKE patient_list;
INSERT sample_list SELECT * FROM patient_list;
CREATE TABLE sample_list_list LIKE patient_list_list;
INSERT sample_list_list SELECT * FROM patient_list_list;
ALTER TABLE sample_list_list CHANGE PATIENT_ID SAMPLE_ID INT(11);
UPDATE info SET DB_SCHEMA_VERSION="1.1.0";

##version: 1.2.0
ALTER TABLE cna_event AUTO_INCREMENT=1;
ALTER TABLE mutation add UNIQUE KEY `UQ_MUTATION_EVENT_ID_GENETIC_PROFILE_ID_SAMPLE_ID` (`MUTATION_EVENT_ID`,`GENETIC_PROFILE_ID`,`SAMPLE_ID`);
ALTER TABLE sample_profile add UNIQUE KEY `UQ_SAMPLE_ID_GENETIC_PROFILE_ID` (`SAMPLE_ID`,`GENETIC_PROFILE_ID`);
UPDATE info SET DB_SCHEMA_VERSION="1.2.0";

##version: 1.2.1
SET @s = (SELECT IF(    (SELECT COUNT(*) FROM INFORMATION_SCHEMA.COLUMNS WHERE table_name = 'cancer_study' AND table_schema = DATABASE() AND column_name = 'STATUS') > 0,  "SELECT 1", " ALTER TABLE cancer_study ADD STATUS int(1) DEFAULT NULL"));
PREPARE stmt FROM @s;
EXECUTE stmt;
DEALLOCATE PREPARE stmt;
UPDATE info SET DB_SCHEMA_VERSION="1.2.1";

##version: 1.3.0
DROP TABLE IF EXISTS `clinical_trial_keywords`;
DROP TABLE IF EXISTS `clinical_trials`;
ALTER TABLE `gene` MODIFY COLUMN `ENTREZ_GENE_ID` int(11) NOT NULL;
ALTER TABLE `gene_alias` MODIFY COLUMN `ENTREZ_GENE_ID` int(11) NOT NULL;
ALTER TABLE `uniprot_id_mapping` MODIFY COLUMN `ENTREZ_GENE_ID` int(11) NOT NULL;
ALTER TABLE `genetic_alteration` MODIFY COLUMN `ENTREZ_GENE_ID` int(11) NOT NULL;
ALTER TABLE `mutation_event` MODIFY COLUMN `ENTREZ_GENE_ID` int(11) NOT NULL;
ALTER TABLE `mut_sig` MODIFY COLUMN `ENTREZ_GENE_ID` int(11) NOT NULL;
ALTER TABLE `protein_array_target` MODIFY COLUMN `ENTREZ_GENE_ID` int(11) NOT NULL;
ALTER TABLE `sanger_cancer_census` MODIFY COLUMN `ENTREZ_GENE_ID` int(11) NOT NULL;
ALTER TABLE `gistic_to_gene` MODIFY COLUMN `ENTREZ_GENE_ID` int(11) NOT NULL;
ALTER TABLE `cna_event` MODIFY COLUMN `ENTREZ_GENE_ID` int(11) NOT NULL;
ALTER TABLE `cosmic_mutation` MODIFY COLUMN `ENTREZ_GENE_ID` int(11) NOT NULL;
ALTER TABLE `mutation` MODIFY COLUMN `ENTREZ_GENE_ID` int(11) NOT NULL;
ALTER TABLE `mutation` ADD KEY (`MUTATION_EVENT_ID`);
ALTER TABLE `sample_profile` ADD KEY (`SAMPLE_ID`);
CREATE TABLE gene_panel (
  INTERNAL_ID int(11) NOT NULL auto_increment,
  STABLE_ID varchar(255) NOT NULL,
  DESCRIPTION mediumtext,
  PRIMARY KEY (INTERNAL_ID),
  UNIQUE (STABLE_ID)
);
CREATE TABLE gene_panel_list (
  INTERNAL_ID int(11) NOT NULL,
  GENE_ID int(255) NOT NULL,
  PRIMARY KEY (INTERNAL_ID, GENE_ID),
  FOREIGN KEY (INTERNAL_ID) REFERENCES gene_panel (INTERNAL_ID) ON DELETE CASCADE,
  FOREIGN KEY (GENE_ID) REFERENCES gene (ENTREZ_GENE_ID) ON DELETE CASCADE
);
ALTER TABLE `sample_profile` ADD COLUMN PANEL_ID int(11) DEFAULT NULL, ADD FOREIGN KEY (PANEL_ID) REFERENCES `gene_panel` (INTERNAL_ID) ON DELETE RESTRICT;
CREATE TABLE `clinical_attribute_meta` (
  `ATTR_ID` varchar(255) NOT NULL,
  `DISPLAY_NAME` varchar(255) NOT NULL,
  `DESCRIPTION` varchar(2048) NOT NULL,
  `DATATYPE` varchar(255) NOT NULL,
  `PATIENT_ATTRIBUTE` BOOLEAN NOT NULL,
  `PRIORITY` varchar(255) NOT NULL,
  `CANCER_STUDY_ID` int(11) NOT NULL,
  PRIMARY KEY (`ATTR_ID`, `CANCER_STUDY_ID`),
  FOREIGN KEY (`CANCER_STUDY_ID`) REFERENCES `cancer_study` (`CANCER_STUDY_ID`) ON DELETE CASCADE
);
INSERT INTO clinical_attribute_meta 
  SELECT DISTINCT clinical_sample.attr_id, clinical_attribute.display_name, clinical_attribute.description, clinical_attribute.datatype, clinical_attribute.patient_attribute, clinical_attribute.priority, cancer_study.cancer_study_id 
  FROM clinical_attribute 
  INNER JOIN clinical_sample ON clinical_attribute.ATTR_ID = clinical_sample.ATTR_ID 
  INNER JOIN sample ON clinical_sample.internal_id = sample.internal_id 
  INNER JOIN patient ON sample.patient_id = patient.internal_id 
  INNER  JOIN cancer_study ON patient.cancer_study_id = cancer_study.cancer_study_id;
INSERT INTO clinical_attribute_meta 
  SELECT DISTINCT clinical_patient.attr_id, clinical_attribute.display_name, clinical_attribute.description, clinical_attribute.datatype, clinical_attribute.patient_attribute, clinical_attribute.priority, cancer_study.cancer_study_id 
  FROM clinical_attribute 
  INNER JOIN clinical_patient ON clinical_attribute.ATTR_ID = clinical_patient.ATTR_ID 
  INNER JOIN patient ON clinical_patient.internal_id = patient.internal_id 
  INNER JOIN cancer_study ON patient.cancer_study_id = cancer_study.cancer_study_id;
DROP TABLE IF EXISTS clinical_attribute;
CREATE TABLE `structural_variant` (
  `SAMPLE_ID` int(11) NOT NULL,
  `INTERNAL_ID` int(11) NOT NULL auto_increment,
  `BREAKPOINT_TYPE` varchar(25),
  `ANNOTATION` varchar(255),
  `COMMENTS` varchar(2048),
  `CONFIDENCE_CLASS` varchar(25),
  `CONNECTION_TYPE` varchar(25),
  `EVENT_INFO` varchar(255),
  `MAPQ` int(11),
  `NORMAL_READ_COUNT` int(11),
  `NORMAL_VARIANT_COUNT` int(11),
  `PAIRED_END_READ_SUPPORT` varchar(255),
  `SITE1_CHROM` varchar(25),
  `SITE1_DESC` varchar(255),
  `SITE1_GENE` varchar(255),
  `SITE1_POS` int(11),
  `SITE2_CHROM` varchar(25),
  `SITE2_DESC` varchar(255),
  `SITE2_GENE` varchar(255),
  `SITE2_POS` int(11),
  `SPLIT_READ_SUPPORT` varchar(255),
  `SV_CLASS_NAME` varchar(25),
  `SV_DESC` varchar(255),
  `SV_LENGTH` int(11),
  `TUMOR_READ_COUNT` int(11),
  `TUMOR_VARIANT_COUNT` int(11),
  `VARIANT_STATUS_NAME` varchar(255),
  `GENETIC_PROFILE_ID` int(11) NOT NULL,
  PRIMARY KEY (`INTERNAL_ID`),
  FOREIGN KEY (`SAMPLE_ID`) REFERENCES `sample` (`INTERNAL_ID`) ON DELETE CASCADE,
  FOREIGN KEY (`SITE1_GENE`) REFERENCES `gene` (`HUGO_GENE_SYMBOL`) ON DELETE CASCADE,
  FOREIGN KEY (`SITE2_GENE`) REFERENCES `gene` (`HUGO_GENE_SYMBOL`) ON DELETE CASCADE,
  FOREIGN KEY (`GENETIC_PROFILE_ID`) REFERENCES `genetic_profile` (`GENETIC_PROFILE_ID`) ON DELETE CASCADE
);
UPDATE info SET DB_SCHEMA_VERSION="1.3.0";

##version: 1.3.1
DROP TABLE IF EXISTS entity_attribute;
DROP TABLE IF EXISTS attribute_metadata;
DROP TABLE IF EXISTS entity_link;
DROP TABLE IF EXISTS entity;
-- cannot drop / adjust foreign keys without knowing unspecified constraint identifier : drop and recreate table instead
DROP TABLE IF EXISTS structural_variant;
CREATE TABLE `structural_variant` (
  `SAMPLE_ID` int(11) NOT NULL,
  `INTERNAL_ID` int(11) NOT NULL auto_increment,
  `BREAKPOINT_TYPE` varchar(25),
  `ANNOTATION` varchar(255),
  `COMMENTS` varchar(2048),
  `CONFIDENCE_CLASS` varchar(25),
  `CONNECTION_TYPE` varchar(25),
  `EVENT_INFO` varchar(255),
  `MAPQ` int(11),
  `NORMAL_READ_COUNT` int(11),
  `NORMAL_VARIANT_COUNT` int(11),
  `PAIRED_END_READ_SUPPORT` varchar(255),
  `SITE1_CHROM` varchar(25),
  `SITE1_DESC` varchar(255),
  `SITE1_ENTREZ_GENE_ID` int(11),
  `SITE1_POS` int(11),
  `SITE2_CHROM` varchar(25),
  `SITE2_DESC` varchar(255),
  `SITE2_ENTREZ_GENE_ID` int(11),
  `SITE2_POS` int(11),
  `SPLIT_READ_SUPPORT` varchar(255),
  `SV_CLASS_NAME` varchar(25),
  `SV_DESC` varchar(255),
  `SV_LENGTH` int(11),
  `TUMOR_READ_COUNT` int(11),
  `TUMOR_VARIANT_COUNT` int(11),
  `VARIANT_STATUS_NAME` varchar(255),
  `GENETIC_PROFILE_ID` int(11) NOT NULL,
  PRIMARY KEY (`INTERNAL_ID`),
  FOREIGN KEY (`SAMPLE_ID`) REFERENCES `sample` (`INTERNAL_ID`) ON DELETE CASCADE,
  FOREIGN KEY (`SITE1_ENTREZ_GENE_ID`) REFERENCES `gene` (`ENTREZ_GENE_ID`) ON DELETE CASCADE,
  FOREIGN KEY (`SITE2_ENTREZ_GENE_ID`) REFERENCES `gene` (`ENTREZ_GENE_ID`) ON DELETE CASCADE,
  FOREIGN KEY (`GENETIC_PROFILE_ID`) REFERENCES `genetic_profile` (`GENETIC_PROFILE_ID`) ON DELETE CASCADE
);
UPDATE info SET DB_SCHEMA_VERSION="1.3.1";

##version: 1.3.2
-- increase varchar size to accomodate reference or tumor seq alleles larger than 255 chars
ALTER TABLE `mutation_event` MODIFY COLUMN `REFERENCE_ALLELE` varchar(400);
ALTER TABLE `mutation_event` MODIFY COLUMN `TUMOR_SEQ_ALLELE` varchar(400);
UPDATE info SET DB_SCHEMA_VERSION="1.3.2";

##version: 1.4.0
-- alter version number to distinguish from cbioportal web application version numbering
ALTER TABLE info MODIFY COLUMN DB_SCHEMA_VERSION VARCHAR(24);
UPDATE info SET DB_SCHEMA_VERSION="1.4.0";

##version: 2.0.0
-- ========================== start of genetic_entity related migration =============================================
-- add genetic_entity table 
CREATE TABLE `genetic_entity` (
  `ID` int(11) NOT NULL AUTO_INCREMENT,
  `ENTITY_TYPE` varchar(45) NOT NULL,
  PRIMARY KEY (`ID`)
);

-- update gene table to use genetic_element:
ALTER TABLE `gene` ADD COLUMN `GENETIC_ENTITY_ID` INT NULL AFTER `HUGO_GENE_SYMBOL`;

-- add temporary column to support migration:
ALTER TABLE `genetic_entity` 
ADD COLUMN `TMP_GENE_ID` INT NOT NULL AFTER `ENTITY_TYPE`,
ADD UNIQUE INDEX `TMP_GENE_ID_UNIQUE` (`TMP_GENE_ID` ASC);

-- populate genetic_entity
INSERT INTO genetic_entity (entity_type, tmp_gene_id)
(SELECT 'GENE', ENTREZ_GENE_ID FROM gene);

-- update gene table to have GENETIC_ENTITY_ID point to the correct one:
UPDATE gene INNER JOIN genetic_entity ON gene.ENTREZ_GENE_ID = genetic_entity.TMP_GENE_ID SET GENETIC_ENTITY_ID = genetic_entity.ID;

-- add UQ and FK constraint for GENETIC_ENTITY_ID in gene table:
ALTER TABLE `gene` 
CHANGE COLUMN `GENETIC_ENTITY_ID` `GENETIC_ENTITY_ID` INT NOT NULL,
ADD UNIQUE INDEX `GENETIC_ENTITY_ID_UNIQUE` (`GENETIC_ENTITY_ID` ASC);

ALTER TABLE `gene` 
ADD FOREIGN KEY (`GENETIC_ENTITY_ID`) REFERENCES `genetic_entity` (`ID`) ON DELETE CASCADE;

-- migrate genetic_alteration table in a similar way, pointing to GENETIC_ENTITY_ID 
-- instead of ENTREZ_GENE_ID (note: the INSERT part can take some time [~20 min], 
-- depending on how many studies you have in your DB):
CREATE TABLE `genetic_alteration_new` (
  `GENETIC_PROFILE_ID` int(11) NOT NULL,
  `GENETIC_ENTITY_ID` int(11) NOT NULL,
  `VALUES` longtext NOT NULL,
  PRIMARY KEY (`GENETIC_PROFILE_ID`, `GENETIC_ENTITY_ID`),
  CONSTRAINT `genetic_alteration_fk_1` FOREIGN KEY (`GENETIC_PROFILE_ID`) REFERENCES `genetic_profile` (`GENETIC_PROFILE_ID`) ON DELETE CASCADE,
  CONSTRAINT `genetic_alteration_fk_2` FOREIGN KEY (`GENETIC_ENTITY_ID`) REFERENCES `genetic_entity` (`ID`)
);

INSERT INTO genetic_alteration_new
(GENETIC_PROFILE_ID, GENETIC_ENTITY_ID, `VALUES`)
SELECT genetic_alteration.GENETIC_PROFILE_ID, genetic_entity.ID, genetic_alteration.`VALUES`
FROM genetic_alteration INNER JOIN genetic_entity ON genetic_alteration.ENTREZ_GENE_ID = genetic_entity.TMP_GENE_ID;

-- drop old genetic_alteration
DROP TABLE genetic_alteration;
-- rename new one to genetic_alteration:
RENAME TABLE `genetic_alteration_new` TO `genetic_alteration`;
-- drop temporary column:
ALTER TABLE `genetic_entity` DROP COLUMN `TMP_GENE_ID`;
-- ========================== end of genetic_entity related migration =============================================
UPDATE info SET DB_SCHEMA_VERSION="2.0.0";

##version: 2.0.1
ALTER TABLE `genetic_profile` MODIFY COLUMN `SHOW_PROFILE_IN_ANALYSIS_TAB` BOOLEAN NOT NULL;
UPDATE info SET DB_SCHEMA_VERSION="2.0.1";

##version: 2.1.0
ALTER TABLE `cancer_study` MODIFY COLUMN `TYPE_OF_CANCER_ID` varchar(63) NOT NULL;
ALTER TABLE `sample` MODIFY COLUMN `TYPE_OF_CANCER_ID` varchar(63) NOT NULL;
UPDATE info SET DB_SCHEMA_VERSION="2.1.0";

##version: 2.2.0
CREATE TABLE `mutation_count_by_keyword` (
    `GENETIC_PROFILE_ID` int(11) NOT NULL,
    `KEYWORD` varchar(50) DEFAULT NULL,
    `ENTREZ_GENE_ID` int(11) NOT NULL,
    `KEYWORD_COUNT` int NOT NULL,
    `GENE_COUNT` int NOT NULL,
    KEY (`GENETIC_PROFILE_ID`,`KEYWORD`),
    FOREIGN KEY (`GENETIC_PROFILE_ID`) REFERENCES `genetic_profile` (`GENETIC_PROFILE_ID`) ON DELETE CASCADE,
    FOREIGN KEY (`ENTREZ_GENE_ID`) REFERENCES `gene` (`ENTREZ_GENE_ID`) ON DELETE CASCADE
);

INSERT INTO mutation_count_by_keyword
    SELECT g2.`GENETIC_PROFILE_ID`, mutation_event.`KEYWORD`, m2.`ENTREZ_GENE_ID`,
        IF(mutation_event.`KEYWORD` IS NULL, 0, COUNT(*)) AS KEYWORD_COUNT, 
        (SELECT COUNT(*) FROM `mutation` AS m1 , `genetic_profile` AS g1
        WHERE m1.`GENETIC_PROFILE_ID` = g1.`GENETIC_PROFILE_ID`
        AND g1.`GENETIC_PROFILE_ID`= g2.`GENETIC_PROFILE_ID` AND m1.`ENTREZ_GENE_ID` = m2.`ENTREZ_GENE_ID`
        GROUP BY g1.`GENETIC_PROFILE_ID` , m1.`ENTREZ_GENE_ID`) AS GENE_COUNT
    FROM `mutation` AS m2 , `genetic_profile` AS g2 , `mutation_event`
    WHERE m2.`GENETIC_PROFILE_ID` = g2.`GENETIC_PROFILE_ID`
          AND m2.`MUTATION_EVENT_ID` = mutation_event.`MUTATION_EVENT_ID`
          AND g2.`GENETIC_ALTERATION_TYPE` = 'MUTATION_EXTENDED'
    GROUP BY g2.`GENETIC_PROFILE_ID` , mutation_event.`KEYWORD` , m2.`ENTREZ_GENE_ID`;
UPDATE info SET DB_SCHEMA_VERSION="2.2.0";


##version: 2.3.0
-- ========================== new geneset related tables =============================================

CREATE TABLE `geneset` (
  `ID` INT(11) NOT NULL auto_increment,
  `GENETIC_ENTITY_ID` INT NOT NULL,
  `EXTERNAL_ID` VARCHAR(200) NOT NULL,
  `NAME` VARCHAR(200) NOT NULL,
  `DESCRIPTION` VARCHAR(300) NOT NULL,
  `REF_LINK` TEXT,
  PRIMARY KEY (`ID`),
  UNIQUE INDEX `NAME_UNIQUE` (`NAME` ASC),
  UNIQUE INDEX `EXTERNAL_ID_COLL_UNIQUE` (`EXTERNAL_ID` ASC),
  UNIQUE INDEX `GENESET_GENETIC_ENTITY_ID_UNIQUE` (`GENETIC_ENTITY_ID` ASC),
  FOREIGN KEY (`GENETIC_ENTITY_ID`) REFERENCES `genetic_entity` (`ID`) ON DELETE CASCADE
);

-- --------------------------------------------------------
CREATE TABLE `geneset_gene` (
  `GENESET_ID` INT(11) NOT NULL,
  `ENTREZ_GENE_ID` INT(11) NOT NULL,
  PRIMARY KEY (`GENESET_ID`, `ENTREZ_GENE_ID`),
  FOREIGN KEY (`ENTREZ_GENE_ID`) REFERENCES `gene` (`ENTREZ_GENE_ID`) ON DELETE CASCADE,
  FOREIGN KEY (`GENESET_ID`) REFERENCES `geneset` (`ID`) ON DELETE CASCADE
);

-- --------------------------------------------------------
CREATE TABLE `geneset_hierarchy_node` (
  `NODE_ID` BIGINT(20) NOT NULL auto_increment,
  `NODE_NAME` VARCHAR(200) NOT NULL,
  `PARENT_ID` BIGINT NULL DEFAULT NULL,
  PRIMARY KEY (`NODE_ID`),
  UNIQUE INDEX `NODE_NAME_UNIQUE` (`NODE_NAME` ASC, `PARENT_ID` ASC)
);

-- --------------------------------------------------------
CREATE TABLE `geneset_hierarchy_leaf` (
  `NODE_ID` BIGINT NOT NULL,
  `GENESET_ID` INT NOT NULL,
  PRIMARY KEY (`NODE_ID`, `GENESET_ID`),
  FOREIGN KEY (`NODE_ID`) REFERENCES `geneset_hierarchy_node` (`NODE_ID`) ON DELETE CASCADE,
  FOREIGN KEY (`GENESET_ID`) REFERENCES `geneset` (`ID`) ON DELETE CASCADE
);

-- --------------------------------------------------------
ALTER TABLE `info` ADD COLUMN `GENESET_VERSION` VARCHAR(24) NULL AFTER `DB_SCHEMA_VERSION`;

-- --------------------------------------------------------
CREATE TABLE `genetic_profile_link` (
  `REFERRING_GENETIC_PROFILE_ID` INT NOT NULL,
  `REFERRED_GENETIC_PROFILE_ID` INT NOT NULL,
  `REFERENCE_TYPE` VARCHAR(45) NULL,
  PRIMARY KEY (`REFERRING_GENETIC_PROFILE_ID`, `REFERRED_GENETIC_PROFILE_ID`),
  FOREIGN KEY (`REFERRING_GENETIC_PROFILE_ID` ) REFERENCES `genetic_profile` (`GENETIC_PROFILE_ID`)  ON DELETE CASCADE,
  FOREIGN KEY (`REFERRED_GENETIC_PROFILE_ID` ) REFERENCES `genetic_profile` (`GENETIC_PROFILE_ID`) ON DELETE NO ACTION ON UPDATE NO ACTION
);

UPDATE info SET DB_SCHEMA_VERSION="2.3.0";

-- ========================== end of geneset related tables =============================================

##version: 2.3.1
TRUNCATE TABLE mutation_count_by_keyword;

INSERT INTO mutation_count_by_keyword
    SELECT g2.`GENETIC_PROFILE_ID`, mutation_event.`KEYWORD`, m2.`ENTREZ_GENE_ID`,
        IF(mutation_event.`KEYWORD` IS NULL, 0, COUNT(DISTINCT(m2.SAMPLE_ID))) AS KEYWORD_COUNT,
        (SELECT COUNT(DISTINCT(m1.SAMPLE_ID)) FROM `mutation` AS m1 , `genetic_profile` AS g1
        WHERE m1.`GENETIC_PROFILE_ID` = g1.`GENETIC_PROFILE_ID`
              AND g1.`GENETIC_PROFILE_ID`= g2.`GENETIC_PROFILE_ID` AND m1.`ENTREZ_GENE_ID` = m2.`ENTREZ_GENE_ID`
        GROUP BY g1.`GENETIC_PROFILE_ID` , m1.`ENTREZ_GENE_ID`) AS GENE_COUNT
    FROM `mutation` AS m2 , `genetic_profile` AS g2 , `mutation_event`
    WHERE m2.`GENETIC_PROFILE_ID` = g2.`GENETIC_PROFILE_ID`
          AND m2.`MUTATION_EVENT_ID` = mutation_event.`MUTATION_EVENT_ID`
          AND g2.`GENETIC_ALTERATION_TYPE` = 'MUTATION_EXTENDED'
    GROUP BY g2.`GENETIC_PROFILE_ID` , mutation_event.`KEYWORD` , m2.`ENTREZ_GENE_ID`;

UPDATE info SET DB_SCHEMA_VERSION="2.3.1";

##version: 2.4.0
ALTER TABLE `mutation` ADD COLUMN `DRIVER_FILTER` VARCHAR(20) NULL;
ALTER TABLE `mutation` ADD COLUMN `DRIVER_FILTER_ANNOTATION` VARCHAR(80) NULL;
ALTER TABLE `mutation` ADD COLUMN `DRIVER_TIERS_FILTER` VARCHAR(50) NULL;
ALTER TABLE `mutation` ADD COLUMN `DRIVER_TIERS_FILTER_ANNOTATION` VARCHAR(80) NULL;

UPDATE info SET DB_SCHEMA_VERSION="2.4.0";

##version: 2.4.1
-- ========================== new reference genome genes related tables =============================================
CREATE TABLE `reference_genome` (
    `REFERENCE_GENOME_ID` int(4) NOT NULL AUTO_INCREMENT,
    `SPECIES` varchar(64) NOT NULL,
    `NAME` varchar(64) NOT NULL,
    `BUILD_NAME` varchar(64) NOT NULL,
    `GENOME_SIZE` bigint(20) NULL,
    `URL` varchar(256) NOT NULL,
    `RELEASE_DATE` datetime DEFAULT NULL,
    PRIMARY KEY (`REFERENCE_GENOME_ID`),
    UNIQUE INDEX `BUILD_NAME_UNIQUE` (`BUILD_NAME` ASC)
);

INSERT INTO `reference_genome` 
VALUES (1, 'human', 'hg19', 'GRCh37', NULL, 'http://hgdownload.cse.ucsc.edu/goldenPath/hg19/bigZips', '2009-02-01');
INSERT INTO `reference_genome` 
VALUES (2, 'human', 'hg38', 'GRCh38', NULL, 'http://hgdownload.cse.ucsc.edu/goldenPath/hg38/bigZips', '2013-12-01');
INSERT INTO `reference_genome` 
VALUES (3, 'mouse', 'mm10', 'GRCm38', NULL, 'http://hgdownload.cse.ucsc.edu//goldenPath/mm10/bigZips', '2012-01-01');

CREATE TABLE `reference_genome_gene` (
    `ENTREZ_GENE_ID` int(11) NOT NULL,
    `REFERENCE_GENOME_ID` int(4) NOT NULL,
    `CHR` varchar(4) DEFAULT NULL,
    `CYTOBAND` varchar(64) DEFAULT NULL,
    `EXONIC_LENGTH` int(11) DEFAULT NULL,
    `START` bigint(20) DEFAULT NULL,
    `END` bigint(20) DEFAULT NULL,
    `ENSEMBL_GENE_ID` varchar(64) DEFAULT NULL,
    PRIMARY KEY (`ENTREZ_GENE_ID`,`REFERENCE_GENOME_ID`),
    FOREIGN KEY (`REFERENCE_GENOME_ID`) REFERENCES `reference_genome` (`REFERENCE_GENOME_ID`) ON DELETE CASCADE,
    FOREIGN KEY (`ENTREZ_GENE_ID`) REFERENCES `gene` (`ENTREZ_GENE_ID`) ON DELETE CASCADE
);

INSERT INTO reference_genome_gene (ENTREZ_GENE_ID, CYTOBAND, EXONIC_LENGTH, CHR, REFERENCE_GENOME_ID)
(SELECT 
	ENTREZ_GENE_ID, 
	CYTOBAND, 
	LENGTH,
    SUBSTRING_INDEX(SUBSTRING_INDEX(SUBSTRING_INDEX(gene.CYTOBAND,IF(LOCATE('p', gene.CYTOBAND), 'p', 'q'), 1),'q',1),'cen',1),
	1 
FROM `gene`);

UPDATE info SET DB_SCHEMA_VERSION="2.4.1";
-- ========================= end of reference genes related tables ========================================================================

##version: 2.5.0

CREATE TABLE `fraction_genome_altered` (
  `CANCER_STUDY_ID` int(11) NOT NULL,
  `SAMPLE_ID` int(11) NOT NULL,
  `VALUE` double NOT NULL,
  PRIMARY KEY (`CANCER_STUDY_ID`,`SAMPLE_ID`),
  FOREIGN KEY (`CANCER_STUDY_ID`) REFERENCES `cancer_study` (`CANCER_STUDY_ID`) ON DELETE CASCADE,
  FOREIGN KEY (`SAMPLE_ID`) REFERENCES `sample` (`INTERNAL_ID`) ON DELETE CASCADE
);

INSERT INTO `fraction_genome_altered` SELECT cancer_study.`CANCER_STUDY_ID`, `SAMPLE_ID`, IF((SELECT SUM(`END`-`START`) FROM copy_number_seg AS c2 
WHERE c2.`CANCER_STUDY_ID` = c1.`CANCER_STUDY_ID` AND c2.`SAMPLE_ID` = c1.`SAMPLE_ID` AND ABS(c2.`SEGMENT_MEAN`) >= 0.2) IS NULL, 0, 
(SELECT SUM(`END`-`START`) FROM copy_number_seg AS c2 WHERE c2.`CANCER_STUDY_ID` = c1.`CANCER_STUDY_ID` AND c2.`SAMPLE_ID` = c1.`SAMPLE_ID` AND 
ABS(c2.`SEGMENT_MEAN`) >= 0.2) / SUM(`END`-`START`)) AS `VALUE` FROM `copy_number_seg` AS c1, cancer_study WHERE 
c1.`CANCER_STUDY_ID` = cancer_study.`CANCER_STUDY_ID` GROUP BY cancer_study.`CANCER_STUDY_ID`, `SAMPLE_ID` HAVING SUM(`END`-`START`) > 0;

UPDATE info SET DB_SCHEMA_VERSION="2.5.0";

##version: 2.6.0
-- modify fkc for gistic_to_gene
ALTER TABLE gistic_to_gene DROP FOREIGN KEY gistic_to_gene_ibfk_2;
ALTER TABLE gistic_to_gene ADD CONSTRAINT `gistic_to_gene_ibfk_2` FOREIGN KEY (`GISTIC_ROI_ID`) REFERENCES `gistic` (`GISTIC_ROI_ID`) ON DELETE CASCADE;
UPDATE info SET DB_SCHEMA_VERSION="2.6.0";

##version: 2.6.1
ALTER TABLE `mutation_event` MODIFY COLUMN `KEYWORD` VARCHAR(255);
ALTER TABLE `mutation_count_by_keyword` MODIFY COLUMN `KEYWORD` VARCHAR(255);
UPDATE `info` SET `DB_SCHEMA_VERSION`="2.6.1";

##version: 2.7.0
DELETE FROM `clinical_attribute_meta` WHERE clinical_attribute_meta.`ATTR_ID` = 'MUTATION_COUNT';
INSERT INTO `clinical_attribute_meta` SELECT 'MUTATION_COUNT', 'Mutation Count', 'Mutation Count', 'NUMBER', 0, '30', 
genetic_profile.`CANCER_STUDY_ID` FROM mutation_count INNER JOIN genetic_profile ON 
mutation_count.`GENETIC_PROFILE_ID` = genetic_profile.`GENETIC_PROFILE_ID` GROUP BY genetic_profile.`CANCER_STUDY_ID`;

-- MSK internal change to update all uncalled profiles to have the same
-- genetic_alteration_type. This avoids including those profiles when
-- recalculating the mutation counts.
update genetic_profile set GENETIC_ALTERATION_TYPE = 'MUTATION_UNCALLED' where stable_id like '%_uncalled';

-- recalculate mutation counts
-- exclude germline and fusions (msk internal)
DELETE FROM `clinical_sample` WHERE clinical_sample.`ATTR_ID` = 'MUTATION_COUNT';
INSERT INTO `clinical_sample` SELECT `SAMPLE_ID`, 'MUTATION_COUNT', COUNT(DISTINCT mutation_event.`CHR`, mutation_event.`START_POSITION`, 
mutation_event.`END_POSITION`, mutation_event.`REFERENCE_ALLELE`, mutation_event.`TUMOR_SEQ_ALLELE`) AS MUTATION_COUNT 
FROM `mutation` , `genetic_profile`, `mutation_event` WHERE genetic_profile.`GENETIC_ALTERATION_TYPE` = 'MUTATION_EXTENDED'
AND mutation.`GENETIC_PROFILE_ID` = genetic_profile.`GENETIC_PROFILE_ID`
AND mutation.`MUTATION_EVENT_ID` = mutation_event.`MUTATION_EVENT_ID` AND mutation.`MUTATION_STATUS` <> 'GERMLINE' 
AND mutation_event.`MUTATION_TYPE` <> 'Fusion'
GROUP BY genetic_profile.`GENETIC_PROFILE_ID` , `SAMPLE_ID`;

-- recalculate fraction genome altered
DELETE FROM `clinical_attribute_meta` WHERE clinical_attribute_meta.`ATTR_ID` = 'FRACTION_GENOME_ALTERED';
INSERT INTO `clinical_attribute_meta` SELECT 'FRACTION_GENOME_ALTERED', 'Fraction Genome Altered', 
'Fraction Genome Altered', 'NUMBER', 0, '20', fraction_genome_altered.`CANCER_STUDY_ID` FROM fraction_genome_altered 
GROUP BY fraction_genome_altered.`CANCER_STUDY_ID`;

DELETE FROM `clinical_sample` WHERE clinical_sample.`ATTR_ID` = 'FRACTION_GENOME_ALTERED';
INSERT INTO `clinical_sample` SELECT `SAMPLE_ID`, 'FRACTION_GENOME_ALTERED', IF((SELECT SUM(`END`-`START`) 
FROM copy_number_seg AS c2 WHERE c2.`CANCER_STUDY_ID` = c1.`CANCER_STUDY_ID` AND c2.`SAMPLE_ID` = c1.`SAMPLE_ID` 
AND ABS(c2.`SEGMENT_MEAN`) >= 0.2) IS NULL, 0, (SELECT SUM(`END`-`START`) FROM copy_number_seg AS c2 
WHERE c2.`CANCER_STUDY_ID` = c1.`CANCER_STUDY_ID` AND c2.`SAMPLE_ID` = c1.`SAMPLE_ID` 
AND ABS(c2.`SEGMENT_MEAN`) >= 0.2) / SUM(`END`-`START`)) AS `VALUE` FROM `copy_number_seg` AS c1 , `cancer_study` 
WHERE c1.`CANCER_STUDY_ID` = cancer_study.`CANCER_STUDY_ID` GROUP BY cancer_study.`CANCER_STUDY_ID` , `SAMPLE_ID` 
HAVING SUM(`END`-`START`) > 0;

DROP TABLE IF EXISTS mutation_count;
DROP TABLE IF EXISTS fraction_genome_altered;

UPDATE `info` SET `DB_SCHEMA_VERSION`="2.7.0";

##version: 2.7.1
DELETE FROM `clinical_sample` WHERE clinical_sample.`ATTR_ID` = 'MUTATION_COUNT';
INSERT INTO `clinical_sample` SELECT sample_profile.`SAMPLE_ID`, 'MUTATION_COUNT', COUNT(DISTINCT mutation_event.`CHR`, mutation_event.`START_POSITION`, 
mutation_event.`END_POSITION`, mutation_event.`REFERENCE_ALLELE`, mutation_event.`TUMOR_SEQ_ALLELE`) AS MUTATION_COUNT 
FROM `sample_profile` 
LEFT JOIN mutation ON mutation.`SAMPLE_ID` = sample_profile.`SAMPLE_ID`
LEFT JOIN mutation_event ON mutation.`MUTATION_EVENT_ID` = mutation_event.`MUTATION_EVENT_ID`
INNER JOIN genetic_profile ON genetic_profile.`GENETIC_PROFILE_ID` = sample_profile.`GENETIC_PROFILE_ID`
WHERE genetic_profile.`GENETIC_ALTERATION_TYPE` = 'MUTATION_EXTENDED'
AND ( mutation.`MUTATION_STATUS` <> 'GERMLINE' OR mutation.`MUTATION_STATUS` IS NULL )
AND ( mutation_event.`MUTATION_TYPE` <> 'Fusion' OR mutation_event.`MUTATION_TYPE` IS NULL )
GROUP BY sample_profile.`GENETIC_PROFILE_ID` , sample_profile.`SAMPLE_ID`;

UPDATE `info` SET `DB_SCHEMA_VERSION`="2.7.1";

##version: 2.7.2
DELETE FROM `clinical_sample` WHERE clinical_sample.`ATTR_ID` = 'MUTATION_COUNT';
INSERT INTO `clinical_sample` SELECT sample_profile.`SAMPLE_ID`, 'MUTATION_COUNT', COUNT(DISTINCT mutation_event.`CHR`, mutation_event.`START_POSITION`,
mutation_event.`END_POSITION`, mutation_event.`REFERENCE_ALLELE`, mutation_event.`TUMOR_SEQ_ALLELE`) AS MUTATION_COUNT
FROM `sample_profile`
LEFT JOIN mutation ON mutation.`SAMPLE_ID` = sample_profile.`SAMPLE_ID`
AND ( mutation.`MUTATION_STATUS` <> 'GERMLINE' OR mutation.`MUTATION_STATUS` IS NULL )
LEFT JOIN mutation_event ON mutation.`MUTATION_EVENT_ID` = mutation_event.`MUTATION_EVENT_ID`
AND ( mutation_event.`MUTATION_TYPE` <> 'Fusion' OR mutation_event.`MUTATION_TYPE` IS NULL )
INNER JOIN genetic_profile ON genetic_profile.`GENETIC_PROFILE_ID` = sample_profile.`GENETIC_PROFILE_ID`
WHERE genetic_profile.`GENETIC_ALTERATION_TYPE` = 'MUTATION_EXTENDED'
GROUP BY sample_profile.`GENETIC_PROFILE_ID` , sample_profile.`SAMPLE_ID`;

DELETE FROM `clinical_sample` WHERE clinical_sample.`ATTR_ID` = 'FRACTION_GENOME_ALTERED';
INSERT INTO `clinical_sample` SELECT `SAMPLE_ID`, 'FRACTION_GENOME_ALTERED', IF((SELECT SUM(`END`-`START`) 
FROM copy_number_seg AS c2 WHERE c2.`CANCER_STUDY_ID` = c1.`CANCER_STUDY_ID` AND c2.`SAMPLE_ID` = c1.`SAMPLE_ID`
AND ABS(c2.`SEGMENT_MEAN`) >= 0.2) IS NULL, 0, (SELECT SUM(`END`-`START`) FROM copy_number_seg AS c2
WHERE c2.`CANCER_STUDY_ID` = c1.`CANCER_STUDY_ID` AND c2.`SAMPLE_ID` = c1.`SAMPLE_ID`
AND ABS(c2.`SEGMENT_MEAN`) >= 0.2) / SUM(`END`-`START`)) AS `VALUE` FROM `copy_number_seg` AS c1 , `cancer_study`
WHERE c1.`CANCER_STUDY_ID` = cancer_study.`CANCER_STUDY_ID` GROUP BY cancer_study.`CANCER_STUDY_ID` , `SAMPLE_ID`
HAVING SUM(`END`-`START`) > 0;

UPDATE `info` SET `DB_SCHEMA_VERSION`="2.7.2";

##version: 2.7.3
<<<<<<< HEAD
CREATE TABLE `cancer_study_tags` (
  `CANCER_STUDY_ID` int(11) NOT NULL,
  `TAGS` text NOT NULL,
  PRIMARY KEY (`CANCER_STUDY_ID`),
  FOREIGN KEY (`CANCER_STUDY_ID`) REFERENCES `cancer_study` (`CANCER_STUDY_ID`) ON DELETE CASCADE
);

=======
DELETE FROM `clinical_attribute_meta` WHERE clinical_attribute_meta.`ATTR_ID` = 'SAMPLE_COUNT';
INSERT INTO `clinical_attribute_meta` SELECT 'SAMPLE_COUNT', 'Number of Samples Per Patient', 
'Number of Samples Per Patient', 'STRING', 1, '1', patient.`CANCER_STUDY_ID` FROM patient
GROUP BY patient.`CANCER_STUDY_ID`;

DELETE FROM `clinical_patient` WHERE clinical_patient.`ATTR_ID` = 'SAMPLE_COUNT';
INSERT INTO `clinical_patient` SELECT patient.`INTERNAL_ID`, 'SAMPLE_COUNT', COUNT(*) FROM sample 
INNER JOIN patient ON sample.`PATIENT_ID` = patient.`INTERNAL_ID` GROUP BY patient.`INTERNAL_ID`;
>>>>>>> ae4982b1
UPDATE `info` SET `DB_SCHEMA_VERSION`="2.7.3";<|MERGE_RESOLUTION|>--- conflicted
+++ resolved
@@ -541,22 +541,21 @@
 UPDATE `info` SET `DB_SCHEMA_VERSION`="2.7.2";
 
 ##version: 2.7.3
-<<<<<<< HEAD
+DELETE FROM `clinical_attribute_meta` WHERE clinical_attribute_meta.`ATTR_ID` = 'SAMPLE_COUNT';
+INSERT INTO `clinical_attribute_meta` SELECT 'SAMPLE_COUNT', 'Number of Samples Per Patient', 
+'Number of Samples Per Patient', 'STRING', 1, '1', patient.`CANCER_STUDY_ID` FROM patient
+GROUP BY patient.`CANCER_STUDY_ID`;
+
+DELETE FROM `clinical_patient` WHERE clinical_patient.`ATTR_ID` = 'SAMPLE_COUNT';
+INSERT INTO `clinical_patient` SELECT patient.`INTERNAL_ID`, 'SAMPLE_COUNT', COUNT(*) FROM sample 
+INNER JOIN patient ON sample.`PATIENT_ID` = patient.`INTERNAL_ID` GROUP BY patient.`INTERNAL_ID`;
+UPDATE `info` SET `DB_SCHEMA_VERSION`="2.7.3";
+
+##version: 2.7.4
 CREATE TABLE `cancer_study_tags` (
   `CANCER_STUDY_ID` int(11) NOT NULL,
   `TAGS` text NOT NULL,
   PRIMARY KEY (`CANCER_STUDY_ID`),
   FOREIGN KEY (`CANCER_STUDY_ID`) REFERENCES `cancer_study` (`CANCER_STUDY_ID`) ON DELETE CASCADE
 );
-
-=======
-DELETE FROM `clinical_attribute_meta` WHERE clinical_attribute_meta.`ATTR_ID` = 'SAMPLE_COUNT';
-INSERT INTO `clinical_attribute_meta` SELECT 'SAMPLE_COUNT', 'Number of Samples Per Patient', 
-'Number of Samples Per Patient', 'STRING', 1, '1', patient.`CANCER_STUDY_ID` FROM patient
-GROUP BY patient.`CANCER_STUDY_ID`;
-
-DELETE FROM `clinical_patient` WHERE clinical_patient.`ATTR_ID` = 'SAMPLE_COUNT';
-INSERT INTO `clinical_patient` SELECT patient.`INTERNAL_ID`, 'SAMPLE_COUNT', COUNT(*) FROM sample 
-INNER JOIN patient ON sample.`PATIENT_ID` = patient.`INTERNAL_ID` GROUP BY patient.`INTERNAL_ID`;
->>>>>>> ae4982b1
-UPDATE `info` SET `DB_SCHEMA_VERSION`="2.7.3";+UPDATE `info` SET `DB_SCHEMA_VERSION`="2.7.4";