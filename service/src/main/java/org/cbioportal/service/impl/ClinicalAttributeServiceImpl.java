package org.cbioportal.service.impl;

import org.cbioportal.model.ClinicalAttribute;
import org.cbioportal.model.meta.BaseMeta;
import org.cbioportal.persistence.ClinicalAttributeRepository;
import org.cbioportal.service.ClinicalAttributeService;
import org.cbioportal.service.StudyService;
import org.cbioportal.service.exception.ClinicalAttributeNotFoundException;
import org.cbioportal.service.exception.StudyNotFoundException;
import org.springframework.beans.factory.annotation.Autowired;
import org.springframework.beans.factory.annotation.Value;
import org.springframework.security.access.prepost.PostFilter;
import org.springframework.stereotype.Service;

import java.util.List;
import java.util.ArrayList;

@Service
public class ClinicalAttributeServiceImpl implements ClinicalAttributeService {

    @Autowired
    private ClinicalAttributeRepository clinicalAttributeRepository;
    @Autowired
    private StudyService studyService;
    @Value("${authenticate:false}")
    private String AUTHENTICATE;

    @Override
    @PostFilter("hasPermission(filterObject.cancerStudyIdentifier, 'CancerStudy', 'read')")
    public List<ClinicalAttribute> getAllClinicalAttributes(String projection, Integer pageSize, Integer pageNumber,
                                                            String sortBy, String direction) {
        
        List<ClinicalAttribute> clinicalAttributes = clinicalAttributeRepository.getAllClinicalAttributes(projection, pageSize, pageNumber, sortBy,
                                                                                                          direction);
        // copy the list before returning so @PostFilter doesn't taint the list stored in the mybatis second-level cache
        return (AUTHENTICATE.equals("false")) ? clinicalAttributes : new ArrayList<ClinicalAttribute>(clinicalAttributes);
    }

    @Override
    public BaseMeta getMetaClinicalAttributes() {

        return clinicalAttributeRepository.getMetaClinicalAttributes();
    }

    @Override
    public ClinicalAttribute getClinicalAttribute(String studyId, String clinicalAttributeId)
        throws ClinicalAttributeNotFoundException, StudyNotFoundException {

        studyService.getStudy(studyId);

        ClinicalAttribute clinicalAttribute = clinicalAttributeRepository.getClinicalAttribute(studyId,
                clinicalAttributeId);

        if (clinicalAttribute == null) {
            throw new ClinicalAttributeNotFoundException(studyId, clinicalAttributeId);
        }

        return clinicalAttribute;
    }

    @Override
    public List<ClinicalAttribute> getAllClinicalAttributesInStudy(String studyId, String projection, Integer pageSize,
                                                                   Integer pageNumber, String sortBy,
                                                                   String direction) throws StudyNotFoundException {

        studyService.getStudy(studyId);

        return clinicalAttributeRepository.getAllClinicalAttributesInStudy(studyId, projection, pageSize, pageNumber,
                sortBy, direction);
    }

    @Override
    public BaseMeta getMetaClinicalAttributesInStudy(String studyId) throws StudyNotFoundException {

        studyService.getStudy(studyId);

        return clinicalAttributeRepository.getMetaClinicalAttributesInStudy(studyId);
    }

    @Override
<<<<<<< HEAD
    @PreAuthorize("hasPermission(#studyIds, 'List<CancerStudyId>', 'read')")
=======
>>>>>>> b8d33cce
    public List<ClinicalAttribute> fetchClinicalAttributes(List<String> studyIds, String projection) {
        
        return clinicalAttributeRepository.fetchClinicalAttributes(studyIds, projection);
        }

    @Override
<<<<<<< HEAD
    @PreAuthorize("hasPermission(#studyIds, 'List<CancerStudyId>', 'read')")
=======
>>>>>>> b8d33cce
    public BaseMeta fetchMetaClinicalAttributes(List<String> studyIds) {
        
        return clinicalAttributeRepository.fetchMetaClinicalAttributes(studyIds);
        }

    @Override
<<<<<<< HEAD
    @PreAuthorize("hasPermission(#studyId, 'CancerStudy', 'read')")
=======
>>>>>>> b8d33cce
    public List<ClinicalAttribute> getAllClinicalAttributesInStudiesBySampleIds(List<String> studyIds, List<String> sampleIds, 
                                                                                String projection, String sortBy, String direction) {
        
        return clinicalAttributeRepository.getAllClinicalAttributesInStudiesBySampleIds(studyIds, sampleIds, 
                                                                                        projection, sortBy, direction);
    }

    @Override
<<<<<<< HEAD
    @PreAuthorize("hasPermission(#studyId, 'CancerStudy', 'read')")
=======
>>>>>>> b8d33cce
    public List<ClinicalAttribute> getAllClinicalAttributesInStudiesBySampleListId(String sampleListId, String projection, 
                                                                                   String sortBy, String direction) {

        return clinicalAttributeRepository.getAllClinicalAttributesInStudiesBySampleListId(sampleListId, projection, 
                                                                                           sortBy, direction);
    }
}<|MERGE_RESOLUTION|>--- conflicted
+++ resolved
@@ -78,30 +78,18 @@
     }
 
     @Override
-<<<<<<< HEAD
-    @PreAuthorize("hasPermission(#studyIds, 'List<CancerStudyId>', 'read')")
-=======
->>>>>>> b8d33cce
     public List<ClinicalAttribute> fetchClinicalAttributes(List<String> studyIds, String projection) {
         
         return clinicalAttributeRepository.fetchClinicalAttributes(studyIds, projection);
         }
 
     @Override
-<<<<<<< HEAD
-    @PreAuthorize("hasPermission(#studyIds, 'List<CancerStudyId>', 'read')")
-=======
->>>>>>> b8d33cce
     public BaseMeta fetchMetaClinicalAttributes(List<String> studyIds) {
         
         return clinicalAttributeRepository.fetchMetaClinicalAttributes(studyIds);
         }
 
     @Override
-<<<<<<< HEAD
-    @PreAuthorize("hasPermission(#studyId, 'CancerStudy', 'read')")
-=======
->>>>>>> b8d33cce
     public List<ClinicalAttribute> getAllClinicalAttributesInStudiesBySampleIds(List<String> studyIds, List<String> sampleIds, 
                                                                                 String projection, String sortBy, String direction) {
         
@@ -110,10 +98,6 @@
     }
 
     @Override
-<<<<<<< HEAD
-    @PreAuthorize("hasPermission(#studyId, 'CancerStudy', 'read')")
-=======
->>>>>>> b8d33cce
     public List<ClinicalAttribute> getAllClinicalAttributesInStudiesBySampleListId(String sampleListId, String projection, 
                                                                                    String sortBy, String direction) {
 
