package org.cbioportal.web;

import io.swagger.annotations.Api;
import io.swagger.annotations.ApiOperation;
import org.cbioportal.model.CustomDriverAnnotationReport;
import org.cbioportal.service.AlterationDriverAnnotationService;
import org.cbioportal.web.config.annotation.InternalApi;
import org.springframework.beans.factory.annotation.Autowired;
import org.springframework.http.HttpStatus;
import org.springframework.http.MediaType;
import org.springframework.http.ResponseEntity;
import org.springframework.security.access.prepost.PreAuthorize;
import org.springframework.validation.annotation.Validated;
import org.springframework.web.bind.annotation.PostMapping;
import org.springframework.web.bind.annotation.RequestBody;
import org.springframework.web.bind.annotation.RequestParam;
import org.springframework.web.bind.annotation.RestController;

import java.util.List;

@InternalApi
@RestController
@Validated
@Api(tags = "Custom driver annotations", description = " ")
public class AlterationDriverAnnotationController {

    @Autowired
    private AlterationDriverAnnotationService alterationDriverAnnotationService;

<<<<<<< HEAD
    @PreAuthorize("hasPermission(#molecularProfileIds, 'Collection<MolecularProfileId>', 'read')")
    @PostMapping(value = "/api/custom-driver-annotation-report/fetch",
=======
    @PreAuthorize("hasPermission(#molecularProfileIds, 'Collection<MolecularProfileId>', T(org.cbioportal.utils.security.AccessLevel).READ)")
    @PostMapping(value = "/custom-driver-annotation-report/fetch",
>>>>>>> d1c7d8c3
        consumes = MediaType.APPLICATION_JSON_VALUE,
        produces = MediaType.APPLICATION_JSON_VALUE)
    @ApiOperation("Return availability of custom driver annotations for molecular profiles")
    public ResponseEntity<CustomDriverAnnotationReport> fetchAlterationDriverAnnotationReport(
        @RequestBody(required = true) List<String> molecularProfileIds) {

        CustomDriverAnnotationReport customDriverAnnotationReport = alterationDriverAnnotationService.getCustomDriverAnnotationProps(molecularProfileIds);

        return new ResponseEntity<>(customDriverAnnotationReport, HttpStatus.OK);
    }
}
<|MERGE_RESOLUTION|>--- conflicted
+++ resolved
@@ -19,7 +19,7 @@
 import java.util.List;
 
 @InternalApi
-@RestController
+@RestController("/api")
 @Validated
 @Api(tags = "Custom driver annotations", description = " ")
 public class AlterationDriverAnnotationController {
@@ -27,13 +27,8 @@
     @Autowired
     private AlterationDriverAnnotationService alterationDriverAnnotationService;
 
-<<<<<<< HEAD
-    @PreAuthorize("hasPermission(#molecularProfileIds, 'Collection<MolecularProfileId>', 'read')")
-    @PostMapping(value = "/api/custom-driver-annotation-report/fetch",
-=======
     @PreAuthorize("hasPermission(#molecularProfileIds, 'Collection<MolecularProfileId>', T(org.cbioportal.utils.security.AccessLevel).READ)")
     @PostMapping(value = "/custom-driver-annotation-report/fetch",
->>>>>>> d1c7d8c3
         consumes = MediaType.APPLICATION_JSON_VALUE,
         produces = MediaType.APPLICATION_JSON_VALUE)
     @ApiOperation("Return availability of custom driver annotations for molecular profiles")
