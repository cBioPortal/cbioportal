<%@ page import="org.mskcc.cbio.portal.servlet.PatientView" %>
<%@ page import="org.mskcc.cbio.portal.servlet.MutationsJSON" %>
<%@ page import="org.mskcc.cbio.portal.dao.DaoMutSig" %>

<script type="text/javascript" src="js/lib/igv_webstart.js"></script>

<<<<<<< HEAD
<script type="text/javascript" src="js/src/patient-view/PancanMutationHistogram.js"></script>
=======
<link href="css/mutation/mutation_table.css" type="text/css" rel="stylesheet"/>

>>>>>>> 799e40eb
<script type="text/javascript">
    var mutTableIndices =
            ["id","case_ids","gene","aa","chr","start","end","ref","_var","validation","type",
             "tumor_freq","tumor_var_reads","tumor_ref_reads","norm_freq","norm_var_reads",
<<<<<<< HEAD
             "norm_ref_reads","bam","cna","mrna","altrate","pancan_mutations", "cosmic","ma","cons","3d","drug"];

    mutTableIndices = cbio.util.arrayToAssociatedArrayIndices(mutTableIndices);

    var drawPanCanThumbnails = function(oTable) {
        var num_rows = oTable.fnSettings().fnRecordsTotal();
        var pancan_column = mutTableIndices['pancan_mutations'];
        var dummy = false;      // doesn't matter
        // now that there's data, iterate throw the pancan column which checks whether there is pancan data or not
        for (var i = 0; i < num_rows; i+=1) {
            oTable.fnUpdate(dummy, i, pancan_column, false, false);
        }

        // batch bar chart and sparkline generation
        (function($thumbnails) {
            var createOneThumbNail = function(idx, thumbnail) {

                // qtip on each pancan mutations histogram thumbnail
                var $thumbnail = $(thumbnail);

                // if already drawn, then quit
                if($thumbnail.attr("data-pancan-done")) {
                    return;
                }

                var gene = $thumbnail.attr('gene');
                var keyword = $thumbnail.attr('keyword');

                // i want to use this once and not use it again until qtip time,
                // that's why this is duplicated
                var byKeywordData = genomicEventObs.pancan_mutation_frequencies[keyword];
                var byHugoData = genomicEventObs.pancan_mutation_frequencies[gene];

                // -- sparkline --

                var invisible_container = document.getElementById("pancan_mutations_histogram_container");
                PancanMutationHistogram(byKeywordData, byHugoData, window.cancer_study_meta_data, invisible_container, {sparkline: true});
                var content = invisible_container.innerHTML;
                $thumbnail.html(content);
                $(invisible_container).empty();     // N.B.

                $thumbnail.qtip({
                    content: {text: 'pancancer mutation bar chart is broken'},
                    events: {
                        render: function(event, api) {
                            var gene = $thumbnail.attr('gene');
                            var keyword = $thumbnail.attr('keyword');
                            var byKeywordData = genomicEventObs.pancan_mutation_frequencies[keyword];
                            var byHugoData = genomicEventObs.pancan_mutation_frequencies[gene];
                            var invisible_container = document.getElementById("pancan_mutations_histogram_container");
                            var histogram = PancanMutationHistogram(byKeywordData, byHugoData, window.cancer_study_meta_data, invisible_container, {this_cancer_study: window.cancerStudyName});

                            var content = invisible_container.innerHTML;
                            api.set('content.text', content);

                            // correct the qtip width
                            var svg_width = $(invisible_container).find('svg').attr('width');
                            $(this).css('max-width', parseInt(svg_width));

                            var this_svg = $(this).find('svg')[0];
                            histogram.qtip(this_svg);

                            $(invisible_container).empty();     // N.B.
                        }
                    },
                    hide: { fixed: true, delay: 100 },
                    style: { classes: 'qtip-light qtip-rounded qtip-shadow', tip: true },
                    position: {my:'top right',at:'bottom center'}
                });

                $thumbnail.attr("data-pancan-done", true);
            };

            // Defer the function so that the table works much faster
            $thumbnails.each(function(idx, thumbnail) {
                _.defer(createOneThumbNail, idx, thumbnail);
            });
        })($(oTable).find('.pancan_mutations_histogram_thumbnail'));
    };

=======
             "norm_ref_reads","bam","cna","mrna","altrate","cosmic","ma","drug"]);
>>>>>>> 799e40eb
    function buildMutationsDataTable(mutations,mutEventIds, table_id, sDom, iDisplayLength, sEmptyInfo, compact) {
        var data = [];
        for (var i=0, nEvents=mutEventIds.length; i<nEvents; i++) {
                data.push([mutEventIds[i]]);
        }
        var oTable = $("#"+table_id).dataTable( {
                "sDom": sDom, // selectable columns
                "oColVis": { "aiExclude": [ mutTableIndices["id"] ] }, // always hide id column
                "bJQueryUI": true,
                "bDestroy": true,
                "aaData": data,
                "aoColumnDefs":[
                    {// event id
                        "aTargets": [ mutTableIndices["id"] ],
                        "bVisible": false,
                        "mData" : 0
                    },
                    {// case_ids
                        "aTargets": [ mutTableIndices["case_ids"] ],
                        "sClass": "center-align-td",
                        "bVisible": caseIds.length>1,
                        "mDataProp": function(source,type,value) {
                            if (type==='set') {
                                return;
                            } else if (type==='display') {
                                var samples = mutations.getValue(source[0], "caseIds");
                                var ret = [];
                                for (var i=0, n=caseIds.length; i<n; i++) {
                                    var caseId = caseIds[i];
                                    if ($.inArray(caseId,samples)>=0) {
                                        ret.push("<svg width='12' height='12' class='"
                                            +table_id+"-case-label' alt='"+caseId+"'></svg>");
                                    } else {
                                        ret.push("<svg width='12'></svg>");
                                    }
                                }
                                
                                return "<div>"+ret.join("&nbsp;")+"</div>";
                            } else if (type==='sort') {
                                var samples = mutations.getValue(source[0], "caseIds");
                                var ix = [];
                                samples.forEach(function(caseId){
                                    ix.push(caseMetaData.index[caseId]);
                                });
                                ix.sort();
                                var ret = 0;
                                for (var i=0; i<ix.length; i++) {
                                    ret += Math.pow(10,i)*ix[i];
                                }
                                return ret;
                            } else if (type==='type') {
                                return 0.0;
                            } else {
                                return mutations.getValue(source[0], "caseIds");
                            }
                        },
                        "asSorting": ["desc", "asc"]
                    },
                    {// gene
                        "aTargets": [ mutTableIndices["gene"] ],
                        "mDataProp": function(source,type,value) {
                            if (type==='set') {
                                return;
                            } else if (type==='display') {
                                var gene = mutations.getValue(source[0], "gene");
                                var entrez = mutations.getValue(source[0], "entrez");
                                var tip = "<a href=\"http://www.ncbi.nlm.nih.gov/gene/"
                                    +entrez+"\">NCBI Gene</a>";
                                var sanger = mutations.getValue(source[0], 'sanger');
                                if (sanger) {
                                    tip += "<br/><a href=\"http://cancer.sanger.ac.uk/cosmic/gene/overview?ln="
                                        +gene+"\">Sanger Cancer Gene Census</a>";
                                }
                                var ret = "<b>"+gene+"</b>";
                                if (tip) {
                                    ret = "<span class='"+table_id+"-tip' alt='"+tip+"'>"+ret+"</span>";
                                }
                                return ret;
                            } else {
                                return mutations.getValue(source[0], "gene");
                            }
                        }
                    },
                    {// aa change
                        "aTargets": [ mutTableIndices["aa"] ],
                        "sClass": "no-wrap-td",
                        "mDataProp": function(source,type,value) {
                            if (type==='set') {
                                return;
                            } else if (type==='display') {
                                var aa = mutations.getValue(source[0], 'aa');
                                if (aa.length>2&&aa.substring(0,2)=='p.')
                                    aa = aa.substring(2);
                                var ret = "<b><i>"+aa+"</i></b>";
                                if (mutations.getValue(source[0],'status')==="Germline")
                                    ret += "&nbsp;<span style='background-color:red;font-size:x-small;' class='"
                                            +table_id+"-tip' alt='Germline mutation'>Germline</span>";
                                return ret;
                            } else {
                                return mutations.getValue(source[0], 'aa');
                            }
                        },
                        "bSortable" : false
                    },
                    {// chr
                        "aTargets": [ mutTableIndices["chr"] ],
                        "bVisible": false,
                        "sClass": "right-align-td",
                        "mDataProp": function(source,type,value) {
                            if (type==='set') {
                                return;
                            } else if (type==='display') {
                                return mutations.getValue(source[0], 'chr');
                            } else {
                                return mutations.getValue(source[0], 'chr');
                            }
                        }
                    },
                    {// start
                        "aTargets": [ mutTableIndices["start"] ],
                        "bVisible": false,
                        "sClass": "right-align-td",
                        "mDataProp": function(source,type,value) {
                            if (type==='set') {
                                return;
                            } else if (type==='display') {
                                return mutations.getValue(source[0], 'start');
                            } else {
                                return mutations.getValue(source[0], 'start');
                            }
                        },
                        "bSortable" : false
                    },
                    {// end
                        "aTargets": [ mutTableIndices["end"] ],
                        "bVisible": false,
                        "sClass": "right-align-td",
                        "mDataProp": function(source,type,value) {
                            if (type==='set') {
                                return;
                            } else if (type==='display') {
                                return mutations.getValue(source[0], 'end');
                            } else {
                                return mutations.getValue(source[0], 'end');
                            }
                        },
                        "bSortable" : false
                    },
                    {// ref
                        "aTargets": [ mutTableIndices["ref"] ],
                        "bVisible": false,
                        "sClass": "center-align-td",
                        "mDataProp": function(source,type,value) {
                            if (type==='set') {
                                return;
                            } else if (type==='display') {
                                return mutations.getValue(source[0], 'ref');
                            } else {
                                return mutations.getValue(source[0], 'ref');
                            }
                        }
                    },
                    {// var
                        "aTargets": [ mutTableIndices["_var"] ],
                        "bVisible": false,
                        "sClass": "center-align-td",
                        "mDataProp": function(source,type,value) {
                            if (type==='set') {
                                return;
                            } else if (type==='display') {
                                return mutations.getValue(source[0], 'var');
                            } else {
                                return mutations.getValue(source[0], 'var');
                            }
                        }
                    },
                    {// validation
                        "bVisible": false,
                        "aTargets": [ mutTableIndices["validation"] ],
                        "sClass": "no-wrap-td",
                        "mDataProp": function(source,type,value) {
                            if (type==='set') {
                                return;
                            } else {
                                var val = mutations.getValue(source[0],'validation');
                                return val ? val : "";
                            }
                        }
                    },
                    {// type
                        "aTargets": [ mutTableIndices["type"] ],
                        "sClass": "center-align-td",
                        "mDataProp": function(source,type,value) {
                            if (type==='set') {
                                return;
                            } else if (type==='display'||type==='filter') {
                                var mutType = mutations.getValue(source[0], "type");
                                var abbr, color;
                                if (mutType==='Missense_Mutation'||mutType==='missense') {
                                    abbr = 'Missense';
                                    color = 'green';
                                } else if (mutType==='Nonsense_Mutation') {
                                    abbr = 'Nonsense';
                                    color = 'red';
                                } else if (mutType==='Splice_Site') {
                                    abbr = 'Splice Site';
                                    color = 'red';
                                } else if (mutType==='In_Frame_Ins') {
                                    abbr = 'Insertion';
                                    color = 'black';
                                } else if (mutType==='In_Frame_Del') {
                                    abbr = 'Deletion';
                                    color = 'black';
                                } else if (mutType==='Fusion') {
                                    abbr = 'Fusion';
                                    color = 'black';
                                } else if (mutType==='Frame_Shift_Del') {
                                    abbr = 'Frameshift';
                                    color = 'red';
                                } else if (mutType==='Frame_Shift_Ins') {
                                    abbr = 'Frameshift';
                                    color = 'red';
                                } else if (mutType==='RNA') {
                                    abbr = 'RNA';
                                    color = 'green';
                                } else if (mutType==='Nonstop_Mutation') {
                                    abbr = 'Nonstop';
                                    color = 'red';
                                } else if (mutType==='Translation_Start_Site') {
                                    abbr = 'Translation Start Site';
                                    color = 'green';
                                } else {
                                    abbr = mutType;
                                    color = 'gray';
                                }
                                
                                if (type==='filter') return abbr;
                                
                                return "<span style='color:"+color+";' class='"
                                            +table_id+"-tip' alt='"+mutType+"'><b>"
                                            +abbr+"</b></span>";
                            } else {
                                return mutations.getValue(source[0], "type");
                            }
                        }
                        
                    },
                    {// tumor read count frequency
                        "aTargets": [ mutTableIndices["tumor_freq"] ],
                        "bVisible": hasAlleleFrequencyData,
                        "sClass": "center-align-td",
                        "mDataProp": function(source,type,value) {
                            if (type==='set') {
                                return;
                            } else if (type==='display') {
                                var refCount = mutations.getValue(source[0], 'ref-count');
                                var altCount = mutations.getValue(source[0], 'alt-count');
                                if (caseIds.length===1) {
                                    var ac = altCount[caseIds[0]];
                                    var rc = refCount[caseIds[0]];
                                    if (!ac||!rc) return "";
                                    var freq = ac / (ac + rc);
                                    var tip = ac + " variant reads out of " + (rc+ac) + " total";
                                    return "<span class='"+table_id+"-tip' alt='"+tip+"'>"+freq.toFixed(2)+"</span>";
                                }
                                
                                if ($.isEmptyObject(refCount)||$.isEmptyObject(altCount))
                                    return "";
                                return "<div class='"+table_id+"-tumor-freq' alt='"+source[0]+"'></div>";
                            } else if (type==='sort') {
                                var refCount = mutations.getValue(source[0], 'ref-count')[caseIds[0]];
                                var altCount = mutations.getValue(source[0], 'alt-count')[caseIds[0]];
                                if (!altCount&&!refCount) return 0;
                                return altCount / (altCount + refCount);
                            } else if (type==='type') {
                                return 0.0;
                            } else {
                                return 0.0;
                            }
                        },
                        "asSorting": ["desc", "asc"]
                    },
                    {// tumor read count frequency
                        "aTargets": [ mutTableIndices["tumor_var_reads"] ],
                        "bVisible": false,
                        "sClass": "right-align-td",
                        "mDataProp": function(source,type,value) {
                            if (type==='set') {
                                return;
                            } else if (type==='display') {
                                var altCount = mutations.getValue(source[0], 'alt-count');
                                if (caseIds.length===1) return altCount[caseIds[0]]?altCount[caseIds[0]]:"";
                                
                                var arr = [];
                                for (var ac in altCount) {
                                    arr.push(ac+": "+altCount[ac].toFixed(2));
                                } 
                                return arr.join("<br/>")
                            } else if (type==='sort') {
                                var altCount = mutations.getValue(source[0], 'alt-count')[caseIds[0]];
                                if (!altCount) return 0;
                                return altCount;
                            } else if (type==='type') {
                                return 0.0;
                            } else {
                                return 0.0;
                            }
                        },
                        "asSorting": ["desc", "asc"]
                    },
                    {// tumor read count frequency
                        "aTargets": [ mutTableIndices["tumor_ref_reads"] ],
                        "bVisible": false,
                        "sClass": "right-align-td",
                        "mDataProp": function(source,type,value) {
                            if (type==='set') {
                                return;
                            } else if (type==='display') {
                                var altCount = mutations.getValue(source[0], 'ref-count');
                                if (caseIds.length===1) return altCount[caseIds[0]]?altCount[caseIds[0]]:"";
                                
                                var arr = [];
                                for (var ac in altCount) {
                                    arr.push(ac+": "+altCount[ac].toFixed(2));
                                } 
                                return arr.join("<br/>")
                            } else if (type==='sort') {
                                var refCount = mutations.getValue(source[0], 'ref-count')[caseIds[0]];
                                if (!refCount) return 0;
                                return refCount;
                            } else if (type==='type') {
                                return 0.0;
                            } else {
                                return 0.0;
                            }
                        },
                        "asSorting": ["desc", "asc"]
                    },
                    {// normal read count frequency
                        "aTargets": [ mutTableIndices["norm_freq"] ],
                        "bVisible": !compact&&hasAlleleFrequencyData,
                        "sClass": caseIds.length>1 ? "center-align-td":"right-align-td",
                        "mDataProp": function(source,type,value) {
                            if (type==='set') {
                                return;
                            } else if (type==='display') {
                                var refCount = mutations.getValue(source[0], 'normal-ref-count');
                                var altCount = mutations.getValue(source[0], 'normal-alt-count');
                                if (caseIds.length===1) {
                                    var ac = altCount[caseIds[0]];
                                    var rc = refCount[caseIds[0]];
                                    if (!ac&&!rc) return "";
                                    var freq = ac / (ac + rc);
                                    var tip = ac + " variant reads out of " + (rc+ac) + " total";
                                    return "<span class='"+table_id+"-tip' alt='"+tip+"'>"+freq.toFixed(2)+"</span>";
                                }
                                
                                if ($.isEmptyObject(refCount)||$.isEmptyObject(altCount))
                                    return "";
                                return "<div class='"+table_id+"-tumor-freq' alt='"+source[0]+"'></div>"; 
                            } else if (type==='sort') {
                                var refCount = mutations.getValue(source[0], 'normal-ref-count')[caseIds[0]];
                                var altCount = mutations.getValue(source[0], 'normal-alt-count')[caseIds[0]];
                                if (!altCount&&!refCount) return 0;
                                return altCount / (altCount + refCount);
                            } else if (type==='type') {
                                return 0.0;
                            } else {
                                return 0.0;
                            }
                        },
                        "asSorting": ["desc", "asc"]
                    },
                    {// tumor read count frequency
                        "aTargets": [ mutTableIndices["norm_var_reads"] ],
                        "bVisible": false,
                        "sClass": "right-align-td",
                        "mDataProp": function(source,type,value) {
                            if (type==='set') {
                                return;
                            } else if (type==='display') {
                                var altCount = mutations.getValue(source[0], 'normal-alt-count');
                                if (caseIds.length===1) return altCount[caseIds[0]]?altCount[caseIds[0]]:"";
                                
                                var arr = [];
                                for (var ac in altCount) {
                                    arr.push(ac+": "+altCount[ac].toFixed(2));
                                } 
                                return arr.join("<br/>")
                            } else if (type==='sort') {
                                var altCount = mutations.getValue(source[0], 'normal-alt-count')[caseIds[0]];
                                if (!altCount) return 0;
                                return altCount;
                            } else if (type==='type') {
                                return 0.0;
                            } else {
                                return 0.0;
                            }
                        },
                        "asSorting": ["desc", "asc"]
                    },
                    {// tumor read count frequency
                        "aTargets": [ mutTableIndices["norm_ref_reads"] ],
                        "bVisible": false,
                        "sClass": "right-align-td",
                        "mDataProp": function(source,type,value) {
                            if (type==='set') {
                                return;
                            } else if (type==='display') {
                                var altCount = mutations.getValue(source[0], 'normal-ref-count');
                                if (caseIds.length===1) return altCount[caseIds[0]]?altCount[caseIds[0]]:"";
                                
                                var arr = [];
                                for (var ac in altCount) {
                                    arr.push(ac+": "+altCount[ac].toFixed(2));
                                } 
                                return arr.join("<br/>")
                            } else if (type==='sort') {
                                var refCount = mutations.getValue(source[0], 'normal-ref-count')[caseIds[0]];
                                if (!refCount) return 0;
                                return refCount;
                            } else if (type==='type') {
                                return 0.0;
                            } else {
                                return 0.0;
                            }
                        },
                        "asSorting": ["desc", "asc"]
                    },
                    {// tumor read count frequency
                        "aTargets": [ mutTableIndices["bam"] ],
                        "bVisible": false,//viewBam,
                        "sClass": "right-align-td",
                        "mDataProp": function(source,type,value) {
                            if (type==='set') {
                                return;
                            } else {
                                var samples = mutations.getValue(source[0], "caseIds");
                                var chr = mutations.getValue(source[0], "chr");
                                var start = mutations.getValue(source[0], "start");
                                var end = mutations.getValue(source[0], "end");
                                var ret = [];
                                for (var i=0, n=samples.length; i<n; i++) {
                                    if (mapCaseBam[samples[i]]) {
                                        ret.push('<a class="igv-link" alt="igvlinking.json?cancer_study_id'
                                                +'=prad_su2c&case_id='+samples[i]+'&locus=chr'+chr+'%3A'+start+'-'+end+'">'
                                                +'<span style="background-color:#88C;color:white">&nbsp;IGV&nbsp;</span></a>');
                                    }
                                }
                                return ret.join("&nbsp;");
                            }
                        },
                        "asSorting": ["desc", "asc"]
                    },
                    {// cna
                        "aTargets": [ mutTableIndices['cna'] ],
                        "bVisible": !mutations.colAllNull('cna'),
                        "sClass": "center-align-td",
                        "bSearchable": false,
                        "mDataProp": 
                            function(source,type,value) {
                            if (type==='set') {
                                return;
                            } else if (type==='display') {
                                var cna = mutations.getValue(source[0], 'cna');
                                switch (cna) {
                                    case "-2": return "<span style='color:blue;' class='"
                                           +table_id+"-tip' alt='Homozygously deleted'><b>HOMDEL</b></span>";
                                    case "-1": return "<span style='color:blue;font-size:smaller;' class='"
                                           +table_id+"-tip' alt='Heterozygously deleted'><b>hetloss</b></span>";
                                    case "0": return "<span style='color:black;font-size:xx-small;' class='"
                                           +table_id+"-tip' alt='Diploid / normal'>diploid</span>";
                                    case "1": return "<span style='color:red;font-size:smaller;' class='"
                                           +table_id+"-tip' alt='Low-level gain'><b>gain</b></span>";
                                    case "2": return "<span style='color:red;' class='"
                                           +table_id+"-tip' alt='High-level amplification'><b>AMP</b></span>";
                                    default: return "<span style='color:gray;font-size:xx-small;' class='"
                                           +table_id+"-tip' alt='CNA data is not available for this gene.'>NA</span>";
                                }
                            } else if (type==='sort') {
                                var cna = mutations.getValue(source[0], 'cna');
                                return cna?cna:0;
                            } else if (type==='type') {
                                return 0.0;
                            } else {
                                return '';
                            }
                        },
                        "asSorting": ["desc", "asc"]
                    },
                    {// mrna
                        "aTargets": [ mutTableIndices['mrna'] ],
                        "bVisible": !mutations.colAllNull('mrna'),
                        "sClass": "center-align-td",
                        "bSearchable": false,
                        "mDataProp": 
                            function(source,type,value) {
                            if (type==='set') {
                                return;
                            } else if (type==='display') {
                                var mrna = mutations.getValue(source[0], 'mrna');
                                if (mrna===null) return "<span style='color:gray;font-size:xx-small;' class='"
                                           +table_id+"-tip' alt='mRNA data is not available for this gene.'>NA</span>";
                                return "<div class='"+table_id+"-mrna' alt='"+source[0]+"'></div>";
                            } else if (type==='sort') {
                                var mrna = mutations.getValue(source[0], 'mrna');
                                return mrna ? mrna['perc'] : 50;
                            } else if (type==='type') {
                                    return 0.0;
                            } else {
                                return '';
                            }
                        },
                        "asSorting": ["desc", "asc"]
                    },
                    {// gene mutation rate
                        "aTargets": [ mutTableIndices["altrate"] ],
                        "sClass": "center-align-td",
                        "mDataProp": function(source,type,value) {
                            if (type==='set') {
                                return;
                            } else if (type==='display') {
                                return "<div class='"+table_id+"-mut-cohort' alt='"+source[0]+"'></div>";
                            } else if (type==='sort') {
                                return mutations.getValue(source[0], 'genemutrate');
                            } else if (type==='type') {
                                return 0.0;
                            } else {
                                return mutations.getValue(source[0], 'genemutrate');
                            }
                        },
                        "asSorting": ["desc", "asc"]
                    },
                    {// pancan mutations
                        "aTargets": [ mutTableIndices["pancan_mutations"] ],
                        "sClass": "center-align-td",
                        "bSearchable": false,
                        "mDataProp": function(source,type,value) {
                            if (type === 'display') {
                                if (genomicEventObs.pancan_mutation_frequencies) {

                                    var keyword = mutations.getValue(source[0], "key");
                                    var hugo = mutations.getValue(source[0], "gene");

                                    // This is for the moustache-like templates
                                    // prevents collisions with JSP tags
                                    _.templateSettings = {
                                        interpolate : /\{\{(.+?)\}\}/g
                                    };
                                    var thumbnail_template = _.template("<div class='pancan_mutations_histogram_thumbnail' gene='{{gene}}' keyword='{{keyword}}'></div>");

                                    return thumbnail_template({gene: hugo, keyword: keyword});
                                } else {
                                    return "<img width='15' height='15' id='pancan_mutations_histogram' src='images/ajax-loader.gif'/>";
                                }
                            }
                            else if (type === "sort") {
                                if (genomicEventObs.pancan_mutation_frequencies) {
                                    var hugo = mutations.getValue(source[0], "gene");
                                    var byHugoData = genomicEventObs.pancan_mutation_frequencies[hugo];

                                    var total_mutation_count = _.reduce(byHugoData, function(acc, next) {
                                        return acc + next.count;
                                    }, 0);

                                    return total_mutation_count;
                                }
                            }
                            else if (type === "type") {
                                return 0.0;
                            }

                            return "foobar";
                        },
                        "asSorting": ["desc", "asc"]
                    },
                    {// cosmic
                        "aTargets": [ mutTableIndices["cosmic"] ],
                        "sClass": "right-align-td",
                        "asSorting": ["desc", "asc"],
                        "bSearchable": false,
                        "mDataProp": function(source,type,value) {
                            if (type==='set') {
                                return;
                            } else if (type==='display') {
                                var cosmic = mutations.getValue(source[0], 'cosmic');
                                if (!cosmic) return "";
                                var arr = [];
                                var n = 0;
                                cosmic.forEach(function(c) {
                                    arr.push("<td>"+c[0]+"</td><td>"+c[1]+"</td><td>"+c[2]+"</td>");
                                    n += c[2];
                                });
                                if (n===0) return "";
                                var tip = '<b>'+n+' occurrences of '+mutations.getValue(source[0], 'key')
                                    +' mutations in COSMIC</b><br/><table class="'+table_id
                                    +'-cosmic-table uninitialized"><thead><th>COSMIC ID</th><th>Protein Change</th><th>Occurrence</th></thead><tbody><tr>'
                                    +arr.join('</tr><tr>')+'</tr></tbody></table>';
                                return  "<span class='"+table_id
                                                +"-cosmic-tip' alt='"+tip+"'>"+n+"</span>";
                            } else if (type==='sort') {
                                var cosmic = mutations.getValue(source[0], 'cosmic');
                                var n = 0;
                                if (cosmic) {
                                    cosmic.forEach(function(c) {
                                        n += c[2];
                                    });
                                }
                                return n;
                            } else if (type==='type') {
                                return 0;
                            } else {
                                return mutations.getValue(source[0], 'cosmic');
                            }
                        }
                    },
                    {// drugs
                        "aTargets": [ mutTableIndices["drug"] ],
                        "sClass": "center-align-td",
                        "bSearchable": false,
                        "mDataProp": 
                            function(source,type,value) {
                            if (type==='set') {
                                return;
                            } else if (type==='display') {
                                var drug = mutations.getValue(source[0], 'drug');
                                if (!drug) return '';
                                var len = drug.length;
                                if (len===0) return '';
                                return "<img src='images/drug.png' width=12 height=12 id='"
                                            +table_id+'_'+source[0]+"-drug-tip' class='"
                                            +table_id+"-drug-tip' alt='"+drug.join(',')+"'>";
                            } else if (type==='sort') {
                                var drug = mutations.getValue(source[0], 'drug');
                                return drug ? drug.length : 0;
                            } else if (type==='type') {
                                return 0;
                            } else {
                                var drug = mutations.getValue(source[0], 'drug');
                                return drug ? drug : '';
                            }
                        },
                        "asSorting": ["desc", "asc"]
                    },
                    {
                        "aTargets": [ mutTableIndices["ma"] ],
                        "sClass": "center-align-td",
                        "mDataProp": function(source,type,value) {
                            if (type==='set') {
                                return;
                            } else if (type==='display') {
                                var ma = mutations.getValue(source[0], 'ma');
                                
                                var score = ma['score'];
                                var maclass,impact;
                                if (score==='N') {maclass="oma_link oma_neutral"; impact='Neutral';}
                                else if (score==='L') {maclass="oma_link oma_low"; impact='Low';}
                                else if (score==='M') {maclass="oma_link oma_medium"; impact='Medium';}
                                else if (score==='H') {maclass="oma_link oma_high"; impact='High';}
                                
                                var ret = "";
                                if (impact) {
                                    var tip = "";
                                    var xvia = ma['xvia'];
                                    if (xvia!=null) {
                                        if (xvia.indexOf('http://')!==0) xvia='http://'+xvia;
                                        
                                        tip += "<div class=\"mutation-assessor-main-link mutation-assessor-link\">" +
                                                "<a href=\""+xvia+"\" target=\"_blank\"><img height=\"15\" width=\"19\" src=\"images/ma.png\"> Go to Mutation Assessor</a></div>";
                                    }
                                    
                                    var msa = ma['msa'];
                                    if (msa&&msa!=='NA') {
                                        if (msa.indexOf('http://')!==0) msa='http://'+msa;
                                        tip += "<div class=\"mutation-assessor-msa-link mutation-assessor-link\">"+
                                               "<a href=\""+msa+"\" target=\"_blank\"><span class=\"ma-msa-icon\">msa</span> Multiple Sequence Alignment</a></div>";
                                    }
                                    
                                    var pdb = ma['pdb'];
                                    if (pdb&&pdb!=='NA') {
                                        if (pdb.indexOf('http://')!==0) pdb='http://'+pdb;
                                        tip += "<div class=\"mutation-assessor-3d-link mutation-assessor-link\">"+
                                               "<a href=\""+pdb+"\" target=\"_blank\"><span class=\"ma-msa-icon\">3D</span> Mutation Assessor 3D View</a></div>";
                                    }

                                    ret += "<span class='"+maclass+" "+table_id+"-tip' alt='"+tip+"'>"+impact+"</span>";
                                }
                                
                                return ret;
                            } else if (type==='sort') {
                                var ma = mutations.getValue(source[0], 'ma');
                                var score = ma['score'];
                                if (score==='N') return '0';
                                else if (score==='L') return '1';
                                else if (score==='M') return '2';
                                else if (score==='H') return '3';
                                else return '-1';
                            } else if (type==='filter') {
                                var ma = mutations.getValue(source[0], 'ma');
                                var score = ma['score'];
                                if (score==='N'||score==='L'||score==='M'||score==='H') return score;
                                else return '';
                            } else {
                                return mutations.getValue(source[0], 'ma');
                            }
                        },
                        "asSorting": ["desc", "asc"]
                    }
                ],
                "fnDrawCallback": function( oSettings ) {
                    if (caseIds.length>1) {
                        plotCaseLabel('.'+table_id+'-case-label',true);
                        plotAlleleFreq("."+table_id+"-tumor-freq",mutations,"alt-count","ref-count");
                        plotAlleleFreq("."+table_id+"-tumor-freq",mutations,"normal-alt-count","normal-ref-count");
                    }
                    plotMrna("."+table_id+"-mrna",mutations);
                    plotMutRate("."+table_id+"-mut-cohort",mutations);
                    addNoteTooltip("."+table_id+"-tip");
                    addDrugsTooltip("."+table_id+"-drug-tip", 'top right', 'bottom center');
                    addCosmicTooltip(table_id);
                    listenToBamIgvClick(".igv-link");
                    drawPanCanThumbnails(this);

                },
                "aaSorting": [[mutTableIndices["cosmic"],'desc'],[mutTableIndices["altrate"],'desc']],
                "oLanguage": {
                    "sInfo": "&nbsp;&nbsp;(_START_ to _END_ of _TOTAL_)&nbsp;&nbsp;",
                    "sInfoFiltered": "",
                    "sLengthMenu": "Show _MENU_ per page",
                    "sEmptyTable": sEmptyInfo
                },
                "iDisplayLength": iDisplayLength,
                "aLengthMenu": [[5,10, 25, 50, 100, -1], [5, 10, 25, 50, 100, "All"]]
        } );

        oTable.css("width","100%");
        addNoteTooltip("#"+table_id+" th.mut-header");

        genomicEventObs.subscribePancanMutationsFrequency(function() {
            drawPanCanThumbnails(oTable);
            // redraw based on the update
            oTable.fnDraw();
        });

        return oTable;
    }
    
    function listenToBamIgvClick(elem) {
        $(elem).each(function(){
                // TODO use mutation id, instead of binding url to attr alt
                var url = $(this).attr("alt");

                $(this).click(function(evt) {
                        // get parameters from the server and call related igv function
                        $.getJSON(url, function(data) {
                                //console.log(data);
                                // TODO this call displays warning message (resend)
                                prepIGVLaunch(data.bamFileUrl, data.encodedLocus, data.referenceGenome, data.trackName);
                        });
                });
        });
    }

    function plotMutRate(div,mutations) {
        $(div).each(function() {
            if (!$(this).is(":empty")) return;
            var gene = $(this).attr("alt");
            var keymutrate = mutations.getValue(gene, 'keymutrate');
            var keyperc = 100 * keymutrate / numPatientInSameMutationProfile;
            var genemutrate = mutations.getValue(gene, 'genemutrate');
            var geneperc = 100 * genemutrate / numPatientInSameMutationProfile;
            
            var data = [keyperc, geneperc-keyperc, 100-geneperc];
            var colors = ["green", "lightgreen", "#ccc"];
                        
            var svg = d3.select($(this)[0])
                .append("svg")
                .attr("width", 86)
                .attr("height", 12);
        
            var percg = svg.append("g");
            percg.append("text")
                    .attr('x',70)
                    .attr('y',11)
                    .attr("text-anchor", "end")
                    .attr('font-size',10)
                    .text(geneperc.toFixed(1)+"%");
            
            var gSvg = percg.append("g");
            var pie = d3AccBar(gSvg, data, 30, colors);
            var tip = ""+genemutrate+" sample"+(genemutrate===1?"":"s")
                + " (<b>"+geneperc.toFixed(1) + "%</b>)"+" in this study "+(genemutrate===1?"has":"have")+" mutated "
                + mutations.getValue(gene, "gene")
                + ", out of which "+keymutrate
                + " (<b>"+keyperc.toFixed(1) + "%</b>) "
                + (keymutrate===1?"has ":"have ")+mutations.getValue(gene,'key')+" mutations.";
            qtip($(percg), tip);
            
            // mutsig
            var mutsig = mutations.getValue(gene, 'mutsig');
            if (mutsig) {
                tip = "<b>MutSig</b><br/>Q-value: "+mutsig.toPrecision(2);
                var circle = svg.append("g")
                    .attr("transform", "translate(80,6)");
                d3CircledChar(circle,"M","#55C","#66C");
                qtip($(circle), tip);
            }
            
        });
        
        function qtip(el, tip) {
            $(el).qtip({
                content: {text: tip},
	            show: {event: "mouseover"},
                hide: {fixed: true, delay: 200, event: "mouseout"},
                style: { classes: 'qtip-light qtip-rounded' },
                position: {my:'top right',at:'bottom center'}
            });
        }
    }

    function addCosmicTooltip(table_id) {
        $("."+table_id+"-cosmic-tip").qtip({
            content: {
                attr: 'alt'
            },
            events: {
                render: function(event, api) {
                    $("."+table_id+"-cosmic-table.uninitialized").dataTable( {
                        "sDom": 'pt',
                        "bJQueryUI": true,
                        "bDestroy": true,
                        "aoColumnDefs": [
                            {
                                "aTargets": [ 0 ],
                                "mDataProp": function(source,type,value) {
                                    if (type==='set') {
                                        source[0]=value;
                                    } else if (type==='display') {
                                        return '<a href="http://cancer.sanger.ac.uk/cosmic/mutation/overview?id='+source[0]+'">'+source[0]+'</a>';
                                    } else {
                                        return source[0];
                                    }
                                }
                            },
                            {
                                "aTargets": [ 1 ],
                                "mDataProp": function(source,type,value) {
                                    if (type==='set') {
                                        source[1]=value;
                                    } else if (type==='sort') {
                                        return parseInt(source[1].replace( /^\D+/g, ''));
                                    } else if (type==='type') {
                                        return 0;
                                    } else {
                                        return source[1];
                                    }
                                }
                            }
                        ],
                        "oLanguage": {
                            "sInfo": "&nbsp;&nbsp;(_START_ to _END_ of _TOTAL_)&nbsp;&nbsp;",
                            "sInfoFiltered": "",
                            "sLengthMenu": "Show _MENU_ per page"
                        },
                        "aaSorting": [[2,'desc']],
                        "iDisplayLength": 10
                    } ).removeClass('uninitialized');
                }
            },
	        show: {event: "mouseover"},
            hide: {fixed: true, delay: 100, event: "mouseout"},
            style: { classes: 'qtip-light qtip-rounded qtip-wide' },
            position: {my:'top right',at:'bottom center'}
        });
    }
    
    var numPatientInSameMutationProfile = <%=numPatientInSameMutationProfile%>;
    
    $(document).ready(function(){
        $('#mutation_id_filter_msg').hide();
        $('#mutation_wrapper_table').hide();
        var params = {
            <%=PatientView.CASE_ID%>:caseIdsStr,
            <%=PatientView.MUTATION_PROFILE%>:mutationProfileId
        };
        
        if (cnaProfileId) {
            params['<%=PatientView.CNA_PROFILE%>'] = cnaProfileId;
        }
        
        if (mrnaProfileId) {
            params['<%=PatientView.MRNA_PROFILE%>'] = mrnaProfileId;
        }
        
        if (drugType) {
            params['<%=PatientView.DRUG_TYPE%>'] = drugType;
        }
                        
        $.post("mutations.json", 
            params,
            function(data) {
                determineOverviewMutations(data);
                genomicEventObs.mutations.setData(data);
                genomicEventObs.fire('mutations-built');

                // summary table
                buildMutationsDataTable(genomicEventObs.mutations,genomicEventObs.mutations.getEventIds(true), 'mutation_summary_table', 
                            '<"H"<"mutation-summary-table-name">fr>t<"F"<"mutation-show-more"><"datatable-paging"pl>>', 25, "No mutation events of interest", true);
                var numFiltered = genomicEventObs.mutations.getNumEvents(true);
                var numAll = genomicEventObs.mutations.getNumEvents(false);
                 $('.mutation-show-more').html("<a href='#mutations' onclick='switchToTab(\"mutations\");return false;'\n\
                      title='Show more mutations of this patient'>Show all "
                        +numAll+" mutations</a>");
                $('.mutation-show-more').addClass('datatable-show-more');
                $('.mutation-summary-table-name').html(
                    "Mutations of interest"
                     +(numAll==0?"":(" ("
                        +numFiltered
                        +" of <a href='#mutations' onclick='switchToTab(\"mutations\");return false;'\n\
                         title='Show more mutations of this patient'>"
                        +numAll
                        +"</a>)"))
                     +" <img id='mutations-summary-help' src='images/help.png' \n\
                        title='This table contains somatic mutations in genes that are \n\
                        <ul><li>either annotated cancer genes</li>\n\
                        <li>or recurrently mutated, namely\n\
                            <ul><li>MutSig Q < 0.05, if MutSig results are available</li>\n\
                            <li>otherwise, mutated in > 5% of samples in the study with &ge; 50 samples</li></ul> </li>\n\
                        <li>or with > 5 overlapping entries in COSMIC.</li></ul>'/>");
                $('#mutations-summary-help').qtip({
                    content: { attr: 'title' },
                    style: { classes: 'qtip-light qtip-rounded' },
                    position: { my:'top center',at:'bottom center' }
                });
                $('.mutation-summary-table-name').addClass("datatable-name");
                $('#mutation_summary_wrapper_table').show();
                $('#mutation_summary_wait').remove();
                
                // mutations
                buildMutationsDataTable(genomicEventObs.mutations,genomicEventObs.mutations.getEventIds(false),
                    'mutation_table', '<"H"<"all-mutation-table-name">fr>t<"F"C<"datatable-paging"pil>>', 100, "No mutation events", false);
                $('.all-mutation-table-name').html(
                    ""+genomicEventObs.mutations.getNumEvents()+" nonsynonymous mutations");
                $('.all-mutation-table-name').addClass("datatable-name");
                $('#mutation_wrapper_table').show();
                $('#mutation_wait').remove();

                var pancanMutationsUrl = "pancancerMutations.json";
                var byKeywordResponse = [];
                var byHugoResponse = [];

                function munge(response, key) {
                    // munge data to get it into the format: keyword -> corresponding datum
                    return d3.nest().key(function(d) { return d[key]; }).entries(response)
                            .reduce(function(acc, next) { acc[next.key] = next.values; return acc;}, {});
                }

                var splitJobs = function(cmd, reqData, type) {
                    var jobs = [];
                    var batchSize = 1000;

                    var numOfBatches = Math.ceil(reqData.length / batchSize);
                    for(var b=0; b<numOfBatches; b++) {
                        var first = b*batchSize;
                        var last = Math.min((b+1)*batchSize, reqData.length);

                        var accData = reqData.slice(first, last).join(",");

                        jobs.push(
                                $.post(pancanMutationsUrl,
                                        {
                                            cmd: cmd,
                                            q: accData
                                        }, function(batchData) {
                                            if(cmd == "byKeywords") {
                                                byKeywordResponse = byKeywordResponse.concat(batchData);
                                            } else if( cmd == "byHugos") {
                                                byHugoResponse = byHugoResponse.concat(batchData);
                                            } else {
                                                console.trace("Ooops! Something is wrong!");
                                            }
                                        }
                                )
                        );

                    }

                    return jobs;
                };

                var jobs = splitJobs("byKeywords", genomicEventObs.mutations.data.key)
                                .concat(splitJobs("byHugos", genomicEventObs.mutations.data.gene));
                $.when.apply($, jobs).done(function() {
                    genomicEventObs.pancan_mutation_frequencies
                            = _.extend(munge(byKeywordResponse, "keyword"), munge(byHugoResponse, "hugo"));
                    genomicEventObs.fire("pancan-mutation-frequency-built");
                });

            }
            ,"json"
        );
    });
    
    var patient_view_mutsig_qvalue_threhold = 0.05;
    var patient_view_genemutrate_threhold = 0.05;
    var patient_view_genemutrate_apply_cohort_count = 50;
    var patient_view_cosmic_threhold = 5;
    function determineOverviewMutations(data) {
        var overview = [];
        var len = data['id'].length;
        var cancerGene = data['cancer-gene'];
        var mutsig = data['mutsig'];
        var mutrate = data['genemutrate'];
        var cosmic = data['cosmic'];
        
        var noMutsig = true;
        for (var i=0; i<len; i++) {
            if (mutsig[i]) {
                noMutsig = false;
                break;
            }
        }
        
        for (var i=0; i<len; i++) {
            if (cancerGene[i]) {
                overview.push(true);
                continue;
            }
            
            if (noMutsig) {
                if (numPatientInSameMutationProfile>=patient_view_genemutrate_apply_cohort_count
                  && mutrate[i]/numPatientInSameMutationProfile>=patient_view_genemutrate_threhold) {
                    overview.push(true);
                    continue;
                }
            } else {
                if (mutsig[i]&&mutsig[i]<=patient_view_mutsig_qvalue_threhold) {
                    overview.push(true);
                    continue;
                }
            }
            
            var ncosmic = 0;
            var cosmicI= cosmic[i];
            if (cosmicI) {
                var lenI = cosmicI.length;
                for(var j=0; j<lenI && ncosmic<patient_view_cosmic_threhold; j++) {
                    ncosmic += cosmicI[j][2];
                }
                if (ncosmic>=patient_view_cosmic_threhold) {
                    overview.push(true);
                    continue;
                }
            }
            
            overview.push(false);
        }
        data['overview'] = overview;
    }
    
    function getMutGeneAA(mutIds) {
        var m = [];
        for (var i=0; i<mutIds.length; i++) {
            var gene = genomicEventObs.mutations.getValue(mutIds[i],'gene');
            var aa = genomicEventObs.mutations.getValue(mutIds[i],'aa');
            m.push(gene+': '+aa);
        }
        return m;
    }
    
    function filterMutationsTableByIds(mutIdsRegEx) {
        var mut_table = $('#mutation_table').dataTable();
        var n = mut_table.fnSettings().fnRecordsDisplay();
        mut_table.fnFilter(mutIdsRegEx, mutTableIndices["id"],true);
        if (n!=mut_table.fnSettings().fnRecordsDisplay())
            $('#mutation_id_filter_msg').show();
    }
    
    function unfilterMutationsTableByIds() {
        var mut_table = $('#mutation_table').dataTable();
        mut_table.fnFilter("", mutTableIndices["id"]);
        $('#mutation_id_filter_msg').hide();
    }
</script>

<div id="mutation_wait"><img src="images/ajax-loader.gif"/></div>
<div id="mutation_id_filter_msg"><font color="red">The following table contains filtered mutations.</font>
<button onclick="unfilterMutationsTableByIds(); return false;" style="font-size: 1em;">Show all mutations</button></div>
<div  id="pancan_mutations_histogram_container"></div>
<table cellpadding="0" cellspacing="0" border="0" id="mutation_wrapper_table" width="100%">
    <tr>
        <td>
            <table cellpadding="0" cellspacing="0" border="0" class="display" id="mutation_table">
                <%@ include file="mutations_table_template.jsp"%>
            </table>
        </td>
    </tr>
</table><|MERGE_RESOLUTION|>--- conflicted
+++ resolved
@@ -4,18 +4,14 @@
 
 <script type="text/javascript" src="js/lib/igv_webstart.js"></script>
 
-<<<<<<< HEAD
 <script type="text/javascript" src="js/src/patient-view/PancanMutationHistogram.js"></script>
-=======
 <link href="css/mutation/mutation_table.css" type="text/css" rel="stylesheet"/>
 
->>>>>>> 799e40eb
 <script type="text/javascript">
     var mutTableIndices =
             ["id","case_ids","gene","aa","chr","start","end","ref","_var","validation","type",
              "tumor_freq","tumor_var_reads","tumor_ref_reads","norm_freq","norm_var_reads",
-<<<<<<< HEAD
-             "norm_ref_reads","bam","cna","mrna","altrate","pancan_mutations", "cosmic","ma","cons","3d","drug"];
+             "norm_ref_reads","bam","cna","mrna","altrate","pancan_mutations", "cosmic","ma","drug"];
 
     mutTableIndices = cbio.util.arrayToAssociatedArrayIndices(mutTableIndices);
 
@@ -95,9 +91,6 @@
         })($(oTable).find('.pancan_mutations_histogram_thumbnail'));
     };
 
-=======
-             "norm_ref_reads","bam","cna","mrna","altrate","cosmic","ma","drug"]);
->>>>>>> 799e40eb
     function buildMutationsDataTable(mutations,mutEventIds, table_id, sDom, iDisplayLength, sEmptyInfo, compact) {
         var data = [];
         for (var i=0, nEvents=mutEventIds.length; i<nEvents; i++) {
