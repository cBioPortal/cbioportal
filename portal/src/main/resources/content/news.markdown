# November 9, 2015
* __New features__:
<<<<<<< HEAD
    * Link out to MyCancerGenome.org for mutations
    * Selection summary in the study page
* __Improvements__:
    * Extended the enrichment analysis to all genes
    * Reimplemented Network tab based on Cytoscape.js (Adobe Flash is no longer required) 
=======
    * Links to MyCancerGenome.org for mutations
    * Improved display of selection samples on the study view page
* __Improvements__:
    * "Enrichments" analysis is now run across all genes
    * The "Network" tab is now using Cytoscape.js (Adobe Flash is no longer required)
>>>>>>> cf3f4eff

# October 6, 2015
* __New TCGA data__:
    * [Breast Invasive Carcinoma (TCGA, Cell 2015)](study.do?cancer_study_id=brca_tcga_pub2015)
    * [Prostate Adenocarcinoma (TCGA, in press)](study.do?cancer_study_id=prad_tcga_pub)
    * [Uveal Melanoma (TCGA, Provisional)](study.do?cancer_study_id=uvm_tcga)
* __Added data__ of 763 samples from 12 published studies:
    * [Small Cell Lung Cancer (U Cologne, Nature 2015)](study.do?cancer_study_id=sclc_ucologne_2015)
    * [Uterine Carcinosarcoma (JHU, Nat Commun 2014)](study.do?cancer_study_id=ucs_jhu_2014)
    * [Microdissected Pancreatic Cancer Whole Exome Sequencing (UTSW, Nat Commun 2015)](study.do?cancer_study_id=paad_utsw_2015)
    * [Pancreatic Neuroendocrine Tumors (JHU, Science 2011)](study.do?cancer_study_id=panet_jhu_2011)
    * [Renal Non-Clear Cell Carcinoma (Genentech, Nat Genet 2014)](study.do?cancer_study_id=nccrcc_genentech_2014)
    * [Infant MLL-Rearranged Acute Lymphoblastic Leukemia (St Jude, Nat Genet 2015)](study.do?cancer_study_id=all_stjude_2015)
    * [Rhabdomyosarcoma (NIH, Cancer Discov 2014)](study.do?cancer_study_id=rms_nih_2014)
    * [Thymic epithelial tumors (NCI, Nat Genet 2014)](study.do?cancer_study_id=tet_nci_2014)
    * [Pediatric Ewing Sarcoma (DFCI, Cancer Discov 2014)](study.do?cancer_study_id=es_dfarber_broad_2014)
    * [Ewing Sarcoma (Institut Cuire, Cancer Discov 2014)](study.do?cancer_study_id=es_iocurie_2014)
    * [Cutaneous squamous cell carcinoma (DFCI, Clin Cancer Res 2015)](study.do?cancer_study_id=cscc_dfarber_2015)
    * [Gallbladder Carcinoma (Shanghai, Nat Genet 2014)](study.do?cancer_study_id=gbc_shanghai_2014)

# August 21, 2015
* All __TCGA data__ updated to the Firehose run of April 16, 2015.
* __New feature__: Enrichments Analysis finds alterations that are enriched in either altered or unaltered samples.
* __Improvement__: improved OncoPrint with better performance.

# June 3, 2015
* __Improvements__:
    * Allowed downloading data in each chart/table in study summary page.
    * Added log-rank test _p_-values to the survival plots in study summary page.
    * Improved visualization of patient clinical data in patient-centric view.
    * Added option to merge multiple samples for the same patient in OncoPrint.

# April 28, 2015
* __New features__:
    * Redesigned query interface to allow selecting multiple cancer studies
    * Redesigned __Plots__ tab

# January 20, 2015
* All __TCGA data__ updated to the Firehose run of October 17, 2014
* __COSMIC data__ updated to V71
* __New features__:
    * Query page: better search functions to find cancer studies
    * OncoPrints now support color coding of different mutation types
    * OncoPrints now support multiple clinical annotation tracks
    * [__OncoPrinter tool__](oncoprinter.jsp) now supports mRNA expression changes 
<br/>![Oncoprint with multiple clinical tracks](images/previews/multi-clinical-track-oncoprint.png)

# January 6, 2015
* __New feature__: You can now view __frequencies of mutations and copy-number alterations__ in the study view. These tables are updated dynamically when selecting subsets of samples.<br>
<br/>![Alterations in heavily copy-number altered endometrial cancer cases](images/previews/study_view_alt_frequencies.png)</center>

# December 9, 2014
* __New TCGA data__:
    * Added complete and up-to-date __clinical data__ for all __TCGA__ provisional studies
    * All TCGA data updated to the Firehose run of July 15, 2014
    * New TCGA provisional studies: Esophageal cancer, Pheochromocytoma and Paraganglioma (PCPG)
    * New published TCGA studies: [Thyroid Cancer](study.do?cancer_study_id=thca_tcga_pub) and [Kidney Chromophobe](study.do?cancer_study_id=kich_tcga_pub)
* __Added data__ of 172 samples from 4 published studies:
    * [Cholangiocarcinoma (National University of Singapore, Nature Genetics 2012)](study.do?cancer_study_id=chol_nus_2012)
    * [Cholangiocarcinoma (National Cancer Centre of Singapore, Nature Genetics 2013)](study.do?cancer_study_id=chol_nccs_2013)
    * [Intrahepatic Cholangiocarcinoma (Johns Hopkins University, Nature Genetics 2013)](study.do?cancer_study_id=chol_jhu_2013)
    * [Bladder Cancer (MSKCC, Eur Urol 2014)](study.do?cancer_study_id=blca_mskcc_solit_2014)
* __New features__:
    * Redesigned __Mutual Exclusivity__ tab
    * Added __correlation scores__ for scatter plots on the Plots tab
    * Download links to [__GenomeSpace__](http://www.genomespace.org/)


# October 24, 2014
* Added data of 885 samples from 11 published studies:
    * [Colorectal Adenocarcinoma Triplets (MSKCC, Genome Biology 2014)](study.do?cancer_study_id=coadread_mskcc)
    * [Esophageal Squamous Cell Carcinoma (ICGC, Nature 2014)](study.do?cancer_study_id=escc_icgc)
    * [Malignant Peripheral Nerve Sheath Tumor (MSKCC, Nature Genetics 2014)](study.do?cancer_study_id=mpnst_mskcc)
    * [Melanoma (Broad/Dana Farber, Nature 2012)](study.do?cancer_study_id=skcm_broad_dfarber)
    * [Nasopharyngeal Carcinoma (National University Singapore, Nature Genetics 2014)](study.do?cancer_study_id=npc_nusingapore)
    * [Prostate Adenocarcinoma CNA study (MSKCC, PNAS 2014)](index.do?cancer_study_id=prad_mskcc_2014)
    * [Prostate Adenocarcinoma Organoids (MSKCC, Cell 2014)](study.do?cancer_study_id=prad_mskcc_cheny1_organoids_2014)
    * [Stomach Adenocarcinoma (TCGA, Nature 2014)](study.do?cancer_study_id=stad_tcga_pub)
    * [Stomach Adenocarcinoma (Pfizer and University of Hong Kong, Nature Genetics 2014)](study.do?cancer_study_id=stad_pfizer_uhongkong)
    * [Stomach Adenocarcinoma (University of Hong Kong, Nature Genetics 2011)](study.do?cancer_study_id=stad_uhongkong)
    * [Stomach Adenocarcinoma (University of Tokyo, Nature Genetics 2014)](study.do?cancer_study_id=stad_utokyo)

# August 8, 2014
* Released two new tools
    * [Oncoprinter](oncoprinter.jsp) lets you create Oncoprints from your own, custom data
    * [MutationMapper](mutation_mapper.jsp) draws mutation diagrams (lollipop plots) from your custom data

# May 21, 2014
* All TCGA data updated to the Firehose run of April 16, 2014

# May 12, 2014
* Improved study summary page including survival analysis based on clinical attributes
<br/>e.g. [TCGA Endometrial Cancer cohort](study.do?cancer_study_id=ucec_tcga_pub)
<br/>![Study view](images/previews/study_view.png)

# March 27, 2014
* New features:
    * Visualizing of mutations mapped on 3D structures (individual or multiple mutations, directly in the browser)
    * Gene expression correlation analysis (find all genes with expression correlation to your query genes)
    * The Patient-Centric View now displays mutation frequencies across all cohorts in cBioPortal for each mutation
    * The Mutation Details Tab and the Patient-Centric View now display the copy-number status of each mutation
<br/>![3D viewer & Co-expression](images/previews/news_3d_coexp.png)

# March 18, 2014
* All TCGA data updated to the Firehose run of January 15, 2014
* Updated to the latest COSMIC data (v68)
* Added two new provisional TCGA studies:
    * Adrenocortical Carcinoma
    * Uterine Carcinosarcoma
* Added mutation data of 898 samples from 11 published studies:
    * Hepatocellular Carcinoma (RIKEN, Nature Genetics 2012)
    * Hepatocellular Carcinoma (AMC, Hepatology in press)
    * Medulloblastoma (Broad, Nature 2012)
    * Medulloblastoma (ICGC, Nature 2012)
    * Medulloblastoma (PCGP, Nature 2012)
    * Multiple Myeloma (Broad, Cancer Cell 2014)
    * Pancreatic Adenocarcinoma (ICGC, Nature 2012)
    * Small Cell Carcinoma of the Ovary (MSKCC, Nature Genetics in press)
    * Small Cell Lung Cancer (CLCGP, Nature Genetics 2012)
    * Small Cell Lung Cancer (Johns Hopkins, Nature Genetics 2012)
    * NCI-60 Cell Lines (NCI, Cancer Res. 2012)

# December 9, 2013
* Added mutation data of 99 bladder cancer samples (BGI, Nature Genetics 2013)

# December 6, 2013
* Data sets matching four recently submitted or published TCGA studies are now available
    * Glioblastoma (Cell 2013)
    * Bladder carcinoma (Nature, in press)
    * Head & neck squamous cell carcinoma (submitted)
    * Lung adenocarcinoma (submitted)

# November 8, 2013

* All TCGA data updated to the Firehose run of September 23, 2013.
* Updated to the latest COSMIC data (v67).
* Added mutation data of 792 samples from 9 published cancer studies:
    * Esophageal Adenocarcinoma (Broad, Nature Genetics 2013)
    * Head and Neck Squamous Cell Carcinoma (Broad, Science 2011)
    * Head and Neck Squamous Cell Carcinoma (Johns Hopkins, Science 2011)
    * Kidney Renal Clear Cell Carcinoma (BGI, Nature Genetics 2012)
    * Prostate Adenocarcinoma, Metastatic (Michigan, Nature 2012)
    * Prostate Adenocarcinoma (Broad/Cornell, Nature Genetics 2012)
    * Prostate Adenocarcinoma (Broad/Cornell, Cell 2013)
    * Skin Cutaneous Melanoma (Yale, Nature Genetics 2012)
    * Skin Cutaneous Melanoma (Broad, Cell 2012)

# October 21, 2013
 
* Improved interface for survival plots, including information on individual samples via mouse-over
* New fusion glyph in OncoPrints &nbsp;&nbsp;&nbsp;[![FGFR3 fusions in head and neck carcinoma](images/previews/fusion-in-oncoprint.png)](index.do?cancer_study_id=hnsc_tcga_pub&genetic_profile_ids_PROFILE_MUTATION_EXTENDED=hnsc_tcga_pub_mutations&genetic_profile_ids_PROFILE_COPY_NUMBER_ALTERATION=hnsc_tcga_pub_gistic&Z_SCORE_THRESHOLD=2.0&RPPA_SCORE_THRESHOLD=2.0&data_priority=0&case_set_id=hnsc_tcga_pub_sequenced&case_ids=&gene_set_choice=user-defined-list&gene_list=FGFR3%3A+AMP+MUT%3B%0D%0A%0D%0A%0D%0A%0D%0A%0D%0A%0D%0A&clinical_param_selection=null&tab_index=tab_visualize&Action=Submit)
* Improved cross-cancer query: new alteration frequency histogram (example below - query gene: CDKN2A) and mutation diagram
<center>![Cross Cancer Query](images/previews/cross_cancer.png)</center>

# September 9, 2013

* Updated COSMIC data (v66 Release)
* Improved / interactive visualization on the "Protein changes" tab
* Enhanced mutation diagrams: color-coding by mutation time and syncing with table filters
* Addition of DNA cytoband information in the patient view of copy-number changes
* OncoPrints now allow the display of an optional track with clinical annotation (Endometrial cancer example below)
<center>![Oncoprint with clinical track](images/previews/oncoprint_clinical_track.png)</center>

# July 25, 2013

* Multi-gene correlation plots.
* Variant allele frequency distribution plots for individual tumor samples.
* Tissue images for TCGA samples in the patient view, via [Digital Slide Archive](http://cancer.digitalslidearchive.net/). [Example](case.do?cancer_study_id=ucec_tcga&case_id=TCGA-BK-A0CC#images).

# July 16, 2013

* All TCGA data updated to the May Firehose run (May 23, 2013).
    * TCGA Pancreatic Cancer study (provisional) added.

# July 4, 2013

* Improved rendering of mutation diagrams, including ability to download in PDF format.
* Improved home page: Searchable cancer study & gene set selectors, data sets selector.

# June 17, 2013

* Improved interface for correlation plots, including information on individual samples via mouse-over.
* Gene Details from Biogene are now available in the Network view.
* Added mutation and copy number data from a new adenoid cystic carcinoma study: Ho et al., Nature Genetics 2013.
* Added mutation data from 6 cancer studies.
    * Breast Invasive Carcinoma (Shah et al., Nature 2012)
    * Breast Invasive Carcinoma (Banerji et al., Nature 2012)
    * Breast Invasive Carcinoma (Stephens et al., Nature 2012)
    * Lung Adenocarcinoma (Imielinksi et al., Cell 2012)
    * Lung Adenocarcinoma (Ding et al., Nature 2008)
    * Colorectal Cancer (Seshagiri et al., Nature 2012)

# June 4, 2013

* All TCGA data updated to the April Firehose run (April 21, 2012).

# May 14, 2013

* Added a published TCGA study: Acute Myeloid Leukemia (TCGA, NEJM 2013).

# April 28, 2013

* All TCGA data updated to the March Firehose run (March 26, 2012).
* mRNA percentiles for altered genes shown in patient view.

# April 2, 2013

* All TCGA data updated to the February Firehose run (February 22, 2012).

# March 28, 2013

* All TCGA data updated to the January Firehose run (January 16, 2012).
* Data from a new bladder cancer study from MSKCC has been added (97 samples, Iyer et al., JCO in press).

# February 16, 2013

* The cBio Portal now contains mutation data from all provisional TCGA projects. Please adhere to [the TCGA publication guidelines](http://cancergenome.nih.gov/abouttcga/policies/publicationguidelines) when using these and any TCGA data in your publications.
* All data updated to the October Firehose run (October 24, 2012).
* __Sequencing read counts and frequencies__ are now shown in the Mutation Details table when available.
* Improved OncoPrints, resulting in performance improvements.

# November 21, 2012

* Major new feature: Users can now visualize __genomic alterations and clinical data of individual tumors__, including:
    - Summary of __mutations__ and __copy-number alterations__ of interest
    - __Clinical trial__ information
    - TCGA __Pathology Reports__
* New __cancer summary view__ (Example [Endometrial Cancer](study.do?cancer_study_id=ucec_tcga))
* __Updated drug data__ from KEGG DRUG and NCI Cancer Drugs (aggregated by [PiHelper](https://bitbucket.org/armish/pihelper))

# October 22, 2012

* All data updated to the __Broad Firehose__ run from July 25, 2012.
* __COSMIC data__ added to Mutation Details (via Oncotator).
* All predicted functional impact scores are updated to __Mutation Assessor 2.0__.
* Users can now base queries on genes in recurrent regions of copy-number alteration (from __GISTIC__ via Firehose).
* The [Onco Query Language (OQL)](onco_query_lang_desc.jsp) now supports queries for specific mutations or mutation types.
* Data sets added that match the data of all TCGA publications (GBM, ovarian, colorectal, and lung squamous).

# July 18, 2012

* Mutation data for the TCGA lung squamous cell carcinoma and breast cancer projects (manuscripts in press at Nature).
* All data updated to the __latest Broad Firehose run__ (May 25, 2012).
* __Drug information__ added to the network view (via Drugbank).
* __Improved cross-cancer__ queries: Option to select data types, export of summary graphs.
* Users can now base queries on frequently mutated genes (from __MutSig__ via Firehose).

# May 16, 2012

* All data updated to the __latest Broad Firehose run__ (March 21, 2012).
* Extended __cross-cancer__ functionality, enabling users to query across all cancer studies in our database.
* New __"build a case"__ functionality, enabling users to generate custom case sets, based on one or more clinical attributes.
* New OncoPrint features, including more __compact OncoPrints__, and support for __RPPA__ visualization.

# February 27, 2012

* All data updated to the __latest Broad Firehose run__ (January 24, 2012).
* Validated mutation data for colorectal cancer.
* New feature: __Mutation Diagrams__ that show mutations in the context of protein domains.
<center>![TP53 Mutations in Ovarian Cancer](images/previews/tp53_mutations.png)</center>

# January 30, 2012

* Updated data for several TCGA cancer studies.
* Some small bug-fixes.

# December 22, 2011

* __Fourteen new [TCGA](http://cancergenome.nih.gov/) cancer studies__:  This includes complete data for TCGA Colorectal Carcinoma
and provisional data for thirteen other cancer types in the TCGA production pipeline.  Please note that data from these
thirteen new cancer types are provisional, not final and do not yet include mutation data.
As per NCI guidelines, preliminary mutation data cannot be redistributed until they have been validated.  

<center>![TCGA](http://cancergenome.nih.gov/PublishedContent/Images/SharedItems/Images/tcga_logo.png)</center>

* __Four new data types__:
    * Reverse-phase protein array (RPPA) data.
    * microRNA expression and copy-number (including support for multiple loci)
    * RNA-Seq based expression data.
    * log2 copy-number data.
* Updated TCGA GBM copy-number, expression, and methylation data.
* New __gene symbol validation__ service.  You can now use gene aliases and/or Entrez Gene IDs within your gene sets.
* __Links to IGV__ for visualization of DNA copy-number changes.
* Background information from the [Sanger Cancer Gene Census](http://www.sanger.ac.uk/genetics/CGP/Census/).
* Two __new [Tutorials](tutorial.jsp)__ to get you quickly started in using the portal.
<BR/>
<BR/>

# November 14, 2011

* New and __improved mutation details__, with sorting and filtering capabilities.
* In collaboration with Bilkent University, we have added a __new Network tab__ to our results pages.  The network tab enables users to visualize, analyze and filter cancer genomic data in the context of pathways and interaction networks derived from [Pathway Commons](http://www.pathwaycommons.org).

<center>![GBM Network](images/previews/ova_network.png)</center>
<BR/>
<BR/>

# September 3, 2011

* You can now query across different cancer studies (feature available directly from the home page).
* Our [MATLAB CGDS Cancer Genomics Toolbox](cgds_r.jsp) is now available.  The toolbox enables you to download data from the cBio Portal, and import it directly into MATLAB.
* The code for the cBio Portal has now been fully open sourced, and made available at [Google Code](http://code.google.com/p/cbio-cancer-genomics-portal/).  If you would like to join our open source efforts and make the portal even better, drop us an email.
<BR/>
<BR/>

# March 2, 2011

New plotting features and other improvements:

* Correlation plots that show the relationship between different data types for individual genes.
* Survival analysis - assess survival differences between altered and non-altered patient sets.
* Updated [R Package](cgds_r.jsp) with support for correlation plots and general improvements for retrieving and accessing data in R data frames.
* The [Web Interface](web_api.jsp) now supports basic clinical data, e.g. survival data.
* [Networks](networks.jsp) for pathway analysis are now available for download.

<center>![Survival Analysis](images/previews/ova_survival_60_percent.png)</center>
<BR/>
<BR/>

# December 15, 2010

Several new features, including:

* Redesigned and streamlined user interface, based on user feedback and usability testing.
* Advanced support for gene-specific alterations.  For example, users
can now view mutations within TP53, and ignore copy number alterations, or
only view amplifications of EGFR, and ignore deletions.
* Improved performance.
* [Frequently Asked Questions](faq.jsp) document released.
* Updated [Video Tutorial](video.jsp).
<BR/>
<BR/>

# November 4, 2010

* Enhanced [Oncoprints](faq.jsp#what-are-oncoprints), enabling users to quickly visualize genomic alterations across many cases.  Oncoprints now also work in all major browsers, including Firefox, Chrome, Safari, and Internet Explorer.
* Official release of our [Web Interface](web_api.jsp), enabling programmatic access to all data.
* Official release of our [R Package](cgds_r.jsp), enabling programmatic access to all data from the R platform for statistical computing.

<center>![OncoPrints](images/previews/gbm_oncoprint.png)</center><|MERGE_RESOLUTION|>--- conflicted
+++ resolved
@@ -1,18 +1,10 @@
 # November 9, 2015
 * __New features__:
-<<<<<<< HEAD
-    * Link out to MyCancerGenome.org for mutations
-    * Selection summary in the study page
-* __Improvements__:
-    * Extended the enrichment analysis to all genes
-    * Reimplemented Network tab based on Cytoscape.js (Adobe Flash is no longer required) 
-=======
     * Links to MyCancerGenome.org for mutations
     * Improved display of selection samples on the study view page
 * __Improvements__:
     * "Enrichments" analysis is now run across all genes
     * The "Network" tab is now using Cytoscape.js (Adobe Flash is no longer required)
->>>>>>> cf3f4eff
 
 # October 6, 2015
 * __New TCGA data__:
