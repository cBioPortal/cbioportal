--- conflicted
+++ resolved
@@ -139,16 +139,6 @@
                     text:
                             "<div style='display:inline-block;'>"+
                             "<button id='study-view-scatter-plot-pdf' style=\"width:50px\">PDF</button>"+
-<<<<<<< HEAD
-                            "</div>"+
-                            "<br>"+
-                            "<div style='display:inline-block;'>"+
-                            "<button id='study-view-scatter-plot-svg' style=\"width:50px\">SVG</button>"+
-                            "</div>"+
-                            "<br>"+
-                            "<div style='display:inline-block;'>"+
-                            "<button id='study-view-scatter-plot-tsv' style=\"width:50px\">DATA</button>"+
-=======
                             "</div>"+
                             "<br>"+
                             "<div style='display:inline-block;'>"+
@@ -157,7 +147,6 @@
                             "<br>"+
                             "<div style='display:inline-block;'>"+
                             "<button id='study-view-scatter-plot-tsv' style=\"width:50px\">TXT</button>"+
->>>>>>> 96178774
                             "</div>"
                 },
                 events: {
@@ -195,12 +184,8 @@
                             }
 //
                             var downloadOpts = {
-<<<<<<< HEAD
-                                filename: cancerStudyName + "_" + _title + ".txt",
-=======
 //                                filename: cancerStudyName + "_" + _title + ".txt",
                                 filename: StudyViewParams.params.studyId + "_" + _title + ".txt",
->>>>>>> 96178774
                                 contentType: "text/plain;charset=utf-8",
                                 preProcess: false
                             };
