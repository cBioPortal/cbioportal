--- conflicted
+++ resolved
@@ -316,7 +316,19 @@
   FOREIGN KEY (`GENETIC_PROFILE_ID`) REFERENCES `genetic_profile` (`GENETIC_PROFILE_ID`) ON DELETE CASCADE
 ) ENGINE=MyISAM DEFAULT CHARSET=latin1;
 
-<<<<<<< HEAD
+--
+-- Table structure for table `clinical`
+--
+drop table IF EXISTS clinical;
+CREATE TABLE `clinical` (
+  `CANCER_STUDY_ID` int(11) NOT NULL,
+  `CASE_ID` varchar(255) NOT NULL,
+  `ATTR_ID` varchar(255) NOT NULL,
+  `ATTR_VALUE` varchar(255) NOT NULL,
+  PRIMARY KEY (`CANCER_STUDY_ID`, `CASE_ID`, `ATTR_ID`),
+  FOREIGN KEY (`CANCER_STUDY_ID`) REFERENCES `cancer_study` (`CANCER_STUDY_ID`) ON DELETE CASCADE
+) ENGINE=MyISAM DEFAULT CHARSET=latin1;
+
 -- --------------------------------------------------------
 
 --
@@ -330,52 +342,6 @@
   `DATATYPE` varchar(255) NOT NULL,
   PRIMARY KEY (`ATTR_ID`)
 ) ENGINE=MyISAM DEFAULT CHARSET=latin1 COMMENT='DATATYPE can be NUMBER, BOOLEAN, STRING';
-
--- --------------------------------------------------------
-
-=======
->>>>>>> baed5e43
---
--- Table structure for table `clinical`
---
-drop table IF EXISTS clinical;
-CREATE TABLE `clinical` (
-  `CANCER_STUDY_ID` int(11) NOT NULL,
-  `CASE_ID` varchar(255) NOT NULL,
-  `ATTR_ID` varchar(255) NOT NULL,
-  `ATTR_VALUE` varchar(255) NOT NULL,
-  PRIMARY KEY (`CANCER_STUDY_ID`, `CASE_ID`, `ATTR_ID`),
-<<<<<<< HEAD
-  FOREIGN KEY (`ATTR_ID`) REFERENCES `clinical_attribute` (`ATTR_ID`)
-=======
-  FOREIGN KEY (`CANCER_STUDY_ID`) REFERENCES `cancer_study` (`CANCER_STUDY_ID`) ON DELETE CASCADE
->>>>>>> baed5e43
-) ENGINE=MyISAM DEFAULT CHARSET=latin1;
-
--- --------------------------------------------------------
-
-<<<<<<< HEAD
-drop table IF EXISTS clinical_free_form;
-CREATE TABLE `clinical_free_form` (
-  `CANCER_STUDY_ID` int(11) NOT NULL,
-  `CASE_ID` varchar(256) NOT NULL,
-  `PARAM_NAME` varchar(256) NOT NULL,
-  `PARAM_VALUE` varchar(256) NOT NULL,
-  FOREIGN KEY (`CANCER_STUDY_ID`) REFERENCES `cancer_study` (`CANCER_STUDY_ID`) ON DELETE CASCADE
-) ENGINE=MyISAM DEFAULT CHARSET=latin1;
-=======
---
--- Table structure for table `clinical_attribute`
---
-drop table IF EXISTS clinical_attribute;
-CREATE TABLE `clinical_attribute` (
-  `ATTR_ID` varchar(255) NOT NULL,
-  `DISPLAY_NAME` varchar(255) NOT NULL,
-  `DESCRIPTION` varchar(255) NOT NULL,
-  `DATATYPE` varchar(255) NOT NULL,
-  PRIMARY KEY (`ATTR_ID`)
-) ENGINE=MyISAM DEFAULT CHARSET=latin1 COMMENT='DATATYPE can be NUMBER, BOOLEAN, STRING';
->>>>>>> baed5e43
 
 --
 -- Table structure for table `interaction`
