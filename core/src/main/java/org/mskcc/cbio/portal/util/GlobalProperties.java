/*
 * Copyright (c) 2015 Memorial Sloan-Kettering Cancer Center.
 *
 * This library is distributed in the hope that it will be useful, but WITHOUT
 * ANY WARRANTY, WITHOUT EVEN THE IMPLIED WARRANTY OF MERCHANTABILITY OR FITNESS
 * FOR A PARTICULAR PURPOSE. The software and documentation provided hereunder
 * is on an "as is" basis, and Memorial Sloan-Kettering Cancer Center has no
 * obligations to provide maintenance, support, updates, enhancements or
 * modifications. In no event shall Memorial Sloan-Kettering Cancer Center be
 * liable to any party for direct, indirect, special, incidental or
 * consequential damages, including lost profits, arising out of the use of this
 * software and its documentation, even if Memorial Sloan-Kettering Cancer
 * Center has been advised of the possibility of such damage.
 */

/*
 * This file is part of cBioPortal.
 *
 * cBioPortal is free software: you can redistribute it and/or modify
 * it under the terms of the GNU Affero General Public License as
 * published by the Free Software Foundation, either version 3 of the
 * License.
 *
 * This program is distributed in the hope that it will be useful,
 * but WITHOUT ANY WARRANTY; without even the implied warranty of
 * MERCHANTABILITY or FITNESS FOR A PARTICULAR PURPOSE.  See the
 * GNU Affero General Public License for more details.
 *
 * You should have received a copy of the GNU Affero General Public License
 * along with this program.  If not, see <http://www.gnu.org/licenses/>.
*/

package org.mskcc.cbio.portal.util;

import org.mskcc.cbio.portal.servlet.QueryBuilder;

import org.apache.commons.logging.Log;
import org.apache.commons.logging.LogFactory;

import java.io.*;
import java.net.HttpURLConnection;
import java.net.MalformedURLException;
import java.util.*;
import java.net.URL;


/**
 * Utility class for getting / setting global properties.
 */
public class GlobalProperties {

    public static final String HOME_DIR = "PORTAL_HOME";
    private static final String propertiesFilename = "portal.properties";

    public static final String PATHWAY_COMMONS_URL = "pathway_commons.url";
    public static final String UCSC_CANCER_GENOMICS_URL = "ucsc_cancer_genomics.url";
	public static final String SEGFILE_URL = "segfile.url";
	public static final String OPENSSL_BINARY = "openssl.binary";
	public static final String SIGNATURE_KEY = "signature.key";
	public static final String ENCRYPTION_KEY = "encryption.key";
	public static final String BROAD_BAM_URL = "broad.bam.url";
	public static final String BROAD_BAM_CHECKING_URL = "broad.bam.checking.url";
	public static final String IGV_BAM_LINKING = "igv.bam.linking";
	public static final String IGV_BAM_LINKING_STUDIES = "igv.bam.linking.studies";
    public static final String AUTHENTICATE = "authenticate";
    public static final String AUTHORIZATION = "authorization";
    public static final String FILTER_GROUPS_BY_APPNAME = "filter_groups_by_appname";
    public static final String INCLUDE_NETWORKS = "include_networks";
    public static final String GOOGLE_ANALYTICS_PROFILE_ID = "google_analytics_profile_id";
    public static final String GENOMESPACE = "genomespace";

    public static final String APP_NAME = "app.name";
    public static final String DEFAULT_APP_NAME = "public_portal";
    
    public static final String APP_VERSION = "app.version";

    public static final String SKIN_TITLE = "skin.title";
    public static final String DEFAULT_SKIN_TITLE = "cBioPortal for Cancer Genomics";
    public static final String SKIN_BLURB = "skin.blurb";
    // blurb default
    public static final String DEFAULT_SKIN_BLURB = "The cBioPortal for Cancer Genomics provides " +
            "<b>visualization</b>, <b>analysis</b> and <b>download</b> of large-scale cancer genomics data sets. " +
            "<p>Please adhere to <u><a href=\"http://cancergenome.nih.gov/abouttcga/policies/publicationguidelines\"> " +
            "the TCGA publication guidelines</a></u> when using TCGA data in your publications.</p> " +
            "<p><b>Please cite</b> <a href=\"http://www.ncbi.nlm.nih.gov/pubmed/23550210\">Gao " +
            "et al. <i>Sci. Signal.</i> 2013</a> &amp;  " +
            "<a href=\"http://cancerdiscovery.aacrjournals.org/content/2/5/401.abstract\">" +
            "Cerami et al. <i>Cancer Discov.</i> 2012</a> when publishing results based on cBioPortal.</p>\n";
    public static final String SKIN_TAG_LINE_IMAGE = "skin.tag_line_image";
    public static final String DEFAULT_SKIN_TAG_LINE_IMAGE = "images/tag_line.png";
    public static final String SKIN_EMAIL_CONTACT = "skin.email_contact";
    public static final String DEFAULT_EMAIL_CONTACT = "cbioportal at googlegroups dot com";
    public static final String SKIN_SHOW_NEWS_TAB = "skin.show_news_tab";
    public static final String SKIN_SHOW_DATA_TAB = "skin.show_data_tab";
    public static final String SKIN_RIGHT_NAV_SHOW_DATA_SETS = "skin.right_nav.show_data_sets";
    public static final String SKIN_RIGHT_NAV_SHOW_EXAMPLES = "skin.right_nav.show_examples";
    public static final String SKIN_RIGHT_NAV_SHOW_TESTIMONIALS = "skin.right_nav.show_testimonials";
    public static final String SKIN_AUTHORIZATION_MESSAGE = "skin.authorization_message";
    public static final String DEFAULT_AUTHORIZATION_MESSAGE = "Access to this portal is only available to authorized users.";
    public static final String SKIN_DATASETS_HEADER = "skin.data_sets_header";
    public static final String DEFAULT_SKIN_DATASETS_HEADER = "The portal currently contains data from the following " +
            "cancer genomics studies.  The table below lists the number of available samples per data type and tumor.";
    public static final String SKIN_DATASETS_FOOTER = "skin.data_sets_footer";
    public static final String DEFAULT_SKIN_DATASETS_FOOTER = "Data sets of TCGA studies were downloaded from Broad " +
            "Firehose (http://gdac.broadinstitute.org) and updated monthly. In some studies, data sets were from the " +
            "TCGA working groups directly.";

    public static final String PATIENT_VIEW_PLACEHOLDER = "patient_view_placeholder";
    public static final String PATIENT_VIEW_CNA_TUMORMAP_CNA_CUTOFF = "patient_view_genomic_overview_cna_cutoff";
    public static final double[] DEFAULT_TUMORMAP_CNA_CUTOFF = new double[]{0.2,1.5};
    public static final String PATIENT_VIEW_DIGITAL_SLIDE_IFRAME_URL = "digitalslidearchive.iframe.url";
    public static final String PATIENT_VIEW_DIGITAL_SLIDE_META_URL = "digitalslidearchive.meta.url";
    public static final String PATIENT_VIEW_TCGA_PATH_REPORT_URL = "tcga_path_report.url";
    public static final String ONCOKB_URL = "oncokb.url";

    // properties for showing the right logo in the header_bar and default logo
    public static final String SKIN_RIGHT_LOGO = "skin.right_logo";
    public static final String DEFAULT_SKIN_RIGHT_LOGO = "images/mskcc_logo_3d_grey.jpg";

    // properties for hiding/showing tabs in the header navigation bar
    public static final String SKIN_SHOW_WEB_API_TAB = "skin.show_web_api_tab";
    public static final String SKIN_SHOW_R_MATLAB_TAB = "skin.show_r_matlab_tab";
    public static final String SKIN_SHOW_TUTORIALS_TAB = "skin.show_tutorials_tab";
    public static final String SKIN_SHOW_FAQS_TAB = "skin.show_faqs_tab";
    public static final String SKIN_SHOW_TOOLS_TAB = "skin.show_tools_tab";
    public static final String SKIN_SHOW_ABOUT_TAB = "skin.show_about_tab";
    public static final String SKIN_SHOW_VISUALIZE_YOUR_DATA_TAB = "skin.show_visualize_your_data_tab";

    // property for setting the news blurb in the right column
    public static final String SKIN_RIGHT_NAV_WHATS_NEW_BLURB = "skin.right_nav.whats_new_blurb";
    public static final String DEFAULT_SKIN_WHATS_NEW_BLURB = 
            "<form action=\"http://groups.google.com/group/cbioportal-news/boxsubscribe\"> &nbsp;&nbsp;&nbsp;&nbsp;" +
            "<b>Sign up for low-volume email news alerts:</b></br> &nbsp;&nbsp;&nbsp;&nbsp;<input type=\"text\" " +
            "name=\"email\"> <input type=\"submit\" name=\"sub\" value=\"Subscribe\"> " +
            "</form> &nbsp;&nbsp;&nbsp;&nbsp;<b>Or follow us <a href=\"http://www.twitter.com/cbioportal\">" +
            "<i>@cbioportal</i></a> on Twitter</b>\n";

    // footer
    public static final String SKIN_FOOTER = "skin.footer";
    public static final String DEFAULT_SKIN_FOOTER = " | <a href=\"http://www.mskcc.org/mskcc/html/44.cfm\">MSKCC</a>" +
            " | <a href=\"http://cancergenome.nih.gov/\">TCGA</a>";

    // login contact
    public static final String SKIN_LOGIN_CONTACT_HTML = "skin.login.contact_html";
    public static final String DEFAULT_SKIN_LOGIN_CONTACT_HTML = "If you think you have received this message in " +
            "error, please contact us at <a style=\"color:#FF0000\" href=\"mailto:cbioportal-access@cbio.mskcc.org\">" +
            "cbioportal-access@cbio.mskcc.org</a>";

    // properties for hiding/showing tabs in the patient view
    public static final String SKIN_PATIENT_VIEW_SHOW_CLINICAL_TRIALS_TAB="skin.patient_view.show_clinical_trials_tab";
    public static final String SKIN_PATIENT_VIEW_SHOW_DRUGS_TAB="skin.patient_view.show_drugs_tab";

    // property for setting the saml registration html
    public static final String SKIN_LOGIN_SAML_REGISTRATION_HTML = "skin.login.saml.registration_html";
    public static final String DEFAULT_SKIN_LOGIN_SAML_REGISTRATION_HTML = "Sign in with MSK";

    // property for the saml entityid
    public static final String SAML_IDP_METADATA_ENTITYID="saml.idp.metadata.entityid";

    // property for the custom header tabs
    public static final String SKIN_CUSTOM_HEADER_TABS="skin.custom_header_tabs";

    // properties for the FAQ, about us, news and examples
    public static final String SKIN_FAQ="skin.faq";
    public static final String DEFAULT_SKIN_FAQ="content/faq.html";
    public static final String SKIN_ABOUT="skin.about";
    public static final String DEFAULT_SKIN_ABOUT="content/about_us.html";
    public static final String SKIN_NEWS="skin.news";
    public static final String DEFAULT_SKIN_NEWS="content/news.html";
    public static final String SKIN_EXAMPLES_RIGHT_COLUMN="skin.examples_right_column";
    public static final String DEFAULT_SKIN_EXAMPLES_RIGHT_COLUMN="../../../content/examples.html";
    
    public static final String ALWAYS_SHOW_STUDY_GROUP="always_show_study_group";

<<<<<<< HEAD

    public static final String MYCANCERGENOME_URL = "mycancergenome.url";
    public static final String ONCOKB_GENE_STATUS = "oncokb.geneStatus";
    public static final String HOTSPOT_CHANG = "hotspot.chang";
    
=======
    // property for text shown at the right side of the Select Patient/Case set, which
    // links to the study view
    public static final String SKIN_STUDY_VIEW_LINK_TEXT="skin.study_view.link_text";
    public static final String DEFAULT_SKIN_STUDY_VIEW_LINK_TEXT="To build your own case set, try out our enhanced " +
            "Study View.";

>>>>>>> 3894cb4a
    private static Log LOG = LogFactory.getLog(GlobalProperties.class);
    private static Properties properties = initializeProperties();

    private static Properties initializeProperties()
    {
        return loadProperties(getResourceStream());
    }

    private static InputStream getResourceStream()
    {
        String resourceFilename = null;
        InputStream resourceFIS = null;

        try {
            String home = System.getenv(HOME_DIR);
            if (home != null) {
                 resourceFilename =
                    home + File.separator + GlobalProperties.propertiesFilename;
                if (LOG.isInfoEnabled()) {
                    LOG.info("Attempting to read properties file: " + resourceFilename);
                }
                resourceFIS = new FileInputStream(resourceFilename);
                if (LOG.isInfoEnabled()) {
                    LOG.info("Successfully read properties file");
                }
            }
        }
        catch (FileNotFoundException e) {
            if (LOG.isInfoEnabled()) {
                LOG.info("Failed to read properties file: " + resourceFilename);
            }
        }

        if (resourceFIS == null) {
            if (LOG.isInfoEnabled()) {
                LOG.info("Attempting to read properties file from classpath");
            }
            resourceFIS = GlobalProperties.class.getClassLoader().
                getResourceAsStream(GlobalProperties.propertiesFilename);
            if (LOG.isInfoEnabled()) {
                LOG.info("Successfully read properties file");
            }
        }
         
        return resourceFIS;
    }

    private static Properties loadProperties(InputStream resourceInputStream)
    {
        Properties properties = new Properties();

        try {
            properties.load(resourceInputStream);
            resourceInputStream.close();
        }
        catch (IOException e) {
            if (LOG.isErrorEnabled()) {
                LOG.error("Error loading properties file: " + e.getMessage());
            }
        }

        return properties;
    }

    public static String getPathwayCommonsUrl()
	{
		return properties.getProperty(PATHWAY_COMMONS_URL);
    }
    
    public static String getUcscCancerGenomicsUrl()
	{
        return properties.getProperty(UCSC_CANCER_GENOMICS_URL);
    }

    public static String getSegfileUrl()
	{
        return properties.getProperty(SEGFILE_URL);
    }

	public static String getProperty(String property)
	{
		return (properties.containsKey(property)) ? properties.getProperty(property) : null;
	}

	public static boolean wantIGVBAMLinking() {
        String igvBamLinking = properties.getProperty(IGV_BAM_LINKING);
		return igvBamLinking!=null && igvBamLinking.equals("true");
	}

	public static Collection<String> getIGVBAMLinkingStudies() {
        String igvBamLinkingStudies = properties.getProperty(IGV_BAM_LINKING_STUDIES);
        if (igvBamLinkingStudies==null) {
            return Collections.emptyList();
        }
		String[] studies = igvBamLinkingStudies.split(":");
		return (studies.length > 0) ? Arrays.asList(studies) : Collections.<String>emptyList();
	}

    public static boolean usersMustAuthenticate()
    {
        String prop = properties.getProperty(AUTHENTICATE);
        return (!prop.isEmpty() && !prop.equals("false"));
    }

    public static String authenticationMethod()
    {
        return properties.getProperty(AUTHENTICATE);
    }

	public static boolean usersMustBeAuthorized()
    {
		return Boolean.parseBoolean(properties.getProperty(AUTHORIZATION));
	}

    public static String getAppName()
    {
        String appName = properties.getProperty(APP_NAME);
        return (appName == null) ? DEFAULT_APP_NAME : appName;
    }

    public static String getAppVersion()
    {
        String appVersion = properties.getProperty(APP_VERSION);
        return (appVersion == null) ? "1.0" : appVersion;
    }

    public static String getTitle()
    {
        String skinTitle = properties.getProperty(SKIN_TITLE);
        return (skinTitle == null) ? DEFAULT_SKIN_TITLE : skinTitle;
    }
    // updated function to use a default if nothing is specified
    public static String getBlurb()
    {
        String skinBlurb = properties.getProperty(SKIN_BLURB);
        return (skinBlurb == null) ? DEFAULT_SKIN_BLURB : skinBlurb;
    }
    // get custom FAQ html or the default
    public static String getFaqHtml()
    {
        String faqHtml = properties.getProperty(SKIN_FAQ);
        return (faqHtml == null) ? DEFAULT_SKIN_FAQ : "content/"+faqHtml;
    }
    // get custom About html or the default
    public static String getAboutHtml()
    {
        String aboutHtml = properties.getProperty(SKIN_ABOUT);
        return (aboutHtml == null) ? DEFAULT_SKIN_ABOUT : "content/"+aboutHtml;
    }
    // get custom News html or the default
    public static String getNewsHtml()
    {
        String newsHtml = properties.getProperty(SKIN_NEWS);
        return (newsHtml == null) ? DEFAULT_SKIN_NEWS : "content/"+newsHtml;
    }
    // get custom Example Queries for the right column html or the default
    public static String getExamplesRightColumnHtml()
    {
        String examplesRightColumnHtml = properties.getProperty(SKIN_EXAMPLES_RIGHT_COLUMN);
        return (examplesRightColumnHtml == null) ? DEFAULT_SKIN_EXAMPLES_RIGHT_COLUMN : "../../../content/"+examplesRightColumnHtml;
    }


    // get the login contact html
    public static String getLoginContactHtml()
    {
        String loginContactHtml = properties.getProperty(SKIN_LOGIN_CONTACT_HTML);
        return (loginContactHtml == null) ? DEFAULT_SKIN_LOGIN_CONTACT_HTML : loginContactHtml;
    }
    // get the text for the saml login button
    public static String getLoginSamlRegistrationHtml()
    {
        String loginSamlRegistrationHtml = properties.getProperty(SKIN_LOGIN_SAML_REGISTRATION_HTML);
        return (loginSamlRegistrationHtml == null) ? DEFAULT_SKIN_LOGIN_SAML_REGISTRATION_HTML : loginSamlRegistrationHtml;
    }
    public static String getSamlIdpMetadataEntityid()
    {
        return getProperty(SAML_IDP_METADATA_ENTITYID);
    }
    public static String getTagLineImage()
    {
        String tagLineImage = properties.getProperty(SKIN_TAG_LINE_IMAGE);
        return (tagLineImage == null) ? DEFAULT_SKIN_TAG_LINE_IMAGE : "images/" + tagLineImage;
    }

    // function for retrieving the right logo, used by the header_bar
    public static String getRightLogo()
    {
        String rightLogo = properties.getProperty(SKIN_RIGHT_LOGO);
        return (rightLogo == null) ? DEFAULT_SKIN_RIGHT_LOGO : "images/" + rightLogo;
    }

    // function for retrieving the footer text
    public static String getFooter(){
        String footer = properties.getProperty(SKIN_FOOTER);
        return (footer == null) ? DEFAULT_SKIN_FOOTER : footer;
    }
    // function for retrieving the studyview link text
    public static String getStudyviewLinkText(){
        String studyviewLinkText = properties.getProperty(SKIN_STUDY_VIEW_LINK_TEXT);
        return (studyviewLinkText == null) ? DEFAULT_SKIN_STUDY_VIEW_LINK_TEXT : studyviewLinkText;
    }

    public static String getEmailContact()
    {
        String emailAddress = properties.getProperty(SKIN_EMAIL_CONTACT);
        return (emailAddress == null) ? DEFAULT_EMAIL_CONTACT :
            ("<span class=\"mailme\" title=\"Contact us\">" + emailAddress + "</span>");
    }

    public static boolean includeNetworks()
    {
        return Boolean.parseBoolean(properties.getProperty(INCLUDE_NETWORKS));
    }

    public static String getGoogleAnalyticsProfileId()
    {
        return properties.getProperty(GOOGLE_ANALYTICS_PROFILE_ID);
    }

    public static boolean genomespaceEnabled()
    {
        return Boolean.parseBoolean(properties.getProperty(GENOMESPACE));
    }

    public static boolean showPlaceholderInPatientView()
    {
        return Boolean.parseBoolean(properties.getProperty(PATIENT_VIEW_PLACEHOLDER));
    }

    public static double[] getPatientViewGenomicOverviewCnaCutoff()
    {
        String cutoff = properties.getProperty(PATIENT_VIEW_CNA_TUMORMAP_CNA_CUTOFF);
        if (cutoff==null) {
            return DEFAULT_TUMORMAP_CNA_CUTOFF;
        }

        String[] strs = cutoff.split(",");
        return new double[]{Double.parseDouble(strs[0]), Double.parseDouble(strs[1])};
    }

    public static boolean showNewsTab()
    {
        String showFlag = properties.getProperty(SKIN_SHOW_NEWS_TAB);
        return showFlag == null || Boolean.parseBoolean(showFlag);
    }

    public static boolean showDataTab()
    {
        String showFlag = properties.getProperty(SKIN_SHOW_DATA_TAB);
        return showFlag == null || Boolean.parseBoolean(showFlag);
    }

    // show or hide the web api tab in header navigation bar
    public static boolean showWebApiTab()
    {
        String showFlag = properties.getProperty(SKIN_SHOW_WEB_API_TAB);
        return showFlag == null || Boolean.parseBoolean(showFlag);
    }
    // show or hide the r matlab tab in header navigation bar
    public static boolean showRMatlabTab()
    {
        String showFlag = properties.getProperty(SKIN_SHOW_R_MATLAB_TAB);
        return showFlag == null || Boolean.parseBoolean(showFlag);
    }
    // show or hide the tutorial tab in header navigation bar
    public static boolean showTutorialsTab()
    {
        String showFlag = properties.getProperty(SKIN_SHOW_TUTORIALS_TAB);
        return showFlag == null || Boolean.parseBoolean(showFlag);
    }
    // show or hide the faqs tab in header navigation bar
    public static boolean showFaqsTab()
    {
        String showFlag = properties.getProperty(SKIN_SHOW_FAQS_TAB);
        return showFlag == null || Boolean.parseBoolean(showFlag);
    }
    // show or hide the tools tab in header navigation bar
    public static boolean showToolsTab()
    {
        String showFlag = properties.getProperty(SKIN_SHOW_TOOLS_TAB);
        return showFlag == null || Boolean.parseBoolean(showFlag);
    }
    // show or hide the about tab in header navigation bar
    public static boolean showAboutTab()
    {
        String showFlag = properties.getProperty(SKIN_SHOW_ABOUT_TAB);
        return showFlag == null || Boolean.parseBoolean(showFlag);
    }
    // show or hide the visualize your data tab in header navigation bar
    public static boolean showVisualizeYourDataTab()
    {
        String showFlag = properties.getProperty(SKIN_SHOW_VISUALIZE_YOUR_DATA_TAB);
        return showFlag == null || Boolean.parseBoolean(showFlag);
    }
    // show or hide the clinical trials tab in the patient view
    public static boolean showClinicalTrialsTab()
    {
        String showFlag = properties.getProperty(SKIN_PATIENT_VIEW_SHOW_CLINICAL_TRIALS_TAB);
        return showFlag == null || Boolean.parseBoolean(showFlag);
    }
    // show or hide the drugs tab in the patient view
    public static boolean showDrugsTab()
    {
        String showFlag = properties.getProperty(SKIN_PATIENT_VIEW_SHOW_DRUGS_TAB);
        return showFlag == null || Boolean.parseBoolean(showFlag);
    }
    // get the text for the What's New in the right navigation bar
    public static String getRightNavWhatsNewBlurb(){
        String whatsNewBlurb = properties.getProperty(SKIN_RIGHT_NAV_WHATS_NEW_BLURB);
        return (whatsNewBlurb == null) ? DEFAULT_SKIN_WHATS_NEW_BLURB : whatsNewBlurb;
    }
    public static boolean showRightNavDataSets()
    {
        String showFlag = properties.getProperty(SKIN_RIGHT_NAV_SHOW_DATA_SETS);
        return showFlag == null || Boolean.parseBoolean(showFlag);
    }
    public static boolean showRightNavExamples()
    {
        String showFlag = properties.getProperty(SKIN_RIGHT_NAV_SHOW_EXAMPLES);
        return showFlag == null || Boolean.parseBoolean(showFlag);
    }

    public static boolean showRightNavTestimonials()
    {
        String showFlag = properties.getProperty(SKIN_RIGHT_NAV_SHOW_TESTIMONIALS);
        return showFlag == null || Boolean.parseBoolean(showFlag);
    }

    public static String getAuthorizationMessage()
    {
        String authMessage = properties.getProperty(SKIN_AUTHORIZATION_MESSAGE);
        return authMessage == null ? DEFAULT_AUTHORIZATION_MESSAGE : authMessage;
    }

    // added usage of default data sets header
    public static String getDataSetsHeader()
    {
        String dataSetsHeader = properties.getProperty(SKIN_DATASETS_HEADER);
        return dataSetsHeader == null ? DEFAULT_SKIN_DATASETS_HEADER : dataSetsHeader;
    }

    // added usage of default data sets footer
    public static String getDataSetsFooter()
    {
        String dataSetsFooter = properties.getProperty(SKIN_DATASETS_FOOTER);
        return dataSetsFooter == null ? DEFAULT_SKIN_DATASETS_FOOTER : dataSetsFooter;
    }

    public static String getLinkToPatientView(String caseId, String cancerStudyId)
    {
        return "case.do?" + QueryBuilder.CANCER_STUDY_ID + "=" + cancerStudyId
                 //+ "&"+ org.mskcc.cbio.portal.servlet.PatientView.PATIENT_ID + "=" + caseId;
                 + "&"+ org.mskcc.cbio.portal.servlet.PatientView.SAMPLE_ID + "=" + caseId;
    }

    public static String getLinkToSampleView(String caseId, String cancerStudyId)
    {
        return "case.do?" + QueryBuilder.CANCER_STUDY_ID + "=" + cancerStudyId
                 + "&"+ org.mskcc.cbio.portal.servlet.PatientView.SAMPLE_ID + "=" + caseId;
    }

    public static String getLinkToCancerStudyView(String cancerStudyId)
    {
        return "study.do?" + org.mskcc.cbio.portal.servlet.QueryBuilder.CANCER_STUDY_ID
                + "=" + cancerStudyId;
    }

    public static String getLinkToIGVForBAM(String cancerStudyId, String caseId, String locus)
    {
        return ("igvlinking.json?" +
				org.mskcc.cbio.portal.servlet.IGVLinkingJSON.CANCER_STUDY_ID +
                "=" + cancerStudyId +
				"&" + org.mskcc.cbio.portal.servlet.IGVLinkingJSON.CASE_ID +
				"=" + caseId +
				"&" + org.mskcc.cbio.portal.servlet.IGVLinkingJSON.LOCUS +
				"=" + locus);
    }

    public static String getDigitalSlideArchiveIframeUrl(String caseId)
    {
        String url = properties.getProperty(PATIENT_VIEW_DIGITAL_SLIDE_IFRAME_URL);
        return url+caseId;
    }

    public static String getDigitalSlideArchiveMetaUrl(String caseId)
    {
        String url = properties.getProperty(PATIENT_VIEW_DIGITAL_SLIDE_META_URL);
        return url+caseId;
    }

    public static String[] getTCGAPathReportUrl(String typeOfCancer)
    {
        String url = GlobalProperties.getProperty(PATIENT_VIEW_TCGA_PATH_REPORT_URL);
        if (url == null) {
            return null;
        }
        
        if (typeOfCancer.equalsIgnoreCase("coadread")) {
            return new String[] {
                url.replace("{cancer.type}", "coad"),
                url.replace("{cancer.type}", "read")
            };
        }
        
        return new String[] {url.replace("{cancer.type}", typeOfCancer)};
    }

    // function for getting the custom tabs for the header
    public static String[] getCustomHeaderTabs(){
        String customPagesString = GlobalProperties.getProperty(SKIN_CUSTOM_HEADER_TABS);
        if(customPagesString!=null){
            // split by comma and return the String array
            return customPagesString.split(",");
        }
        return null;
    }
    
    public static String getOncoKBUrl()
    {
        String oncokbUrl = properties.getProperty(ONCOKB_URL);

        //Test connection of OncoKB website.
        if(oncokbUrl != null && !oncokbUrl.isEmpty()) {
            try {
                URL url = new URL(oncokbUrl+"access");
                HttpURLConnection conn = (HttpURLConnection) url.openConnection();
                if(conn.getResponseCode() != 200) {
                    oncokbUrl = "";
                }
                conn.disconnect();
                return oncokbUrl;
            } catch (Exception e) {
                return "";
            }
        }
        return "";
    }

    public static boolean enableChangHotspot() {
        String hotspot = properties.getProperty(HOTSPOT_CHANG);
        if(hotspot != null  && !hotspot.isEmpty()) {
            return Boolean.parseBoolean(hotspot);
        }else{
            return false;
        }
    }

    public static boolean filterGroupsByAppName() {
        String filterGroupsByNameFlag = properties.getProperty(FILTER_GROUPS_BY_APPNAME);
        return filterGroupsByNameFlag == null || Boolean.parseBoolean(filterGroupsByNameFlag);
    }
    
    public static String getAlwaysShowStudyGroup() {
        String group = properties.getProperty(ALWAYS_SHOW_STUDY_GROUP);
        if (group!=null && group.trim().isEmpty()) {
            return null;
        }
        
        return group;
    }
    
    public static String getMyCancerGenomeUrl()
    {
        return properties.getProperty(MYCANCERGENOME_URL);
    }
    
    public static String getOncoKBGeneStatus()
    {
        return properties.getProperty(ONCOKB_GENE_STATUS);
    }
}<|MERGE_RESOLUTION|>--- conflicted
+++ resolved
@@ -172,20 +172,17 @@
     
     public static final String ALWAYS_SHOW_STUDY_GROUP="always_show_study_group";
 
-<<<<<<< HEAD
-
-    public static final String MYCANCERGENOME_URL = "mycancergenome.url";
-    public static final String ONCOKB_GENE_STATUS = "oncokb.geneStatus";
-    public static final String HOTSPOT_CHANG = "hotspot.chang";
-    
-=======
     // property for text shown at the right side of the Select Patient/Case set, which
     // links to the study view
     public static final String SKIN_STUDY_VIEW_LINK_TEXT="skin.study_view.link_text";
     public static final String DEFAULT_SKIN_STUDY_VIEW_LINK_TEXT="To build your own case set, try out our enhanced " +
             "Study View.";
 
->>>>>>> 3894cb4a
+
+    public static final String MYCANCERGENOME_URL = "mycancergenome.url";
+    public static final String ONCOKB_GENE_STATUS = "oncokb.geneStatus";
+    public static final String HOTSPOT_CHANG = "hotspot.chang";
+    
     private static Log LOG = LogFactory.getLog(GlobalProperties.class);
     private static Properties properties = initializeProperties();
 
