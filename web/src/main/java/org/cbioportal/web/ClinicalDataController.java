--- conflicted
+++ resolved
@@ -45,27 +45,6 @@
         produces = MediaType.APPLICATION_JSON_VALUE)
     @ApiOperation("Get all clinical data of a sample in a study")
     public ResponseEntity<List<ClinicalData>> getAllClinicalDataOfSampleInStudy(
-<<<<<<< HEAD
-            @ApiParam(required = true, value = "Study ID e.g. acc_tcga")
-            @PathVariable String studyId,
-            @ApiParam(required = true, value = "Sample ID e.g. TCGA-OR-A5J2-01")
-            @PathVariable String sampleId,
-            @ApiParam("Attribute ID e.g. CANCER_TYPE")
-            @RequestParam(required = false) String attributeId,
-            @ApiParam("Level of detail of the response")
-            @RequestParam(defaultValue = "SUMMARY") Projection projection,
-            @ApiParam("Page size of the result list")
-            @Max(PagingConstants.MAX_PAGE_SIZE)
-            @Min(PagingConstants.MIN_PAGE_SIZE)
-            @RequestParam(defaultValue = PagingConstants.DEFAULT_PAGE_SIZE) Integer pageSize,
-            @ApiParam("Page number of the result list")
-            @Min(PagingConstants.MIN_PAGE_NUMBER)
-            @RequestParam(defaultValue = PagingConstants.DEFAULT_PAGE_NUMBER) Integer pageNumber,
-            @ApiParam("Name of the property that the result list is sorted by")
-            @RequestParam(required = false) ClinicalDataSortBy sortBy,
-            @ApiParam("Direction of the sort")
-            @RequestParam(defaultValue = "ASC") Direction direction) {
-=======
         @ApiParam(required = true, value = "Study ID e.g. acc_tcga")
         @PathVariable String studyId,
         @ApiParam(required = true, value = "Sample ID e.g. TCGA-OR-A5J2-01")
@@ -85,7 +64,6 @@
         @RequestParam(required = false) ClinicalDataSortBy sortBy,
         @ApiParam("Direction of the sort")
         @RequestParam(defaultValue = "ASC") Direction direction) {
->>>>>>> 6e660dbb
 
         if (projection == Projection.META) {
             HttpHeaders responseHeaders = new HttpHeaders();
@@ -104,27 +82,6 @@
         produces = MediaType.APPLICATION_JSON_VALUE)
     @ApiOperation("Get all clinical data of a patient in a study")
     public ResponseEntity<List<ClinicalData>> getAllClinicalDataOfPatientInStudy(
-<<<<<<< HEAD
-            @ApiParam(required = true, value = "Study ID e.g. acc_tcga")
-            @PathVariable String studyId,
-            @ApiParam(required = true, value = "Patient ID e.g. TCGA-OR-A5J2")
-            @PathVariable String patientId,
-            @ApiParam("Attribute ID e.g. AGE")
-            @RequestParam(required = false) String attributeId,
-            @ApiParam("Level of detail of the response")
-            @RequestParam(defaultValue = "SUMMARY") Projection projection,
-            @ApiParam("Page size of the result list")
-            @Max(PagingConstants.MAX_PAGE_SIZE)
-            @Min(PagingConstants.MIN_PAGE_SIZE)
-            @RequestParam(defaultValue = PagingConstants.DEFAULT_PAGE_SIZE) Integer pageSize,
-            @ApiParam("Page number of the result list")
-            @Min(PagingConstants.MIN_PAGE_NUMBER)
-            @RequestParam(defaultValue = PagingConstants.DEFAULT_PAGE_NUMBER) Integer pageNumber,
-            @ApiParam("Name of the property that the result list is sorted by")
-            @RequestParam(required = false) ClinicalDataSortBy sortBy,
-            @ApiParam("Direction of the sort")
-            @RequestParam(defaultValue = "ASC") Direction direction) {
-=======
         @ApiParam(required = true, value = "Study ID e.g. acc_tcga")
         @PathVariable String studyId,
         @ApiParam(required = true, value = "Patient ID e.g. TCGA-OR-A5J2")
@@ -144,7 +101,6 @@
         @RequestParam(required = false) ClinicalDataSortBy sortBy,
         @ApiParam("Direction of the sort")
         @RequestParam(defaultValue = "ASC") Direction direction) {
->>>>>>> 6e660dbb
 
         if (projection == Projection.META) {
             HttpHeaders responseHeaders = new HttpHeaders();
@@ -163,27 +119,6 @@
         produces = MediaType.APPLICATION_JSON_VALUE)
     @ApiOperation("Get all clinical data in a study")
     public ResponseEntity<List<ClinicalData>> getAllClinicalDataInStudy(
-<<<<<<< HEAD
-            @ApiParam(required = true, value = "Study ID e.g. acc_tcga")
-            @PathVariable String studyId,
-            @ApiParam("Attribute ID e.g. CANCER_TYPE")
-            @RequestParam(required = false) String attributeId,
-            @ApiParam("Type of the clinical data")
-            @RequestParam(defaultValue = "SAMPLE") ClinicalDataType clinicalDataType,
-            @ApiParam("Level of detail of the response")
-            @RequestParam(defaultValue = "SUMMARY") Projection projection,
-            @ApiParam("Page size of the result list")
-            @Max(PagingConstants.MAX_PAGE_SIZE)
-            @Min(PagingConstants.MIN_PAGE_SIZE)
-            @RequestParam(defaultValue = PagingConstants.DEFAULT_PAGE_SIZE) Integer pageSize,
-            @ApiParam("Page number of the result list")
-            @Min(PagingConstants.MIN_PAGE_NUMBER)
-            @RequestParam(defaultValue = PagingConstants.DEFAULT_PAGE_NUMBER) Integer pageNumber,
-            @ApiParam("Name of the property that the result list is sorted by")
-            @RequestParam(required = false) ClinicalDataSortBy sortBy,
-            @ApiParam("Direction of the sort")
-            @RequestParam(defaultValue = "ASC") Direction direction) {
-=======
         @ApiParam(required = true, value = "Study ID e.g. acc_tcga")
         @PathVariable String studyId,
         @ApiParam("Attribute ID e.g. CANCER_TYPE")
@@ -203,7 +138,6 @@
         @RequestParam(required = false) ClinicalDataSortBy sortBy,
         @ApiParam("Direction of the sort")
         @RequestParam(defaultValue = "ASC") Direction direction) {
->>>>>>> 6e660dbb
 
         if (projection == Projection.META) {
             HttpHeaders responseHeaders = new HttpHeaders();
@@ -222,17 +156,6 @@
         consumes = MediaType.APPLICATION_JSON_VALUE, produces = MediaType.APPLICATION_JSON_VALUE)
     @ApiOperation("Fetch clinical data by patient IDs or sample IDs")
     public ResponseEntity<List<ClinicalData>> fetchClinicalData(
-<<<<<<< HEAD
-            @ApiParam("Attribute ID e.g. CANCER_TYPE")
-            @RequestParam(required = false) String attributeId,
-            @ApiParam("Type of the clinical data")
-            @RequestParam(defaultValue = "SAMPLE") ClinicalDataType clinicalDataType,
-            @ApiParam("Level of detail of the response")
-            @RequestParam(defaultValue = "SUMMARY") Projection projection,
-            @ApiParam(required = true, value = "List of patient or sample identifiers")
-            @Size(min = 1, max = PagingConstants.MAX_PAGE_SIZE)
-            @RequestBody List<ClinicalDataIdentifier> identifiers) {
-=======
         @ApiParam("Attribute ID e.g. CANCER_TYPE")
         @RequestParam(required = false) String attributeId,
         @ApiParam("Type of the clinical data")
@@ -242,7 +165,6 @@
         @RequestBody List<ClinicalDataIdentifier> identifiers,
         @ApiParam("Level of detail of the response")
         @RequestParam(defaultValue = "SUMMARY") Projection projection) {
->>>>>>> 6e660dbb
 
         List<String> studyIds = new ArrayList<>();
         List<String> ids = new ArrayList<>();
