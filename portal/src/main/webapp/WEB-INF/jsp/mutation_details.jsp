--- conflicted
+++ resolved
@@ -66,12 +66,9 @@
 		.mutation-diagram-container {
 			margin-bottom: 10px;
 		}
-<<<<<<< HEAD
-=======
         .mutation-table-container {
 	        margin-bottom: 40px;
         }
->>>>>>> 4ce3045d
 </style>
 
 <script type="text/javascript">
