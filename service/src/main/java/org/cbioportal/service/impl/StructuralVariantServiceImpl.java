/*
 * Copyright (c) 2018 - 2022 The Hyve B.V.
 * This code is licensed under the GNU Affero General Public License (AGPL),
 * version 3, or (at your option) any later version.
 */

/*
 * This file is part of cBioPortal.
 *
 * cBioPortal is free software: you can redistribute it and/or modify
 * it under the terms of the GNU Affero General Public License as
 * published by the Free Software Foundation, either version 3 of the
 * License.
 *
 * This program is distributed in the hope that it will be useful,
 * but WITHOUT ANY WARRANTY; without even the implied warranty of
 * MERCHANTABILITY or FITNESS FOR A PARTICULAR PURPOSE.  See the
 * GNU Affero General Public License for more details.
 *
 * You should have received a copy of the GNU Affero General Public License
 * along with this program.  If not, see <http://www.gnu.org/licenses/>.
 */

package org.cbioportal.service.impl;

import org.cbioportal.model.GeneFilterQuery;
import org.cbioportal.model.StructuralVariantFilterQuery;
import org.cbioportal.model.StructuralVariant;
import org.cbioportal.model.StructuralVariantQuery;
import org.cbioportal.persistence.StructuralVariantRepository;
import org.cbioportal.service.StructuralVariantService;
import org.springframework.beans.factory.annotation.Autowired;
import org.springframework.stereotype.Service;
<<<<<<< HEAD
import java.util.*;
import java.util.stream.Collectors;
import java.util.stream.Stream;
import org.cbioportal.model.MolecularProfile;
import org.cbioportal.persistence.MolecularProfileRepository;
import org.springframework.util.CollectionUtils;
=======
import java.util.List;
>>>>>>> d1c7d8c3

@Service
public class StructuralVariantServiceImpl implements StructuralVariantService {

    @Autowired
    private StructuralVariantRepository structuralVariantRepository;

    @Override
<<<<<<< HEAD
    public List<StructuralVariant> fetchStructuralVariants(List<String> molecularProfileIds,
                                                           List<String> sampleIds,
                                                           List<Integer> entrezGeneIds) {

        List<String> structuralVariantMolecularProfileIds = new ArrayList<>();
        List<String> structuralVariantSampleIds = new ArrayList<>();

        List<String> fusionVariantMolecularProfileIds = new ArrayList<>();
        List<String> fusionVariantSampleIds = new ArrayList<>();
        Map<String, String> molecularProfileIdReplaceMap = new HashMap<>();

        // TODO: Remove once fusions are removed from mutation table
        Map<String, MolecularProfile> molecularProfileMap = new HashMap<>();

        // TODO: Remove once fusions are removed from mutation table
        for (int i = 0; i < molecularProfileIds.size(); i++) {
            String molecularProfileId = molecularProfileIds.get(i);
            if (molecularProfileId.endsWith(molecularProfileUtil.STRUCTURAL_VARIANT_PROFILE_SUFFIX)) {
                structuralVariantMolecularProfileIds.add(molecularProfileId);
                if (!sampleIds.isEmpty())  {
                    structuralVariantSampleIds.add(sampleIds.get(i));
                }
            } else if (molecularProfileId.endsWith(molecularProfileUtil.FUSION_PROFILE_SUFFIX)) {
                String mutationMolecularProfileId = molecularProfileUtil.replaceFusionProfileWithMutationProfile(molecularProfileId);
                molecularProfileIdReplaceMap.put(mutationMolecularProfileId, molecularProfileId);
                fusionVariantMolecularProfileIds.add(mutationMolecularProfileId);
                if (!sampleIds.isEmpty())  {
                    fusionVariantSampleIds.add(sampleIds.get(i));
                }
            } else if (molecularProfileId.endsWith(molecularProfileUtil.MUTATION_PROFILE_SUFFIX)) {
                if (!molecularProfileMap.containsKey(molecularProfileId)) {
                    molecularProfileMap.put(molecularProfileId,
                            molecularProfileRepository.getMolecularProfile(molecularProfileId));
                }
                MolecularProfile mp = molecularProfileMap.get(molecularProfileId);
                if (mp.getDatatype().equals(molecularProfileUtil.FUSIONS_AS_MUTATIONS_DATATYPE)) {
                    String mutationMolecularProfileId = molecularProfileUtil.replaceFusionProfileWithMutationProfile(molecularProfileId);
                    molecularProfileIdReplaceMap.put(mutationMolecularProfileId, molecularProfileId);
                    fusionVariantMolecularProfileIds.add(mutationMolecularProfileId);
                    if (!sampleIds.isEmpty())  {
                        fusionVariantSampleIds.add(sampleIds.get(i));
                    }
                }
            }
        }

        List<StructuralVariant> structuralVariants = new ArrayList<>();
        List<StructuralVariant> variantsFromMutationtable = new ArrayList<>();

        if (!structuralVariantMolecularProfileIds.isEmpty()) {
            structuralVariants = structuralVariantRepository.fetchStructuralVariants(
                    structuralVariantMolecularProfileIds, structuralVariantSampleIds, entrezGeneIds);
        }

        if (!fusionVariantMolecularProfileIds.isEmpty()) {
            variantsFromMutationtable = mutationMapperUtils.mapFusionsToStructuralVariants(
                    mutationRepository.getFusionsInMultipleMolecularProfiles(fusionVariantMolecularProfileIds,
                            fusionVariantSampleIds, entrezGeneIds, "DETAILED", null, null, null, null),
                    molecularProfileIdReplaceMap, CollectionUtils.isEmpty(entrezGeneIds));
        }

        // TODO: Remove once fusions are removed from mutation table

        return Stream.concat(structuralVariants.stream(), variantsFromMutationtable.stream())
                .collect(Collectors.toList());
=======
    public List<StructuralVariant> fetchStructuralVariants(
        List<String> molecularProfileIds,
        List<String> sampleIds,
        List<Integer> entrezGeneIds,
        List<StructuralVariantQuery> structuralVariantQueries
    ) {
        return structuralVariantRepository.fetchStructuralVariants(
            molecularProfileIds, sampleIds, entrezGeneIds, structuralVariantQueries
        );
>>>>>>> d1c7d8c3
    }

    @Override
    public List<StructuralVariant> fetchStructuralVariantsByGeneQueries(List<String> molecularProfileIds,
                                                                        List<String> sampleIds,
                                                                        List<GeneFilterQuery> geneQueries) {

<<<<<<< HEAD
        List<String> structuralVariantMolecularProfileIds = new ArrayList<String>();
        List<String> structuralVariantSampleIds = new ArrayList<String>();

        List<String> fusionVariantMolecularProfileIds = new ArrayList<String>();
        List<String> fusionVariantSampleIds = new ArrayList<String>();
        Map<String, String> molecularProfileIdReplaceMap = new HashMap<>();

        // TODO: Remove once fusions are removed from mutation table
        Map<String, MolecularProfile> molecularProfileMap = new HashMap<>();

        // TODO: Remove once fusions are removed from mutation table
        for (int i = 0; i < molecularProfileIds.size(); i++) {
            String molecularProfileId = molecularProfileIds.get(i);
            if (molecularProfileId.endsWith(molecularProfileUtil.STRUCTURAL_VARIANT_PROFILE_SUFFIX)) {
                structuralVariantMolecularProfileIds.add(molecularProfileId);
                structuralVariantSampleIds.add(sampleIds.get(i));
            } else if (molecularProfileId.endsWith(molecularProfileUtil.FUSION_PROFILE_SUFFIX)) {
                String mutationMolecularProfileId =
                        molecularProfileId.replace(molecularProfileUtil.FUSION_PROFILE_SUFFIX,
                                molecularProfileUtil.MUTATION_PROFILE_SUFFIX);
                molecularProfileIdReplaceMap.put(mutationMolecularProfileId, molecularProfileId);
                fusionVariantMolecularProfileIds.add(molecularProfileId);
                fusionVariantSampleIds.add(sampleIds.get(i));
            } else if (molecularProfileId.endsWith(molecularProfileUtil.MUTATION_PROFILE_SUFFIX)) {
                if (!molecularProfileMap.containsKey(molecularProfileId)) {
                    molecularProfileMap.put(molecularProfileId,
                            molecularProfileRepository.getMolecularProfile(molecularProfileId));
                }
                MolecularProfile mp = molecularProfileMap.get(molecularProfileId);
                if (mp.getDatatype().equals(molecularProfileUtil.FUSIONS_AS_MUTATIONS_DATATYPE)) {
                    fusionVariantMolecularProfileIds.add(molecularProfileId);
                    fusionVariantSampleIds.add(sampleIds.get(i));
                }
            }
        }

        List<StructuralVariant> structuralVariants = new ArrayList<>();
        List<StructuralVariant> variantsFromMutationtable = new ArrayList<>();

        if (structuralVariantMolecularProfileIds.isEmpty()) {
            structuralVariants = structuralVariantRepository.fetchStructuralVariantsByGeneQueries(
                structuralVariantMolecularProfileIds, structuralVariantSampleIds, geneQueries);
        }

        if (!fusionVariantMolecularProfileIds.isEmpty()) {
            variantsFromMutationtable = mutationMapperUtils.mapFusionsToStructuralVariants(
                mutationRepository.getFusionsInMultipleMolecularProfilesByGeneQueries(fusionVariantMolecularProfileIds,
                    fusionVariantSampleIds, geneQueries, "DETAILED", null, null, null, null),
                molecularProfileIdReplaceMap, CollectionUtils.isEmpty(geneQueries));
        }

        // TODO: Remove once fusions are removed from mutation table
=======
        return structuralVariantRepository.fetchStructuralVariantsByGeneQueries(
            molecularProfileIds, sampleIds, geneQueries);
    }
>>>>>>> d1c7d8c3

    @Override
    public List<StructuralVariant> fetchStructuralVariantsByStructVarQueries(List<String> molecularProfileIds,
                                                                             List<String> sampleIds,
                                                                             List<StructuralVariantFilterQuery> structVarQueries) {
        return structuralVariantRepository.fetchStructuralVariantsByStructVarQueries(
            molecularProfileIds, sampleIds, structVarQueries);
    }

}<|MERGE_RESOLUTION|>--- conflicted
+++ resolved
@@ -31,16 +31,13 @@
 import org.cbioportal.service.StructuralVariantService;
 import org.springframework.beans.factory.annotation.Autowired;
 import org.springframework.stereotype.Service;
-<<<<<<< HEAD
+import java.util.List;
 import java.util.*;
 import java.util.stream.Collectors;
 import java.util.stream.Stream;
 import org.cbioportal.model.MolecularProfile;
 import org.cbioportal.persistence.MolecularProfileRepository;
 import org.springframework.util.CollectionUtils;
-=======
-import java.util.List;
->>>>>>> d1c7d8c3
 
 @Service
 public class StructuralVariantServiceImpl implements StructuralVariantService {
@@ -49,73 +46,6 @@
     private StructuralVariantRepository structuralVariantRepository;
 
     @Override
-<<<<<<< HEAD
-    public List<StructuralVariant> fetchStructuralVariants(List<String> molecularProfileIds,
-                                                           List<String> sampleIds,
-                                                           List<Integer> entrezGeneIds) {
-
-        List<String> structuralVariantMolecularProfileIds = new ArrayList<>();
-        List<String> structuralVariantSampleIds = new ArrayList<>();
-
-        List<String> fusionVariantMolecularProfileIds = new ArrayList<>();
-        List<String> fusionVariantSampleIds = new ArrayList<>();
-        Map<String, String> molecularProfileIdReplaceMap = new HashMap<>();
-
-        // TODO: Remove once fusions are removed from mutation table
-        Map<String, MolecularProfile> molecularProfileMap = new HashMap<>();
-
-        // TODO: Remove once fusions are removed from mutation table
-        for (int i = 0; i < molecularProfileIds.size(); i++) {
-            String molecularProfileId = molecularProfileIds.get(i);
-            if (molecularProfileId.endsWith(molecularProfileUtil.STRUCTURAL_VARIANT_PROFILE_SUFFIX)) {
-                structuralVariantMolecularProfileIds.add(molecularProfileId);
-                if (!sampleIds.isEmpty())  {
-                    structuralVariantSampleIds.add(sampleIds.get(i));
-                }
-            } else if (molecularProfileId.endsWith(molecularProfileUtil.FUSION_PROFILE_SUFFIX)) {
-                String mutationMolecularProfileId = molecularProfileUtil.replaceFusionProfileWithMutationProfile(molecularProfileId);
-                molecularProfileIdReplaceMap.put(mutationMolecularProfileId, molecularProfileId);
-                fusionVariantMolecularProfileIds.add(mutationMolecularProfileId);
-                if (!sampleIds.isEmpty())  {
-                    fusionVariantSampleIds.add(sampleIds.get(i));
-                }
-            } else if (molecularProfileId.endsWith(molecularProfileUtil.MUTATION_PROFILE_SUFFIX)) {
-                if (!molecularProfileMap.containsKey(molecularProfileId)) {
-                    molecularProfileMap.put(molecularProfileId,
-                            molecularProfileRepository.getMolecularProfile(molecularProfileId));
-                }
-                MolecularProfile mp = molecularProfileMap.get(molecularProfileId);
-                if (mp.getDatatype().equals(molecularProfileUtil.FUSIONS_AS_MUTATIONS_DATATYPE)) {
-                    String mutationMolecularProfileId = molecularProfileUtil.replaceFusionProfileWithMutationProfile(molecularProfileId);
-                    molecularProfileIdReplaceMap.put(mutationMolecularProfileId, molecularProfileId);
-                    fusionVariantMolecularProfileIds.add(mutationMolecularProfileId);
-                    if (!sampleIds.isEmpty())  {
-                        fusionVariantSampleIds.add(sampleIds.get(i));
-                    }
-                }
-            }
-        }
-
-        List<StructuralVariant> structuralVariants = new ArrayList<>();
-        List<StructuralVariant> variantsFromMutationtable = new ArrayList<>();
-
-        if (!structuralVariantMolecularProfileIds.isEmpty()) {
-            structuralVariants = structuralVariantRepository.fetchStructuralVariants(
-                    structuralVariantMolecularProfileIds, structuralVariantSampleIds, entrezGeneIds);
-        }
-
-        if (!fusionVariantMolecularProfileIds.isEmpty()) {
-            variantsFromMutationtable = mutationMapperUtils.mapFusionsToStructuralVariants(
-                    mutationRepository.getFusionsInMultipleMolecularProfiles(fusionVariantMolecularProfileIds,
-                            fusionVariantSampleIds, entrezGeneIds, "DETAILED", null, null, null, null),
-                    molecularProfileIdReplaceMap, CollectionUtils.isEmpty(entrezGeneIds));
-        }
-
-        // TODO: Remove once fusions are removed from mutation table
-
-        return Stream.concat(structuralVariants.stream(), variantsFromMutationtable.stream())
-                .collect(Collectors.toList());
-=======
     public List<StructuralVariant> fetchStructuralVariants(
         List<String> molecularProfileIds,
         List<String> sampleIds,
@@ -125,7 +55,6 @@
         return structuralVariantRepository.fetchStructuralVariants(
             molecularProfileIds, sampleIds, entrezGeneIds, structuralVariantQueries
         );
->>>>>>> d1c7d8c3
     }
 
     @Override
@@ -133,64 +62,9 @@
                                                                         List<String> sampleIds,
                                                                         List<GeneFilterQuery> geneQueries) {
 
-<<<<<<< HEAD
-        List<String> structuralVariantMolecularProfileIds = new ArrayList<String>();
-        List<String> structuralVariantSampleIds = new ArrayList<String>();
-
-        List<String> fusionVariantMolecularProfileIds = new ArrayList<String>();
-        List<String> fusionVariantSampleIds = new ArrayList<String>();
-        Map<String, String> molecularProfileIdReplaceMap = new HashMap<>();
-
-        // TODO: Remove once fusions are removed from mutation table
-        Map<String, MolecularProfile> molecularProfileMap = new HashMap<>();
-
-        // TODO: Remove once fusions are removed from mutation table
-        for (int i = 0; i < molecularProfileIds.size(); i++) {
-            String molecularProfileId = molecularProfileIds.get(i);
-            if (molecularProfileId.endsWith(molecularProfileUtil.STRUCTURAL_VARIANT_PROFILE_SUFFIX)) {
-                structuralVariantMolecularProfileIds.add(molecularProfileId);
-                structuralVariantSampleIds.add(sampleIds.get(i));
-            } else if (molecularProfileId.endsWith(molecularProfileUtil.FUSION_PROFILE_SUFFIX)) {
-                String mutationMolecularProfileId =
-                        molecularProfileId.replace(molecularProfileUtil.FUSION_PROFILE_SUFFIX,
-                                molecularProfileUtil.MUTATION_PROFILE_SUFFIX);
-                molecularProfileIdReplaceMap.put(mutationMolecularProfileId, molecularProfileId);
-                fusionVariantMolecularProfileIds.add(molecularProfileId);
-                fusionVariantSampleIds.add(sampleIds.get(i));
-            } else if (molecularProfileId.endsWith(molecularProfileUtil.MUTATION_PROFILE_SUFFIX)) {
-                if (!molecularProfileMap.containsKey(molecularProfileId)) {
-                    molecularProfileMap.put(molecularProfileId,
-                            molecularProfileRepository.getMolecularProfile(molecularProfileId));
-                }
-                MolecularProfile mp = molecularProfileMap.get(molecularProfileId);
-                if (mp.getDatatype().equals(molecularProfileUtil.FUSIONS_AS_MUTATIONS_DATATYPE)) {
-                    fusionVariantMolecularProfileIds.add(molecularProfileId);
-                    fusionVariantSampleIds.add(sampleIds.get(i));
-                }
-            }
-        }
-
-        List<StructuralVariant> structuralVariants = new ArrayList<>();
-        List<StructuralVariant> variantsFromMutationtable = new ArrayList<>();
-
-        if (structuralVariantMolecularProfileIds.isEmpty()) {
-            structuralVariants = structuralVariantRepository.fetchStructuralVariantsByGeneQueries(
-                structuralVariantMolecularProfileIds, structuralVariantSampleIds, geneQueries);
-        }
-
-        if (!fusionVariantMolecularProfileIds.isEmpty()) {
-            variantsFromMutationtable = mutationMapperUtils.mapFusionsToStructuralVariants(
-                mutationRepository.getFusionsInMultipleMolecularProfilesByGeneQueries(fusionVariantMolecularProfileIds,
-                    fusionVariantSampleIds, geneQueries, "DETAILED", null, null, null, null),
-                molecularProfileIdReplaceMap, CollectionUtils.isEmpty(geneQueries));
-        }
-
-        // TODO: Remove once fusions are removed from mutation table
-=======
         return structuralVariantRepository.fetchStructuralVariantsByGeneQueries(
             molecularProfileIds, sampleIds, geneQueries);
     }
->>>>>>> d1c7d8c3
 
     @Override
     public List<StructuralVariant> fetchStructuralVariantsByStructVarQueries(List<String> molecularProfileIds,
