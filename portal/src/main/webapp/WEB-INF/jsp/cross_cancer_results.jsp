--- conflicted
+++ resolved
@@ -5,93 +5,17 @@
 <%
     String siteTitle = GlobalProperties.getTitle();
     request.setAttribute(QueryBuilder.HTML_TITLE, siteTitle);
-<<<<<<< HEAD
-    ArrayList<CancerStudy> cancerStudies = (ArrayList<CancerStudy>)
-            request.getAttribute(QueryBuilder.CANCER_TYPES_INTERNAL);
-	ServletXssUtil servletXssUtil = ServletXssUtil.getInstance();
-=======
->>>>>>> 506aa623
 
     // Get priority settings
     Integer dataPriority;
     try {
         dataPriority
-                = Integer.parseInt(servletXssUtil.getCleanInput(request, QueryBuilder.DATA_PRIORITY).trim());
+                = Integer.parseInt(request.getParameter(QueryBuilder.DATA_PRIORITY).trim());
     } catch (Exception e) {
         dataPriority = 0;
     }
-<<<<<<< HEAD
-
-    // Divide histograms only if we are interested in mutations
-    boolean divideHistograms = (dataPriority != 2);
-
-    // Check if we wanna show only the mutation data
-    boolean onlyMutationData = (dataPriority == 1);
-
-    StringBuilder skippedStudiesList = new StringBuilder();
-    int skippedCancerStudies = 0;
-    // Now pool the cancer studies
-    ArrayList<CancerStudy> primaryStudies = new ArrayList<CancerStudy>(),
-                           secondaryStudies = new ArrayList<CancerStudy>();
-    for(CancerStudy cancerStudy: cancerStudies) {
-        if(!divideHistograms) {
-            // A dirty maneuver to show all studies within a single histogram
-            if(cancerStudy.hasCnaData()) {
-                primaryStudies.add(cancerStudy);
-            } else {
-                skippedCancerStudies++;
-                skippedStudiesList.append("<li>").append(cancerStudy.getName()).append("</li>");
-            }
-        } else if(cancerStudy.hasMutationData()) {
-            primaryStudies.add(cancerStudy);
-        } else {
-            // If user wants to get only the mutation data
-            // don't even add these studies to the list since they don't have any
-            if(!onlyMutationData) {
-                secondaryStudies.add(cancerStudy);
-            } else {
-                skippedCancerStudies++;
-                skippedStudiesList.append("<li>").append(cancerStudy.getName()).append("</li>");
-            }
-        }
-    }
-
-    // Now let's reorder the loads
-    cancerStudies.clear();
-    cancerStudies.addAll(primaryStudies);
-    cancerStudies.addAll(secondaryStudies);
-
-    String geneList = servletXssUtil.getCleanerInput(request, QueryBuilder.GENE_LIST);
-
-    // Infer whether there is multiple genes or not (for histogram switching)
-    int geneCount = 0;
-    if(geneList.contains(":")) {
-        for (String line : geneList.split("\\r?\\n")) {
-            for (String token : line.trim().split(";")) {
-                if(token.trim().length() > 0)
-                    geneCount++;
-            }
-        }
-    } else {
-        for (String words : geneList.split(" ")) {
-            for (String token : words.split("\\r?\\n")) {
-                if(token.trim().length() > 0)
-                    geneCount++;
-            }
-        }
-    }
-
-    boolean multipleGenes = geneCount > 1;
-
-    //  Prepare gene list for URL.
-    //  Extra spaces must be removed.  Otherwise AJAX Load will not work.
-    geneList = Utilities.appendSemis(geneList);
-    geneList = geneList.replaceAll("\\s+", " ");
-    geneList = URLEncoder.encode(geneList);
-=======
     ServletXssUtil servletXssUtil = ServletXssUtil.getInstance();
     String geneList = servletXssUtil.getCleanInput(request, QueryBuilder.GENE_LIST).replaceAll("\n", " ");
->>>>>>> 506aa623
 
     String bitlyUser = GlobalProperties.getBitlyUser();
     String bitlyKey = GlobalProperties.getBitlyApiKey();
@@ -288,28 +212,28 @@
             </p>
             <table class="cc-tip-table">
                 <thead>
-                    <tr>
-                        <th>Alteration</th>
-                        <th>Frequency</th>
-                    </tr>
+                <tr>
+                    <th>Alteration</th>
+                    <th>Frequency</th>
+                </tr>
                 </thead>
                 <tbody>
-                    <tr class='{{ mutationCount > 0 ? "cc-mutation" : "cc-hide"}}'>
-                        <td class="cc-alt-type">Mutation</td>
-                        <td>{{mutationFrequency}}% ({{mutationCount}} cases)</td>
-                    </tr>
-                    <tr class='{{ deletionCount > 0 ? "cc-del" : "cc-hide"}}'>
-                        <td class="cc-alt-type">Deletion</td>
-                        <td>{{deletionFrequency}}% ({{deletionCount}} cases)</td>
-                    </tr>
-                    <tr class='{{ amplificationCount > 0 ? "cc-amp" : "cc-hide"}}'>
-                        <td class="cc-alt-type">Amplification</td>
-                        <td>{{amplificationFrequency}}% ({{amplificationCount}} cases)</td>
-                    </tr>
-                    <tr class='{{ multipleCount > 0 ? "cc-mtpl" : "cc-hide"}}'>
-                        <td class="cc-alt-type">Multiple alterations</td>
-                        <td>{{multipleFrequency}}% ({{multipleCount}} cases)</td>
-                    </tr>
+                <tr class='{{ mutationCount > 0 ? "cc-mutation" : "cc-hide"}}'>
+                    <td class="cc-alt-type">Mutation</td>
+                    <td>{{mutationFrequency}}% ({{mutationCount}} cases)</td>
+                </tr>
+                <tr class='{{ deletionCount > 0 ? "cc-del" : "cc-hide"}}'>
+                    <td class="cc-alt-type">Deletion</td>
+                    <td>{{deletionFrequency}}% ({{deletionCount}} cases)</td>
+                </tr>
+                <tr class='{{ amplificationCount > 0 ? "cc-amp" : "cc-hide"}}'>
+                    <td class="cc-alt-type">Amplification</td>
+                    <td>{{amplificationFrequency}}% ({{amplificationCount}} cases)</td>
+                </tr>
+                <tr class='{{ multipleCount > 0 ? "cc-mtpl" : "cc-hide"}}'>
+                    <td class="cc-alt-type">Multiple alterations</td>
+                    <td>{{multipleFrequency}}% ({{multipleCount}} cases)</td>
+                </tr>
                 </tbody>
             </table>
 
