package org.cbioportal.web;

import io.swagger.annotations.Api;
import io.swagger.annotations.ApiOperation;
import io.swagger.annotations.ApiParam;
import org.cbioportal.model.MrnaPercentile;
import org.cbioportal.service.MrnaPercentileService;
import org.cbioportal.service.exception.MolecularProfileNotFoundException;
import org.cbioportal.web.config.annotation.InternalApi;
import org.cbioportal.web.parameter.PagingConstants;
import org.springframework.beans.factory.annotation.Autowired;
import org.springframework.http.HttpStatus;
import org.springframework.http.MediaType;
import org.springframework.http.ResponseEntity;
import org.springframework.validation.annotation.Validated;
import org.springframework.web.bind.annotation.PathVariable;
import org.springframework.web.bind.annotation.RequestBody;
import org.springframework.web.bind.annotation.RequestMapping;
import org.springframework.web.bind.annotation.RequestMethod;
import org.springframework.web.bind.annotation.RequestParam;
import org.springframework.web.bind.annotation.RestController;
import org.springframework.security.access.prepost.PreAuthorize;

import javax.validation.constraints.Size;
import java.util.List;

@InternalApi
@RestController
@Validated
@Api(tags = "mRNA Percentile", description = " ")
public class MrnaPercentileController {

    @Autowired
    private MrnaPercentileService mrnaPercentileService;

<<<<<<< HEAD
    @PreAuthorize("hasPermission(#molecularProfileId, 'MolecularProfileId', 'read')")
    @RequestMapping(value = "/api/molecular-profiles/{molecularProfileId}/mrna-percentile/fetch",
=======
    @PreAuthorize("hasPermission(#molecularProfileId, 'MolecularProfileId', T(org.cbioportal.utils.security.AccessLevel).READ)")
    @RequestMapping(value = "/molecular-profiles/{molecularProfileId}/mrna-percentile/fetch",
>>>>>>> d1c7d8c3
        method = RequestMethod.POST, consumes = MediaType.APPLICATION_JSON_VALUE,
        produces = MediaType.APPLICATION_JSON_VALUE)
    @ApiOperation("Get mRNA expression percentiles for list of genes for a sample")
    public ResponseEntity<List<MrnaPercentile>> fetchMrnaPercentile(
        @ApiParam(required = true, value = "Molecular Profile ID e.g. acc_tcga_rna_seq_v2_mrna")
        @PathVariable String molecularProfileId,
        @ApiParam(required = true, value = "Sample ID e.g. TCGA-OR-A5J2-01")
        @RequestParam String sampleId,
        @ApiParam(required = true, value = "List of Entrez Gene IDs")
        @Size(min = 1, max = PagingConstants.MAX_PAGE_SIZE)
        @RequestBody List<Integer> entrezGeneIds)
        throws MolecularProfileNotFoundException {

        return new ResponseEntity<>(
            mrnaPercentileService.fetchMrnaPercentile(molecularProfileId, sampleId, entrezGeneIds), HttpStatus.OK);
    }
}<|MERGE_RESOLUTION|>--- conflicted
+++ resolved
@@ -25,7 +25,7 @@
 import java.util.List;
 
 @InternalApi
-@RestController
+@RestController("/api")
 @Validated
 @Api(tags = "mRNA Percentile", description = " ")
 public class MrnaPercentileController {
@@ -33,13 +33,8 @@
     @Autowired
     private MrnaPercentileService mrnaPercentileService;
 
-<<<<<<< HEAD
-    @PreAuthorize("hasPermission(#molecularProfileId, 'MolecularProfileId', 'read')")
-    @RequestMapping(value = "/api/molecular-profiles/{molecularProfileId}/mrna-percentile/fetch",
-=======
     @PreAuthorize("hasPermission(#molecularProfileId, 'MolecularProfileId', T(org.cbioportal.utils.security.AccessLevel).READ)")
     @RequestMapping(value = "/molecular-profiles/{molecularProfileId}/mrna-percentile/fetch",
->>>>>>> d1c7d8c3
         method = RequestMethod.POST, consumes = MediaType.APPLICATION_JSON_VALUE,
         produces = MediaType.APPLICATION_JSON_VALUE)
     @ApiOperation("Get mRNA expression percentiles for list of genes for a sample")
