--- conflicted
+++ resolved
@@ -42,7 +42,7 @@
 import springfox.documentation.annotations.ApiIgnore;
 
 @InternalApi
-@RestController
+@RestController("/api")
 @Validated
 @Api(tags = "Study View", description = " ")
 public class CustomDataController {
@@ -56,13 +56,8 @@
     @Autowired
     private PatientService patientService;
 
-<<<<<<< HEAD
-    @PreAuthorize("hasPermission(#involvedCancerStudies, 'Collection<CancerStudyId>', 'read')")
-    @RequestMapping(value = "/api/custom-data-counts/fetch", method = RequestMethod.POST, consumes = MediaType.APPLICATION_JSON_VALUE, produces = MediaType.APPLICATION_JSON_VALUE)
-=======
     @PreAuthorize("hasPermission(#involvedCancerStudies, 'Collection<CancerStudyId>', T(org.cbioportal.utils.security.AccessLevel).READ)")
     @RequestMapping(value = "/custom-data-counts/fetch", method = RequestMethod.POST, consumes = MediaType.APPLICATION_JSON_VALUE, produces = MediaType.APPLICATION_JSON_VALUE)
->>>>>>> d1c7d8c3
     @ApiOperation("Fetch custom data counts by study view filter")
     public ResponseEntity<List<ClinicalDataCountItem>> fetchCustomDataCounts(
             @ApiParam(required = true, value = "Custom data count filter") @Valid @RequestBody(required = false) ClinicalDataCountFilter clinicalDataCountFilter,
@@ -85,30 +80,8 @@
             return new ResponseEntity<>(new ArrayList<>(), HttpStatus.OK);
         }
 
-<<<<<<< HEAD
-        List<CompletableFuture<CustomDataSession>> postFutures = attributes.stream().map(clinicalDataFilter -> {
-            return CompletableFuture.supplyAsync(() -> {
-                try {
-                    return (CustomDataSession) sessionServiceRequestHandler.getSession(
-                        SessionType.custom_data,
-                            clinicalDataFilter.getAttributeId());
-                } catch (Exception e) {
-                    return null;
-                }
-            });
-        }).collect(Collectors.toList());
-
-        CompletableFuture.allOf(postFutures.toArray(new CompletableFuture[postFutures.size()])).join();
-        
-        List<CustomDataSession> customDataSessions = postFutures
-        .stream()
-        .map(CompletableFuture::join)
-        .filter(Objects::nonNull)
-        .collect(Collectors.toList());
-=======
         final List<String> attributeIds = attributes.stream().map(ClinicalDataFilter::getAttributeId).collect(Collectors.toList());
         Map<String, CustomDataSession> customDataSessionsMap = customDataService.getCustomDataSessions(attributeIds);
->>>>>>> d1c7d8c3
 
         Map<String, SampleIdentifier> filteredSamplesMap = filteredSampleIdentifiers.stream()
             .collect(Collectors.toMap(sampleIdentifier -> studyViewFilterUtil.getCaseUniqueKey(
