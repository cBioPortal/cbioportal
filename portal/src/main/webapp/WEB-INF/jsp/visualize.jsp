<%@ include file="global/global_variables.jsp" %>
<jsp:include page="global/header.jsp" flush="true" />

<%
    String smry = cancerStudyName +
            "/" + caseSetName + ": (" +
            mergedCaseListSize + ")" + "/" +
            geneSetName + "/" + geneWithScoreList.size() +
            (geneWithScoreList.size() == 1?"gene":"genes");
%>

<p>
    <div class='gene_set_summary'>
        Gene Set / Pathway is altered in <%=percentCasesAffected%> of all cases. <br>
    </div>
</p>
<p>
    <small><strong><%=smry%></strong></small>
</p>

<%
    if (warningUnion.size() > 0) {
        out.println ("<div class='warning'>");
        out.println ("<h4>Errors:</h4>");
        out.println ("<ul>");
        Iterator<String> warningIterator = warningUnion.iterator();
        int counter = 0;
        while (warningIterator.hasNext()) {
            String warning = warningIterator.next();
            if (counter++ < 10) {
                out.println ("<li>" +  warning + "</li>");
            }
        }
        if (warningUnion.size() > 10) {
            out.println ("<li>...</li>");
        }
        out.println ("</ul>");
        out.println ("</div>");
    }

    if (geneWithScoreList.size() == 0) {
        out.println ("<b>Please go back and try again.</b>");
        out.println ("</div>");
    } else {
%>

<script type="text/javascript">
    $(document).ready(function(){
        // Init Tool Tips
        $("#toggle_query_form").tipTip();

    });
</script>

<p><a href="" title="Modify your original query.  Recommended over hitting your browser's back button." id="toggle_query_form">
    <span class='query-toggle ui-icon ui-icon-triangle-1-e' style='float:left;'></span>
    <span class='query-toggle ui-icon ui-icon-triangle-1-s' style='float:left; display:none;'></span><b>Modify Query</b></a>
<p/>

<div style="margin-left:5px;display:none;" id="query_form_on_results_page">
    <%@ include file="query_form.jsp" %>
</div>

<div id="tabs">
    <ul>
    <%
        Boolean showMutTab = false;
        if (geneWithScoreList.size() > 0) {

            Enumeration paramEnum = request.getParameterNames();
            StringBuffer buf = new StringBuffer(request.getAttribute(QueryBuilder.ATTRIBUTE_URL_BEFORE_FORWARDING) + "?");

            while (paramEnum.hasMoreElements())
            {
                String paramName = (String) paramEnum.nextElement();
                String values[] = request.getParameterValues(paramName);

                if (values != null && values.length >0)
                {
                    for (int i=0; i<values.length; i++)
                    {
                        String currentValue = values[i].trim();

                        if (currentValue.contains("mutation"))
                        {
                            showMutTab = true;
                        }

                        if (paramName.equals(QueryBuilder.GENE_LIST)
                            && currentValue != null)
                        {
                            //  Spaces must be converted to semis
                            currentValue = Utilities.appendSemis(currentValue);
                            //  Extra spaces must be removed.  Otherwise OMA Links will not work.
                            currentValue = currentValue.replaceAll("\\s+", " ");
                            //currentValue = URLEncoder.encode(currentValue);
                        }
                        else if (paramName.equals(QueryBuilder.CASE_IDS) ||
                                paramName.equals(QueryBuilder.CLINICAL_PARAM_SELECTION))
                        {
                            // do not include case IDs anymore (just skip the parameter)
                            // if we need to support user-defined case lists in the future,
                            // we need to replace this "parameter" with the "attribute" caseIdsKey

                            // also do not include clinical param selection parameter, since
                            // it is only related to user-defined case sets, we need to take care
                            // of unsafe characters such as '<' and '>' if we decide to add this
                            // parameter in the future
                            continue;
                        }

                        // this is required to prevent XSS attacks
                        currentValue = xssUtil.getCleanInput(currentValue);
                        //currentValue = StringEscapeUtils.escapeJavaScript(currentValue);
                        //currentValue = StringEscapeUtils.escapeHtml(currentValue);
                        currentValue = URLEncoder.encode(currentValue);

                        buf.append (paramName + "=" + currentValue + "&");
                    }
                }
            }

            out.println ("<li><a href='#summary' class='result-tab' title='Compact visualization of genomic alterations'>OncoPrint</a></li>");

            if (computeLogOddsRatio && geneWithScoreList.size() > 1) {
                out.println ("<li><a href='#gene_correlation' class='result-tab' title='Mutual exclusivity and co-occurrence analysis'>"
                + "Mutual Exclusivity</a></li>");
            }

<<<<<<< HEAD
                    if (includeNetworks) {
                        out.println ("<li><a href='#network' class='result-tab' title='Network visualization and analysis'>"
                        + "Network</a></li>");
                    }
                    
                    if (showIGVtab){
                        out.println ("<li><a href='#igv_tab' class='result-tab' title='Visualize copy number data via the Integrative Genomics Viewer (IGV).'>IGV</a></li>");
                    }

                    if (true) {
                        out.println("<li><a href='#co_exp' class='result-tab' title='Top co-expressed gene list'>Co-Expression</a></li>");
                    }

                    %>
=======
            if ( has_mrna && (has_rppa || has_methylation || has_copy_no) ) {
                out.println ("<li><a href='#plots' class='result-tab' title='Multiple plots, including CNA v. mRNA expression'>" + "Plots</a></li>");
            }
>>>>>>> bbb30e21

            if (showMutTab){
                out.println ("<li><a href='#mutation_details' class='result-tab' title='Mutation details, including mutation type, "
                 + "amino acid change, validation status and predicted functional consequence'>"
                 + "Mutations</a></li>");
            }

            if (has_rppa) {
                out.println ("<li><a href='#protein_exp' class='result-tab' title='Protein and Phopshoprotein changes using Reverse Phase Protein Array (RPPA) data'>"
                + "Protein Changes</a></li>");
            }

            if (clinicalDataList != null && clinicalDataList.size() > 0) {
                out.println ("<li><a href='#survival' class='result-tab' title='Survival analysis and Kaplan-Meier curves'>"
                + "Survival</a></li>");
            }

            if (includeNetworks) {
                out.println ("<li><a href='#network' class='result-tab' title='Network visualization and analysis'>"
                + "Network</a></li>");
            }

            if (showIGVtab){
                out.println ("<li><a href='#igv_tab' class='result-tab' title='Visualize copy number data via the Integrative Genomics Viewer (IGV).'>IGV</a></li>");
            }
            out.println ("<li><a href='#data_download' class='result-tab' title='Download all alterations or copy and paste into Excel'>Download</a></li>");
            out.println ("<li><a href='#bookmark_email' class='result-tab' title='Bookmark or generate a URL for email'>Bookmark</a></li>");
            out.println ("<!--<li><a href='index.do' class='result-tab'>Create new query</a> -->");
            out.println ("</ul>");

            out.println ("<div class=\"section\" id=\"bookmark_email\">");

            // diable bookmark link if case set is user-defined
            if (caseSetId.equals("-1"))
            {
                out.println("<br>");
                out.println("<h4>The bookmark option is not available for user-defined case lists.</h4>");
            }
            else
            {
                out.println ("<h4>Right click</b> on the link below to bookmark your results or send by email:</h4><br><a href='"
                        + buf.toString() + "'>" + request.getAttribute
                        (QueryBuilder.ATTRIBUTE_URL_BEFORE_FORWARDING) + "?...</a>");
                String longLink = buf.toString();
                out.println("<br><br>");
                out.println("If you would like to use a <b>shorter URL that will not break in email postings</b>, you can use the<br><a href='https://bitly.com/'>bitly.com</a> service below:<BR>");
                out.println("<BR><form><input type=\"button\" onClick=\"bitlyURL('"+longLink+"', '"+bitlyUser+"', '"+bitlyKey+"')\" value=\"Shorten URL\"></form>");
                out.println("<div id='bitly'></div>");
            }

            out.println("</div>");
        }
    %>

        <div class="section" id="summary">
            <% //contents of fingerprint.jsp now come from attribute on request object %>
            <%@ include file="oncoprint/main.jsp" %>
            <%@ include file="gene_info.jsp" %>
        </div>

            <% if ( has_mrna && (has_copy_no || has_methylation || has_copy_no) ) { %>
        <%@ include file="plots_tab.jsp" %>
            <% } %>

            <% if (showIGVtab) { %>
        <%@ include file="igv.jsp" %>
            <% } %>

            <% if (clinicalDataList != null && clinicalDataList.size() > 0) { %>
        <%@ include file="clinical_tab.jsp" %>
            <% } %>

            <% if (computeLogOddsRatio && geneWithScoreList.size() > 1) { %>
        <%@ include file="correlation.jsp" %>
            <% } %>

            <% if (mutationDetailLimitReached != null) {
        out.println("<div class=\"section\" id=\"mutation_details\">");
        out.println("<P>To retrieve mutation details, please specify "
        + QueryBuilder.MUTATION_DETAIL_LIMIT + " or fewer genes.<BR>");
        out.println("</div>");
    } else if (showMutTab) { %>
        <%@ include file="mutation_views.jsp" %>
        <%@ include file="mutation_details.jsp" %>
            <%  } %>

            <% if (has_rppa) { %>
        <%@ include file="protein_exp.jsp" %>
            <% } %>

            <% if (includeNetworks) { %>
        <%@ include file="networks.jsp" %>
            <% } %>

        <%@ include file="data_download.jsp" %>
        <%@ include file="image_tabs_data.jsp" %>
<<<<<<< HEAD

        <%@ include file="co_expression.jsp" %>

=======
>>>>>>> bbb30e21
</div> <!-- end tabs div -->
<% } %>

</div>
</td>
</tr>
<tr>
    <td colspan="3">
        <jsp:include page="global/footer.jsp" flush="true" />
    </td>
</tr>
</table>
</center>
</div>
<jsp:include page="global/xdebug.jsp" flush="true" />
</form>

<script type="text/javascript">
    // to initially hide the network tab

    //index of network tab
    var networkTabIndex = $('#tabs a[href="#network"]').parent().index();

    if($.cookie(("results-tab-" + (typeof cancer_study_id_selected === 'undefined'? "" : cancer_study_id_selected))) != networkTabIndex){
        $("div.section#network").attr('style', 'display: none !important; height: 0px; width: 0px; visibility: hidden;');
    }

    // to fix problem of flash repainting
    $("a.result-tab").click(function(){

        if($(this).attr("href")=="#network") {
            $("div.section#network").removeAttr('style');
        } else {
            $("div.section#network").attr('style', 'display: block !important; height: 0px; width: 0px; visibility: hidden;');
        }
    });

    //  Set up Tip-Tip Event Handler for Genomic Profiles help
    $(".result-tab").tipTip({defaultPosition: "bottom", delay:"100", edgeOffset: 10, maxWidth: 200});
</script>

</body>
</html><|MERGE_RESOLUTION|>--- conflicted
+++ resolved
@@ -127,26 +127,9 @@
                 + "Mutual Exclusivity</a></li>");
             }
 
-<<<<<<< HEAD
-                    if (includeNetworks) {
-                        out.println ("<li><a href='#network' class='result-tab' title='Network visualization and analysis'>"
-                        + "Network</a></li>");
-                    }
-                    
-                    if (showIGVtab){
-                        out.println ("<li><a href='#igv_tab' class='result-tab' title='Visualize copy number data via the Integrative Genomics Viewer (IGV).'>IGV</a></li>");
-                    }
-
-                    if (true) {
-                        out.println("<li><a href='#co_exp' class='result-tab' title='Top co-expressed gene list'>Co-Expression</a></li>");
-                    }
-
-                    %>
-=======
             if ( has_mrna && (has_rppa || has_methylation || has_copy_no) ) {
                 out.println ("<li><a href='#plots' class='result-tab' title='Multiple plots, including CNA v. mRNA expression'>" + "Plots</a></li>");
             }
->>>>>>> bbb30e21
 
             if (showMutTab){
                 out.println ("<li><a href='#mutation_details' class='result-tab' title='Mutation details, including mutation type, "
@@ -158,6 +141,13 @@
                 out.println ("<li><a href='#protein_exp' class='result-tab' title='Protein and Phopshoprotein changes using Reverse Phase Protein Array (RPPA) data'>"
                 + "Protein Changes</a></li>");
             }
+
+
+            if (true) {
+                out.println("<li><a href='#co_exp' class='result-tab' title='Top co-expressed gene list'>Co-Expression</a></li>");
+            }
+
+            %>
 
             if (clinicalDataList != null && clinicalDataList.size() > 0) {
                 out.println ("<li><a href='#survival' class='result-tab' title='Survival analysis and Kaplan-Meier curves'>"
@@ -243,12 +233,9 @@
 
         <%@ include file="data_download.jsp" %>
         <%@ include file="image_tabs_data.jsp" %>
-<<<<<<< HEAD
 
         <%@ include file="co_expression.jsp" %>
 
-=======
->>>>>>> bbb30e21
 </div> <!-- end tabs div -->
 <% } %>
 
