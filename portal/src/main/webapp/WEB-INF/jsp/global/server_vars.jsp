--- conflicted
+++ resolved
@@ -31,17 +31,12 @@
     String sampleSetName = request.getAttribute("case_set_name") != null ? (String) request.getAttribute("case_set_name") : "User-defined Patient List";
     String sampleSetDescription = request.getAttribute("case_set_description") != null ? (String) request.getAttribute("case_set_description") : "User-defined Patient List.";
     String sampleIdsKey = request.getAttribute(QueryBuilder.CASE_IDS_KEY) != null ? (String) request.getAttribute(QueryBuilder.CASE_IDS_KEY) : "";
-<<<<<<< HEAD
-    String caseIds = (String) request.getAttribute(QueryBuilder.CASE_IDS);
-    
-=======
     
     String caseIds = (String) request.getAttribute(QueryBuilder.CASE_IDS);
     if (request.getAttribute(QueryBuilder.CASE_IDS) != null) {
         caseIds = caseIds.replace("\n","+");
     }
 
->>>>>>> 7ecf1e10
     sampleSetName = sampleSetName.replaceAll("'", "\\'");
     sampleSetName = sampleSetName.replaceAll("\"", "\\\"");
     
@@ -86,14 +81,8 @@
         
         theQuery: decodeURIComponent(jspToJs(uri_and_html_decoded_oql) || ""), 
         genesetIds: jspToJs('<%=genesetIds%>'.trim()) || "",
-<<<<<<< HEAD
-        caseIds: jspToJs('<%=caseIds%>'),
-        studySampleObj: jspToJs('<%=studySampleMapJson%>', JSON.parse)
-       	
-=======
         studySampleObj: jspToJs('<%=studySampleMapJson%>', JSON.parse),
        	caseIds: jspToJs('<%=caseIds%>') || ""
->>>>>>> 7ecf1e10
     };
     
     // yes "null" will be string
