--- conflicted
+++ resolved
@@ -7,79 +7,6 @@
 
 <jsp:include page="WEB-INF/jsp/global/header.jsp" flush="true"/>
 
-<<<<<<< HEAD
-<style type="text/css">
-    progress {
-        background-color: #f3f3f3;
-        border: 0;
-        height: 18px;
-        border-radius: 9px;
-    }
-</style>
-
-<link href="css/bootstrap.min.css?<%=GlobalProperties.getAppVersion()%>" type="text/css" rel="stylesheet" />
-
-<body>
-
-<div id="container" style="margin-left:50px; margin-top:50px;">
-    <h1>Oncoprint</h1>
-    <p>(<a href="faq.jsp#what-are-oncoprints">What are Oncoprints?</a>)</p>
-       <div id="inner-conainter" style="width:70%;"> 
-        <div style="margin-top:20px;">
-            <p>
-                Alteration data should be tab delimited.  They should also have the
-                following fields, in this order, on the first line:
-                <code>Sample</code>, <code>Gene</code>,
-                <code>Alteration</code>.
-                All other fields are ignored. Alteration includes Mutation and CNA. There are 5 different kinds of CNA: AMP(AMPLIFIED), GAINED, DIPLOID, HETLOSS(HEMIZYGOUSLYDELETED), HOMDEL(HOMODELETED). </br>
-                <a id="importData" style="font-size: 14px; width: 100px;" >(Load example data)</a>
-            </p>
-            <script type="text/javascript">
-            $('#importData').click(function()
-            {
-                document.getElementById("mutation-file-example").value="Sample	Gene	Alteration\n\
-s1	BRCA1	E123A\n\
-s2	BRCA2	T56fs\n\
-s3	BRCA3	S50*\n\
-s4	BRCA4	AMP\n\
-s5	PTEN	HOMDEL\n\
-s2	PTEN	HOMDEL\n\
-s3	BRCA1	E123A\n\
-s7";
-            });
-            </script>
-            <textarea id="mutation-file-example" rows=5 style="width:40%;"></textarea>
-
-            <form id="mutation-form" class="form-horizontal" enctype="multipart/form-data" method="post">
-                <div class="control-group">
-                    <label class="control-label" for="mutation">Input Data File</label>
-                    <div class="controls">
-                        <input id="mutation" name="mutation" type="file">
-                    </div>
-                </div>
-            </form>
-        </div>
-
-        <div style="margin-top:20px;">
-            <p>Please input the Genes your want to show in the table</p>
-            <textarea id="filter_example" rows=2 style="width:40%;"></textarea>
-        </div>
-        <button id="create_oncoprint" type="button" class="btn" style="margin-top:20px; margin-bottom:20px;">Create</button>
-
-    <div id="oncoprint_controls" style="margin-bottom: 20px;"></div>
-
-    <jsp:include page="WEB-INF/jsp/oncoprint/controls-templates.jsp"></jsp:include>
-
-    <div id='oncoprint'></div>
-    <script data-main="js/src/oncoprint/custom-boilerplate.js?<%=GlobalProperties.getAppVersion()%>" type="text/javascript" src="js/require.js?<%=GlobalProperties.getAppVersion()%>"></script>
-
-    <div id="download_oncoprint" style="display:none; margin-bottom:40px; margin-top:20px;">
-        <span>
-        <button class="oncoprint-download" type="pdf" style="display:inline;font-size: 13px; width: 50px;">PDF</button>
-        <button class="oncoprint-download" type="svg" style="display:inline;font-size: 13px; width: 50px;">SVG</button>
-        <button class="sample-download" type="txt" style="display:inline;font-size: 13px; width: 75px;">SAMPLES</button>
-        </span>
-=======
 <link href="css/bootstrap.min.css" type="text/css" rel="stylesheet" />
 
 <div id="container" style="margin-left:50px;">
@@ -91,7 +18,6 @@
             Generates oncoprints from user uploaded datasets.
             (<a href="faq.jsp#what-are-oncoprints">What are Oncoprints?</a>)
         </p>
->>>>>>> bc689d6a
     </div>
 </div>
 
