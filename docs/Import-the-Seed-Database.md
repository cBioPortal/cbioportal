# Importing the Seed Database

The next step is to populate your cBioPortal instance with all the required background data sets. This includes for example gene data, ID mappings, and network interactions. Rather than importing each of these data sets individually, we have provided a simple "seed" database that you can import directly.

## Download the cBioPortal Seed Database

A cBioPortal seed database for human can be found on [the datahub page](https://github.com/cBioPortal/datahub/blob/master/seedDB/README.md). If you are looking for mouse, check [this link](https://github.com/cBioPortal/datahub/blob/master/seedDB_mouse/README.md).

After download, the files can be unzipped by entering the following command:

    gunzip *.sql.gz

## Import the cBioPortal Seed Database

**Important:** Before importing, make sure that you have [followed the pre-build steps](Pre-Build-Steps.md) for creating the `cbioportal` database (see section "Create the cBioPortal MySQL Databases and User").

1. Import the database schema (/db-scripts/src/main/resources/cgds.sql):

    ```
    mysql --user=cbio_user --password=somepassword cbioportal < cgds.sql
    ```

    Note that this may currently fail when using the default character encoding on MySQL 8.0 (`utf8mb4`); this is why MySQL 5.7 (which uses `latin1`) is recommended.

2. Import the main part of the seed database:

    ```
    mysql --user=cbio_user --password=somepassword cbioportal < seed-cbioportal_RefGenome_vX.Y.Z.sql
    ```

    **Important:** Replace `seed-cbioportal_RefGenome_vX.Y.Z.sql` with the downloaded version of the seed database, such as `seed-cbioportal_hg19_v2.3.1.sql` or `seed-cbioportal_mm10_v2.3.1.sql`.

<<<<<<< HEAD
3. (Human only) Import the Protein Data Bank (PDB) part of the seed database. This will enable the visualization of PDB structures in the mutation tab. Loading this file takes more time than loading the previous files, and is optional for users that do not require PDB structures.

    ```
    mysql --user=cbio_user --password=somepassword cbioportal < seed-cbioportal_hg19_vX.Y.Z_only-pdb.sql
    ```
    **Important:** Replace `seed-cbioportal_hg19_vX.Y.Z_only-pdb.sql` with the downloaded version of the PDB database, such as `seed-cbioportal_hg19_v2.3.1_only-pdb.sql`.

4. (optional : support for microRNA genomic profiles) Import constructed gene table records for microRNA genomic profiles. Currently, cBioPortal supports the combined display of copy number alterations (generally reported for microRNA precursors) and expression (generally reported for microRNA mature forms) by adding gene table records which represent the combination of microRNA precursor and microRNA mature form. Appropriate aliases are added to the gene_alias table so that both the name of the precursor and the name of the mature form are recognized references to the combination.

    After the code has been successfully configured and built, you can import the needed microRNA records by running the following command from the $PORTAL_HOME directory:

    ```
    java -cp scripts/target/scripts-*.jar org.mskcc.cbio.portal.scripts.ImportGeneData -microrna core/src/main/resources/micrornas.tsv
    ```

=======
>>>>>>> 2f192234
**Important:** Please be aware of the version of the seed database. In the [README on datahub](https://github.com/cbioportal/datahub/blob/master/seedDB/README.md), we stated which version of cBioPortal is compatible with the current seed database.

If the database is older than what cBioPortal is expecting, the system will ask you (during startup or data loading) to migrate the database to a newer version. The migration process is described [here](Updating-your-cBioPortal-installation.md#running-the-migration-script).

[Next Step: Deploying the Web Application](Deploying.md)<|MERGE_RESOLUTION|>--- conflicted
+++ resolved
@@ -30,7 +30,6 @@
 
     **Important:** Replace `seed-cbioportal_RefGenome_vX.Y.Z.sql` with the downloaded version of the seed database, such as `seed-cbioportal_hg19_v2.3.1.sql` or `seed-cbioportal_mm10_v2.3.1.sql`.
 
-<<<<<<< HEAD
 3. (Human only) Import the Protein Data Bank (PDB) part of the seed database. This will enable the visualization of PDB structures in the mutation tab. Loading this file takes more time than loading the previous files, and is optional for users that do not require PDB structures.
 
     ```
@@ -46,8 +45,6 @@
     java -cp scripts/target/scripts-*.jar org.mskcc.cbio.portal.scripts.ImportGeneData -microrna core/src/main/resources/micrornas.tsv
     ```
 
-=======
->>>>>>> 2f192234
 **Important:** Please be aware of the version of the seed database. In the [README on datahub](https://github.com/cbioportal/datahub/blob/master/seedDB/README.md), we stated which version of cBioPortal is compatible with the current seed database.
 
 If the database is older than what cBioPortal is expecting, the system will ask you (during startup or data loading) to migrate the database to a newer version. The migration process is described [here](Updating-your-cBioPortal-installation.md#running-the-migration-script).
