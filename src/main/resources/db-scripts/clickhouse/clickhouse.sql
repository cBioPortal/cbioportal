DROP TABLE IF EXISTS sample_to_gene_panel_derived;
DROP TABLE IF EXISTS gene_panel_to_gene_derived;
DROP TABLE IF EXISTS sample_derived;
DROP TABLE IF EXISTS genomic_event_derived;
DROP TABLE IF EXISTS clinical_data_derived;
DROP TABLE IF EXISTS clinical_event_derived;


CREATE TABLE sample_to_gene_panel_derived
(
    sample_unique_id String,
    alteration_type LowCardinality(String),
    gene_panel_id LowCardinality(String),
    cancer_study_identifier LowCardinality(String)
) ENGINE = MergeTree()
ORDER BY (gene_panel_id, alteration_type, sample_unique_id);

INSERT INTO sample_to_gene_panel_derived
SELECT
    concat(cs.cancer_study_identifier, '_', sample.stable_id) AS sample_unique_id,
    genetic_alteration_type AS alteration_type,
    -- If a mutation is found in a gene that is not in a gene panel we assume Whole Exome Sequencing WES
    ifnull(gene_panel.stable_id, 'WES') AS gene_panel_id,
    cs.cancer_study_identifier AS cancer_study_identifier
FROM sample_profile sp
         INNER JOIN genetic_profile gp ON sample_profile.genetic_profile_id = gp.genetic_profile_id
         LEFT JOIN gene_panel ON sp.panel_id = gene_panel.internal_id
         INNER JOIN sample ON sp.sample_id = sample.internal_id
         INNER JOIN cancer_study cs ON gp.cancer_study_id = cs.cancer_study_id;

CREATE TABLE gene_panel_to_gene_derived
(
    gene_panel_id LowCardinality(String),
    gene String
) ENGINE = MergeTree()
ORDER BY (gene_panel_id);

INSERT INTO gene_panel_to_gene_derived
SELECT
    gp.stable_id AS gene_panel_id,
    g.hugo_gene_symbol AS gene
FROM gene_panel gp
         INNER JOIN gene_panel_list gpl ON gp.internal_id = gpl.internal_id
         INNER JOIN gene g ON g.entrez_gene_id = gpl.gene_id
UNION ALL
SELECT
    'WES' AS gene_panel_id,
    gene.hugo_gene_symbol AS gene
FROM gene
WHERE gene.entrez_gene_id > 0 AND gene.type = 'protein-coding';

CREATE TABLE sample_derived
(
    sample_unique_id         String,
    sample_unique_id_base64  String,
    sample_stable_id         String,
    patient_unique_id        String,
    patient_unique_id_base64 String,
    patient_stable_id        String,
    cancer_study_identifier LowCardinality(String),
    internal_id             Int 
)
    ENGINE = MergeTree
        ORDER BY (cancer_study_identifier, sample_unique_id);

INSERT INTO sample_derived
SELECT concat(cs.cancer_study_identifier, '_', sample.stable_id) AS sample_unique_id,
       base64Encode(sample.stable_id)                            AS sample_unique_id_base64,
       sample.stable_id                                          AS sample_stable_id,
       concat(cs.cancer_study_identifier, '_', p.stable_id)      AS patient_unique_id,
       base64Encode(p.stable_id)                                 AS patient_unique_id_base64,
       p.stable_id                                               AS patient_stable_id,
       cs.cancer_study_identifier                                AS cancer_study_identifier,
       sample.internal_id                                        AS internal_id
FROM sample
         INNER JOIN patient AS p ON sample.patient_id = p.internal_id
         INNER JOIN cancer_study AS cs ON p.cancer_study_id = cs.cancer_study_id;


CREATE TABLE IF NOT EXISTS genomic_event_derived
(
    sample_unique_id          String,
    hugo_gene_symbol          String,
    gene_panel_stable_id      LowCardinality(String),
    cancer_study_identifier   LowCardinality(String),
    genetic_profile_stable_id LowCardinality(String),
    variant_type              LowCardinality(String),
    mutation_variant          String,
    mutation_type             LowCardinality(String),
    mutation_status           LowCardinality(String),
    driver_filter             LowCardinality(String),
    driver_tiers_filter       LowCardinality(String),
    cna_alteration            Nullable(Int8),
    cna_cytoband              String,
    sv_event_info             String,
    patient_unique_id         String
) ENGINE = MergeTree
      ORDER BY ( variant_type, hugo_gene_symbol, genetic_profile_stable_id, sample_unique_id);

INSERT INTO genomic_event_derived
-- Insert Mutations
SELECT concat(cs.cancer_study_identifier, '_', sample.stable_id) AS sample_unique_id,
       gene.hugo_gene_symbol                                     AS hugo_gene_symbol,
       ifNull(gp.stable_id, 'WES')                               AS gene_panel_stable_id,
       cs.cancer_study_identifier                                AS cancer_study_identifier,
       g.stable_id                                               AS genetic_profile_stable_id,
       'mutation'                                                AS variant_type,
       me.protein_change                                         AS mutation_variant,
       me.mutation_type                                          AS mutation_type,
       mutation.mutation_status                                  AS mutation_status,
       'NA'                                                      AS driver_filter,
       'NA'                                                      AS drivet_tiers_filter,
       NULL                                                      AS cna_alteration,
       ''                                                        AS cna_cytoband,
       ''                                                        AS sv_event_info,
       concat(cs.cancer_study_identifier, '_', patient.stable_id) AS patient_unique_id
FROM mutation
         INNER JOIN mutation_event AS me ON mutation.mutation_event_id = me.mutation_event_id
         INNER JOIN sample_profile sp
                    ON mutation.sample_id = sp.sample_id AND mutation.genetic_profile_id = sp.genetic_profile_id
         LEFT JOIN gene_panel gp ON sp.panel_id = gp.internal_id
         LEFT JOIN genetic_profile g ON sp.genetic_profile_id = g.genetic_profile_id
         INNER JOIN cancer_study cs ON g.cancer_study_id = cs.cancer_study_id
         INNER JOIN sample ON mutation.sample_id = sample.internal_id
         INNER JOIN patient on sample.patient_id = patient.internal_id
         LEFT JOIN gene ON mutation.entrez_gene_id = gene.entrez_gene_id
UNION ALL
-- Insert CNA Genes
SELECT concat(cs.cancer_study_identifier, '_', sample.stable_id) AS sample_unique_id,
       gene.hugo_gene_symbol                                     AS hugo_gene_symbol,
       ifNull(gp.stable_id, 'WES')                               AS gene_panel_stable_id,
       cs.cancer_study_identifier                                AS cancer_study_identifier,
       g.stable_id                                               AS genetic_profile_stable_id,
       'cna'                                                     AS variant_type,
       'NA'                                                      AS mutation_variant,
       'NA'                                                      AS mutation_type,
       'NA'                                                      AS mutation_status,
       'NA'                                                      AS driver_filter,
       'NA'                                                      AS drivet_tiers_filter,
       ce.alteration                                             AS cna_alteration,
       rgg.cytoband                                              AS cna_cytoband,
       ''                                                        AS sv_event_info,
       concat(cs.cancer_study_identifier, '_', patient.stable_id) AS patient_unique_id
FROM cna_event ce
         INNER JOIN sample_cna_event sce ON ce.cna_event_id = sce.cna_event_id
         INNER JOIN sample_profile sp ON sce.sample_id = sp.sample_id AND sce.genetic_profile_id = sp.genetic_profile_id
         LEFT JOIN gene_panel gp ON sp.panel_id = gp.internal_id
         INNER JOIN genetic_profile g ON sp.genetic_profile_id = g.genetic_profile_id
         INNER JOIN cancer_study cs ON g.cancer_study_id = cs.cancer_study_id
         INNER JOIN sample ON sce.sample_id = sample.internal_id
         INNER JOIN patient on sample.patient_id = patient.internal_id
         INNER JOIN gene ON ce.entrez_gene_id = gene.entrez_gene_id
         INNER JOIN reference_genome_gene rgg ON rgg.entrez_gene_id = ce.entrez_gene_id
UNION ALL
-- Insert Structural Variants Site1
SELECT concat(cs.cancer_study_identifier, '_', s.stable_id) AS sample_unique_id,
       gene.hugo_gene_symbol                                AS hugo_gene_symbol,
       ifNull(gene_panel.stable_id, 'WES')                  AS gene_panel_stable_id,
       cs.cancer_study_identifier                           AS cancer_study_identifier,
       gp.stable_id                                         AS genetic_profile_stable_id,
       'structural_variant'                                 AS variant_type,
       'NA'                                                 AS mutation_variant,
       'NA'                                                 AS mutation_type,
       'NA'                                                 AS mutation_status,
       'NA'                                                 AS driver_filter,
       'NA'                                                 AS drivet_tiers_filter,
       NULL                                                 AS cna_alteration,
       ''                                                   AS cna_cytoband,
       event_info                                           AS sv_event_info,
       concat(cs.cancer_study_identifier, '_', patient.stable_id) AS patient_unique_id
FROM structural_variant sv
         INNER JOIN genetic_profile gp ON sv.genetic_profile_id = gp.genetic_profile_id
         INNER JOIN sample s ON sv.sample_id = s.internal_id
         INNER JOIN patient on s.patient_id = patient.internal_id
         INNER JOIN cancer_study cs ON gp.cancer_study_id = cs.cancer_study_id
         INNER JOIN gene ON sv.site1_entrez_gene_id = gene.entrez_gene_id
         INNER JOIN sample_profile ON s.internal_id = sample_profile.sample_id AND sample_profile.genetic_profile_id = sv.genetic_profile_id
         LEFT JOIN gene_panel ON sample_profile.panel_id = gene_panel.internal_id
UNION ALL
-- Insert Structural Variants Site2
SELECT concat(cs.cancer_study_identifier, '_', s.stable_id) AS sample_unique_id,
       gene.hugo_gene_symbol                                AS hugo_gene_symbol,
       ifNull(gene_panel.stable_id, 'WES')                  AS gene_panel_stable_id,
       cs.cancer_study_identifier                           AS cancer_study_identifier,
       gp.stable_id                                         AS genetic_profile_stable_id,
       'structural_variant'                                 AS variant_type,
       'NA'                                                 AS mutation_variant,
       'NA'                                                 AS mutation_type,
       'NA'                                                 AS mutation_status,
       'NA'                                                 AS driver_filter,
       'NA'                                                 AS drivet_tiers_filter,
       NULL                                                 AS cna_alteration,
       ''                                                   AS cna_cytoband,
       event_info                                           AS sv_event_info,
       concat(cs.cancer_study_identifier, '_', patient.stable_id) AS patient_unique_id
FROM structural_variant sv
         INNER JOIN genetic_profile gp ON sv.genetic_profile_id = gp.genetic_profile_id
         INNER JOIN sample s ON sv.sample_id = s.internal_id
         INNER JOIN patient on s.patient_id = patient.internal_id
         INNER JOIN cancer_study cs ON gp.cancer_study_id = cs.cancer_study_id
         INNER JOIN gene ON sv.site2_entrez_gene_id = gene.entrez_gene_id
         INNER JOIN sample_profile ON s.internal_id = sample_profile.sample_id AND sample_profile.genetic_profile_id = sv.genetic_profile_id
         LEFT JOIN gene_panel ON sample_profile.panel_id = gene_panel.internal_id
WHERE
        sv.site2_entrez_gene_id != sv.site1_entrez_gene_id
   OR sv.site1_entrez_gene_id IS NULL;

CREATE TABLE IF NOT EXISTS clinical_data_derived
(
    sample_unique_id String,
    patient_unique_id String,
    attribute_name LowCardinality(String),
    attribute_value String,
    cancer_study_identifier LowCardinality(String),
    type LowCardinality(String)
)
    ENGINE=MergeTree
        ORDER BY (type, attribute_name, sample_unique_id);

-- Insert sample attribute data
INSERT INTO TABLE clinical_data_derived
SELECT sm.sample_unique_id        AS sample_unique_id,
       sm.patient_unique_id       AS patient_unique_id,
       cam.attr_id                AS attribute_name,
       ifNull(csamp.attr_value, '')          AS attribute_value,
       cs.cancer_study_identifier AS cancer_study_identifier,
       'sample'                   AS type
FROM sample_derived AS sm
         INNER JOIN cancer_study AS cs
                    ON sm.cancer_study_identifier = cs.cancer_study_identifier
         FULL OUTER JOIN clinical_attribute_meta AS cam
                         ON cs.cancer_study_id = cam.cancer_study_id
         FULL OUTER JOIN clinical_sample AS csamp
                         ON (sm.internal_id = csamp.internal_id) AND (csamp.attr_id = cam.attr_id)
WHERE cam.patient_attribute = 0;

-- INSERT patient attribute data
INSERT INTO TABLE clinical_data_derived
SELECT ''                                                   AS sample_unique_id,
       concat(cs.cancer_study_identifier, '_', p.stable_id) AS patient_unique_id,
       cam.attr_id                                          AS attribute_name,
       ifNull(clinpat.attr_value, '')                                   AS attribute_value,
       cs.cancer_study_identifier                           AS cancer_study_identifier,
       'patient'                                            AS type
FROM patient AS p
         INNER JOIN cancer_study AS cs ON p.cancer_study_id = cs.cancer_study_id
         FULL OUTER JOIN clinical_attribute_meta AS cam
                         ON cs.cancer_study_id = cam.cancer_study_id
         FULL OUTER JOIN clinical_patient AS clinpat
                         ON (p.internal_id = clinpat.internal_id) AND (clinpat.attr_id = cam.attr_id)
WHERE cam.patient_attribute = 1;

<<<<<<< HEAD
CREATE TABLE IF NOT EXISTS genetic_alteration_derived_cna
(
    sample_unique_id String,
    hugo_gene_symbol String,
    cna_value Int8,
    gistic_value Int8,
    log2CNA_value Float32
)
    ENGINE = MergeTree()
        ORDER BY (sample_unique_id, hugo_gene_symbol);

INSERT INTO TABLE genetic_alteration_derived_cna
SELECT
    sample_unique_id,
    hugo_gene_symbol,
    any(if(profile_type = 'cna', toInt8(value), null)) as cna_value,
    any(if(profile_type = 'gistic', toInt8(value), null)) as gistic_value,
    any(if(profile_type = 'log2CNA', toFloat32(value), null)) as log2CNA_value
FROM
    (SELECT
         sample_id,
         hugo_gene_symbol,
         profile_type,
         cna_value,
         cancer_study_id
    FROM
        (SELECT
            gp.cancer_study_id AS cancer_study_id,
            g.hugo_gene_symbol AS hugo_gene_symbol,
            arrayElement(splitByString('_', assumeNotNull(gp.stable_id)), -1) AS profile_type,
            arrayMap(x -> (x = '' ? NULL : x), splitByString(',', assumeNotNull(trim(trailing ',' from ga.values)))) AS cna_value,
            arrayMap(x -> (x = '' ? NULL : toInt64(x)), splitByString(',', assumeNotNull(trim(trailing ',' from gps.ordered_sample_list)))) AS sample_id
        FROM
            genetic_profile gp
            JOIN genetic_profile_samples gps ON gp.genetic_profile_id = gps.genetic_profile_id
            JOIN genetic_alteration ga ON gp.genetic_profile_id = ga.genetic_profile_id
            JOIN gene g ON ga.genetic_entity_id = g.genetic_entity_id
        WHERE
            gp.genetic_alteration_type = 'COPY_NUMBER_ALTERATION')
        ARRAY JOIN cna_value, sample_id) AS subquery
    JOIN cancer_study cs ON cs.cancer_study_id = subquery.cancer_study_id
    JOIN sample_derived sd ON sd.internal_id = subquery.sample_id
WHERE
    cna_value != 'NA'
GROUP BY
    sample_unique_id,
    hugo_gene_symbol;
=======
CREATE TABLE clinical_event_derived
(
    patient_unique_id String,
    key String,
    value String,
    start_date Int32,
    stop_date Int32 DEFAULT 0,
    event_type LowCardinality(String),
    cancer_study_identifier LowCardinality(String)
)
ENGINE = MergeTree
    ORDER BY (event_type, patient_unique_id, cancer_study_identifier);

INSERT INTO clinical_event_derived
SELECT
    concat(cs.cancer_study_identifier, '_', p.stable_id)      AS patient_unique_id,
    ced.key AS key,
    ced.value AS value,
    ce.start_date AS start_date,
    ifNull(ce.stop_date, 0) AS stop_date,
    ce.event_type AS event_type,
    cs.cancer_study_identifier
FROM clinical_event ce
         LEFT JOIN clinical_event_data ced ON ce.clinical_event_id = ced.clinical_event_id
         INNER JOIN patient p ON ce.patient_id = p.internal_id
         INNER JOIN cancer_study cs ON p.cancer_study_id = cs.cancer_study_id;
>>>>>>> 8746a34a

OPTIMIZE TABLE sample_to_gene_panel_derived;
OPTIMIZE TABLE gene_panel_to_gene_derived;
OPTIMIZE TABLE sample_derived;
OPTIMIZE TABLE genomic_event_derived;
OPTIMIZE TABLE clinical_data_derived;
<<<<<<< HEAD
OPTIMIZE TABLE genetic_alteration_derived_cna;
=======
OPTIMIZE TABLE clinical_event_derived;
>>>>>>> 8746a34a
<|MERGE_RESOLUTION|>--- conflicted
+++ resolved
@@ -250,7 +250,33 @@
                          ON (p.internal_id = clinpat.internal_id) AND (clinpat.attr_id = cam.attr_id)
 WHERE cam.patient_attribute = 1;
 
-<<<<<<< HEAD
+CREATE TABLE clinical_event_derived
+(
+    patient_unique_id String,
+    key String,
+    value String,
+    start_date Int32,
+    stop_date Int32 DEFAULT 0,
+    event_type LowCardinality(String),
+    cancer_study_identifier LowCardinality(String)
+)
+ENGINE = MergeTree
+    ORDER BY (event_type, patient_unique_id, cancer_study_identifier);
+
+INSERT INTO clinical_event_derived
+SELECT
+    concat(cs.cancer_study_identifier, '_', p.stable_id)      AS patient_unique_id,
+    ced.key AS key,
+    ced.value AS value,
+    ce.start_date AS start_date,
+    ifNull(ce.stop_date, 0) AS stop_date,
+    ce.event_type AS event_type,
+    cs.cancer_study_identifier
+FROM clinical_event ce
+         LEFT JOIN clinical_event_data ced ON ce.clinical_event_id = ced.clinical_event_id
+         INNER JOIN patient p ON ce.patient_id = p.internal_id
+         INNER JOIN cancer_study cs ON p.cancer_study_id = cs.cancer_study_id;
+
 CREATE TABLE IF NOT EXISTS genetic_alteration_derived_cna
 (
     sample_unique_id String,
@@ -298,42 +324,11 @@
 GROUP BY
     sample_unique_id,
     hugo_gene_symbol;
-=======
-CREATE TABLE clinical_event_derived
-(
-    patient_unique_id String,
-    key String,
-    value String,
-    start_date Int32,
-    stop_date Int32 DEFAULT 0,
-    event_type LowCardinality(String),
-    cancer_study_identifier LowCardinality(String)
-)
-ENGINE = MergeTree
-    ORDER BY (event_type, patient_unique_id, cancer_study_identifier);
-
-INSERT INTO clinical_event_derived
-SELECT
-    concat(cs.cancer_study_identifier, '_', p.stable_id)      AS patient_unique_id,
-    ced.key AS key,
-    ced.value AS value,
-    ce.start_date AS start_date,
-    ifNull(ce.stop_date, 0) AS stop_date,
-    ce.event_type AS event_type,
-    cs.cancer_study_identifier
-FROM clinical_event ce
-         LEFT JOIN clinical_event_data ced ON ce.clinical_event_id = ced.clinical_event_id
-         INNER JOIN patient p ON ce.patient_id = p.internal_id
-         INNER JOIN cancer_study cs ON p.cancer_study_id = cs.cancer_study_id;
->>>>>>> 8746a34a
 
 OPTIMIZE TABLE sample_to_gene_panel_derived;
 OPTIMIZE TABLE gene_panel_to_gene_derived;
 OPTIMIZE TABLE sample_derived;
 OPTIMIZE TABLE genomic_event_derived;
 OPTIMIZE TABLE clinical_data_derived;
-<<<<<<< HEAD
-OPTIMIZE TABLE genetic_alteration_derived_cna;
-=======
 OPTIMIZE TABLE clinical_event_derived;
->>>>>>> 8746a34a
+OPTIMIZE TABLE genetic_alteration_derived_cna;