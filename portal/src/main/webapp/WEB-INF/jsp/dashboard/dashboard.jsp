--- conflicted
+++ resolved
@@ -113,23 +113,6 @@
 
 <div id="study-tabs">
     <ul>
-<<<<<<< HEAD
-        
-    <li id="li-1"><a href='#summary' id='study-tab-summary-a' class='study-tab' title='Study Summary'>Study Summary</a></li>
-    <!--<li><a href='#clinical-plots' class='study-tab' title='DC Plots'>Study Summary</a></li>-->
-    <li><a href='#clinical' id='study-tab-clinical-a' class='study-tab' title='Clinical Data'>Clinical Data</a></li>
-    
-    <%if(showMutationsTab){%>
-    <li><a href='#mutations' id='study-tab-mutations-a' class='study-tab' title='Mutations'>Mutated Genes</a></li>
-    <%}%>
-    
-    <%if(showCNATab){%>
-    <li><a href='#cna' id='study-tab-cna-a' class='study-tab' title='Copy Number Alterations'>Copy Number Alterations</a></li>
-    <%}%>
-    
-    <%-- Always start with tab.  JS in browser will remove if not needed. --%>
-    <li id="study-tab-heatmap-li"><a href="#heatmap" id="study-tab-heatmap-a" class="study-tab">Heatmap</a></li>
-=======
 
         <li id="li-1"><a href='#summary' id='study-tab-summary-a' class='study-tab' title='Study Summary'>Study Summary</a></li>
         <!--<li><a href='#clinical-plots' class='study-tab' title='DC Plots'>Study Summary</a></li>-->
@@ -142,7 +125,9 @@
         <%if(showCNATab){%>
         <li><a href='#cna' id='study-tab-cna-a' class='study-tab' title='Copy Number Alterations'>Copy Number Alterations</a></li>
         <%}%>
->>>>>>> 24370559
+
+        <%-- Always start with tab.  JS in browser will remove if not needed. --%>
+        <li id="study-tab-heatmap-li"><a href="#heatmap" id="study-tab-heatmap-a" class="study-tab">Heatmap</a></li>
 
     </ul>
 
