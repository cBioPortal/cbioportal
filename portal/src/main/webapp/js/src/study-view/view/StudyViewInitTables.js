--- conflicted
+++ resolved
@@ -485,12 +485,7 @@
         return genes;
     }
 
-<<<<<<< HEAD
     function redrawSingleTable(data, worker){
-=======
-
-    function redrawSingleTable(data, worker) {
->>>>>>> 74c7fbd8
         var numSelectedCasesL = data.selectedCases.length,
             exceptionIds = data.exceptionIds;
 
