--- conflicted
+++ resolved
@@ -92,11 +92,7 @@
                 LOG.debug("SessionServiceUtil.getSession(): response = '" + contentString + "'");
                 JsonNode json = new ObjectMapper().readTree(contentString); 
                 LOG.debug("SessionServiceUtil.getSession(): response.data = '" + json.get("data").textValue() + "'");
-<<<<<<< HEAD
-                parameterMap = new ObjectMapper().readValue(json.get("data").textValue(), new TypeReference<Map<String, String[]>>(){});
-=======
                 parameterMap = new ObjectMapper().readValue(json.get("data").toString(), new TypeReference<Map<String, String[]>>(){});
->>>>>>> 4a492b59
             } else {
                 LOG.warn("SessionServiceUtil.getSession(): conn.getResponseCode() = '" + conn.getResponseCode() + "'");
                 if (conn.getResponseCode() == HttpURLConnection.HTTP_NOT_FOUND) {
@@ -127,24 +123,6 @@
      * @return cohort object
      */
 	public Cohort getVirtualCohortData(String virtualStudyId) {
-<<<<<<< HEAD
-		String url = GlobalProperties.getSessionServiceUrl() + "virtual_cohort/";
-		RestTemplate restTemplate = new RestTemplate();
-		ObjectMapper mapper = new ObjectMapper();
-		JsonNode actualObj = null;
-		Cohort cohort = null;
-		try {
-			String result = restTemplate.getForObject(url + virtualStudyId, String.class);
-			actualObj = mapper.readTree(result);
-			cohort = mapper.convertValue(actualObj.get("data"), Cohort.class);
-			cohort.setVirtualCohort(true);
-			cohort.setId(virtualStudyId);
-		} catch (HttpStatusCodeException e) {
-			LOG.warn("SessionServiceUtil.getVirtualCohortData(): HttpStatusCodeException = '" + e.getStatusCode() + "'");
-		}
-		catch (Exception e) {
-			LOG.warn("SessionServiceUtil.getVirtualCohortData(): Exception = '" + e.getMessage() + "'");
-=======
 		Cohort cohort = null;
 		if(GlobalProperties.getSessionServiceUrl() != null) {
 			String url = GlobalProperties.getSessionServiceUrl() + "virtual_cohort/";
@@ -164,7 +142,6 @@
 			catch (Exception e) {
 				LOG.warn("SessionServiceUtil.getVirtualCohortData(): Exception = '" + e.getMessage() + "'");
 			}
->>>>>>> 4a492b59
 		}
 		return cohort;
 	}
