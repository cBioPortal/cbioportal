package org.cbioportal.persistence;

import org.cbioportal.model.Mutation;
import org.cbioportal.model.MutationCountByPosition;
import org.cbioportal.model.MutationCountByGene;
import org.cbioportal.model.meta.MutationMeta;

import org.springframework.cache.annotation.Cacheable;

import java.util.List;

public interface MutationRepository {

    @Cacheable(cacheNames = "GeneralRepositoryCache", condition = "@cacheEnabledConfig.getEnabled()")
    List<Mutation> getMutationsInMolecularProfileBySampleListId(String molecularProfileId, String sampleListId,
                                                                List<Integer> entrezGeneIds, Boolean snpOnly,
                                                                String projection, Integer pageSize, Integer pageNumber,
                                                                String sortBy, String direction);


    @Cacheable(cacheNames = "GeneralRepositoryCache", condition = "@cacheEnabledConfig.getEnabled()")
    MutationMeta getMetaMutationsInMolecularProfileBySampleListId(String molecularProfileId, String sampleListId,
                                                                  List<Integer> entrezGeneIds);

    @Cacheable(cacheNames = "GeneralRepositoryCache", condition = "@cacheEnabledConfig.getEnabled()")
    List<Mutation> getMutationsInMultipleMolecularProfiles(List<String> molecularProfileIds, List<String> sampleIds,
                                                           List<Integer> entrezGeneIds, String projection,
                                                           Integer pageSize, Integer pageNumber,
                                                           String sortBy, String direction);

    @Cacheable(cacheNames = "GeneralRepositoryCache", condition = "@cacheEnabledConfig.getEnabled()")
    MutationMeta getMetaMutationsInMultipleMolecularProfiles(List<String> molecularProfileIds, List<String> sampleIds,
                                                             List<Integer> entrezGeneIds);

    @Cacheable(cacheNames = "GeneralRepositoryCache", condition = "@cacheEnabledConfig.getEnabled()")
    List<Mutation> fetchMutationsInMolecularProfile(String molecularProfileId, List<String> sampleIds,
                                                    List<Integer> entrezGeneIds, Boolean snpOnly, String projection,
                                                    Integer pageSize, Integer pageNumber, String sortBy,
                                                    String direction);

    @Cacheable(cacheNames = "GeneralRepositoryCache", condition = "@cacheEnabledConfig.getEnabled()")
    MutationMeta fetchMetaMutationsInMolecularProfile(String molecularProfileId, List<String> sampleIds,
                                                      List<Integer> entrezGeneIds);

    @Cacheable(cacheNames = "GeneralRepositoryCache", condition = "@cacheEnabledConfig.getEnabled()")
    List<MutationCountByGene> getSampleCountByEntrezGeneIdsAndSampleIds(String molecularProfileId,
                                                                        List<String> sampleIds,
                                                                        List<Integer> entrezGeneIds);

    @Cacheable(cacheNames = "GeneralRepositoryCache", condition = "@cacheEnabledConfig.getEnabled()")
    List<MutationCountByGene> getSampleCountInMultipleMolecularProfiles(List<String> molecularProfileIds,
                                                                        List<String> sampleIds,
                                                                        List<Integer> entrezGeneIds);

<<<<<<< HEAD
    List<MutationCountByGene> getPatientCountInMultipleMolecularProfiles(List<String> molecularProfileIds,
=======
    @Cacheable(cacheNames = "GeneralRepositoryCache", condition = "@cacheEnabledConfig.getEnabled()")
    List<MutationCountByGene> getPatientCountByEntrezGeneIdsAndSampleIds(String molecularProfileId,
>>>>>>> bc9b8fea
                                                                         List<String> patientIds,
                                                                         List<Integer> entrezGeneIds);

    @Cacheable(cacheNames = "GeneralRepositoryCache", condition = "@cacheEnabledConfig.getEnabled()")
    MutationCountByPosition getMutationCountByPosition(Integer entrezGeneId, Integer proteinPosStart, 
                                                       Integer proteinPosEnd);
}<|MERGE_RESOLUTION|>--- conflicted
+++ resolved
@@ -52,12 +52,8 @@
                                                                         List<String> sampleIds,
                                                                         List<Integer> entrezGeneIds);
 
-<<<<<<< HEAD
+    @Cacheable(cacheNames = "GeneralRepositoryCache", condition = "@cacheEnabledConfig.getEnabled()")
     List<MutationCountByGene> getPatientCountInMultipleMolecularProfiles(List<String> molecularProfileIds,
-=======
-    @Cacheable(cacheNames = "GeneralRepositoryCache", condition = "@cacheEnabledConfig.getEnabled()")
-    List<MutationCountByGene> getPatientCountByEntrezGeneIdsAndSampleIds(String molecularProfileId,
->>>>>>> bc9b8fea
                                                                          List<String> patientIds,
                                                                          List<Integer> entrezGeneIds);
 
