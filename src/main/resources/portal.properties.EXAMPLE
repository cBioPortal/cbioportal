# app name
app.name=cbioportal

# database
db.user=cbio_user
db.password=somepassword
db.host=localhost:3306
db.portal_db_name=cbioportal
db.driver=com.mysql.jdbc.Driver
db.connection_string=jdbc:mysql://localhost:3306/
# set tomcat_resource_name when using dbconnector=jndi instead of the default
# dbconnector=dbcp. Note that dbconnector needs to be set in CATLINA_OPTS when
# using Tomcat (CATALINA_OPTS="-Ddbconnector=jndi"). It does not get picked up
# from the properties file
# (https://github.com/cBioPortal/cbioportal/issues/6148).
#
# db.tomcat_resource_name=jdbc/cbioportal

# this should normally be set to false. In some cases you could set this to true (e.g. for testing a feature of a newer release that is not related to the schema change in expected db version above):
db.suppress_schema_version_mismatch_errors=false
db.use_ssl=false
# web page cosmetics
skin.title=cBioPortal for Cancer Genomics
skin.email_contact=cbioportal at googlegroups dot com
skin.authorization_message=Access to this portal is only available to authorized users at Memorial Sloan Kettering Cancer Center.  [<a href="http://bit.ly/ZevaHa">Request Access</a>].
skin.example_study_queries=tcga\ntcga -provisional\ntcga -moratorium\ntcga OR icgc\n-"cell line"\nprostate mskcc\nesophageal OR stomach\nserous\nbreast
skin.data_sets_header=The portal currently contains data from the following cancer genomics studies.  The table below lists the number of available samples per data type and tumor.
skin.data_sets_footer=Data sets of TCGA studies were downloaded from Broad Firehose (http://gdac.broadinstitute.org) and updated monthly. In some studies, data sets were from the TCGA working groups directly.
#skin.examples_right_column_html=<ul><li><a href="patient?studyId=ucec_tcga_pub&caseId=TCGA-BK-A0CC">Patient view of an endometrial cancer case</a></li></ul>

# documentation pages
skin.documentation.baseurl=https://raw.githubusercontent.com/cBioPortal/cbioportal/master/docs/
skin.documentation.markdown=true
skin.documentation.faq=FAQ.md
skin.documentation.about=About-Us.md
skin.documentation.news=News.md
skin.documentation.oql=Onco-Query-Language.md
skin.documentation.dat=Authenticating-Users-via-Tokens.md

# setting controlling the logos
skin.right_logo=
skin.tag_line_image=tag_line.png

# setting controlling which tabs to hide.
skin.show_news_tab=true
skin.show_data_tab=true
skin.show_web_api_tab=true
skin.show_r_matlab_tab=true
skin.show_tutorials_tab=true
skin.show_faqs_tab=true
skin.show_tools_tab=true
skin.show_about_tab=true

# settings controlling the whats new blurb
skin.right_nav.whats_new_blurb=<p> &bull;<a href="news.jsp"> <b>New data and features released</b></a><br/> &bull;<a href="tools.jsp"> <b>New tools released</b></a> </p> <form action="https://groups.google.com/group/cbioportal-news/boxsubscribe"> &nbsp;&nbsp;&nbsp;&nbsp;<b>Sign up for low-volume email news alerts:</b></br> &nbsp;&nbsp;&nbsp;&nbsp;<input type="text" name="email"> <input type="submit" name="sub" value="Subscribe"> </form> &nbsp;&nbsp;&nbsp;&nbsp;<b>Or follow us <a href="http://www.twitter.com/cbioportal"><i>@cbioportal</i></a> on Twitter</b>

# setting controlling the blurb
skin.blurb=The cBioPortal for Cancer Genomics provides <b>visualization</b>, <b>analysis</b> and <b>download</b> of large-scale cancer genomics data sets.  <p>Please adhere to <u><a href="http://cancergenome.nih.gov/abouttcga/policies/publicationguidelines"> the TCGA publication guidelines</a></u> when using TCGA data in your publications.</p> <p><b>Please cite</b> <a href="http://www.ncbi.nlm.nih.gov/pubmed/23550210">Gao et al. <i>Sci. Signal.</i> 2013</a> &amp;  <a href="http://cancerdiscovery.aacrjournals.org/content/2/5/401.abstract">Cerami et al. <i>Cancer Discov.</i> 2012</a> when publishing results based on cBioPortal.</p>

# setting controlling the citation below the blurb
# skin.citation_rule_text=Please cite: <a href="http://cancerdiscovery.aacrjournals.org/content/2/5/401.abstract" target="_blank">Cerami et al., 2012</a> &amp; <a href="http://www.ncbi.nlm.nih.gov/pubmed/23550210" target="_blank">Gao et al., 2013</a>

# setting controlling the footer
skin.footer= | <a href="http://www.mskcc.org/mskcc/html/44.cfm">MSKCC</a> | <a href="http://cancergenome.nih.gov/">TCGA</a>
# setting controlling listing the development channels in the site's footer section
#skin.footer_show_dev=false

# setting controlling html for the contact
skin.login.contact_html=If you think you have received this message in error, please contact us at <a style="color:#FF0000" href="mailto:cbioportal-access@cbio.mskcc.org">cbioportal-access@cbio.mskcc.org</a>

# setting controlling the saml registration
skin.login.saml.registration_html=Sign in with MSK

# settings controlling what to show in the right navigation bar
skin.right_nav.show_data_sets=true
skin.right_nav.show_examples=true
skin.right_nav.show_testimonials=true
skin.right_nav.show_whats_new=true
#skin.right_nav.show_twitter=false

# settings controlling what to show in the right navigation bar
skin.study_view.link_text=To build your own case set, try out our enhanced Study View.

# setting controlling the default setting for filtering genes in patient view
# skin.patientview.filter_genes_profiled_all_samples=false

# settings controlling the appearance of the annotation filter menu in study view and group comparison
# skin.show_settings_menu=false

# controls the appearance the logout button on a portal with user authentication
# skin.hide_logout_button=false

# setting controlling the home page
## enable this to show studies for which the user does not have permission (will appear greyed out and cannot be analyzed in study view or results view). 
# skin.home_page.show_unauthorized_studies=false

## enable and set this property to specify a study group to be used to identify public studies for which no specific authorization entries are needed in the `authorities` table
# always_show_study_group=

## change the `-Dauthenticate=` JVM argument to configure
## which method of authentication to use (false, googleplus, social_auth_google, social_auth_microsoft, saml, openid, noauthsessionservice)

## Should the permissions for groups and users be filtered by this instance's app.name?
## (true means the system only handles "CBIOPORTAL:someGroupPermission" groups, false means "someGroupPermission" works)
filter_groups_by_appname=true
## settings to connect to googleplus/social_auth_google auth infrastructure
googleplus.consumer.key=
googleplus.consumer.secret=

## settings to connect to social_auth_microsoft auth infrastructure
microsoftlive.consumer.key=
microsoftlive.consumer.secret=

## SAML settings
saml.sp.metadata.entityid=
# change this url if behind reverse proxy that handles SSL, see docs/Authenticating-Users-via-SAML.md
saml.sp.metadata.entityBaseURL=#{null}
saml.idp.metadata.location=
saml.idp.metadata.entityid=
# saml keystore settings:
saml.keystore.location=
saml.keystore.password=
saml.keystore.private-key.key=
saml.keystore.private-key.password=
saml.keystore.default-key=
# How to send SAML request messages to the IDP.
# Set to "specificBinding" to configure specific binding:
saml.idp.comm.binding.settings=defaultBinding
# Configure the specific binding if above is specificBinding. Leave empty if defaultBinding.
# Options: bindings:HTTP-POST, bindings:HTTP-Redirect, bindings:PAOS, profiles:holder-of-key:SSO:browser
saml.idp.comm.binding.type=
# Change this to configure your custom UserDetails parser (default: org.cbioportal.security.spring.authentication.saml.SAMLUserDetailsServiceImpl)
saml.custom.userservice.class=org.cbioportal.security.spring.authentication.saml.SAMLUserDetailsServiceImpl
# Change this to configure to configure a custom logout URL: (default: /login.jsp?logout_success=true)
saml.logout.url=/login.jsp?logout_success=true

# data access token settings
dat.unauth_users=
dat.method=none
dat.ttl_seconds=2592000
dat.uuid.max_number_per_user=1
dat.jwt.secret_key=

# OAuth2 token data access settings
#dat.oauth2.clientId=<client-id>
#dat.oauth2.clientSecret=<client-secret>
#dat.oauth2.issuer=<token-issuer>
#dat.oauth2.accessTokenUri=<authorization-server-url>/.../token
#dat.oauth2.userAuthorizationUri=<authorization-server-url>/.../auth
#dat.oauth2.jwkUrl=<authorization-server-url>/.../certs
#dat.oauth2.redirectUri=<cbioportal-url>/.../api/data-access-token/oauth2
#dat.oauth2.jwtRolesPath=resource_access::cbioportal::roles

# multithreading configuration
multithread.core_pool_size=16

# study view settings
# always show studies with this group
always_show_study_group=

# mdacc heatmap integration
#show.mdacc.heatmap=true

# patient view settings
patient_view_placeholder=false
digitalslidearchive.iframe.url=http://cancer.digitalslidearchive.net/index_mskcc.php?slide_name=
digitalslidearchive.meta.url=http://cancer.digitalslidearchive.net/local_php/get_slide_list_from_db_groupid_not_needed.php?slide_name_filter=
tumor_image.url=http://cbio.mskcc.org/cancergenomics/tcga-tumor-images/
tcga_path_report.url=https://github.com/cbioportal/datahub/raw/master/tcga/pathology_reports/pathology_reports.txt

# various url's
segfile.url=http://cbio.mskcc.org/cancergenomics/gdac-portal/seg/


# The default OncoKB instance, the portal is connecting to, does not include any therapeutic information and the token is not required.
# If you wish to include such information, please consider obtaining a license to support future OncoKB development by following
# https://docs.cbioportal.org/2.4-integration-with-other-webservices/oncokb-data-access.

# Enable OncoKB annotation (true, false)
show.oncokb=true

# The URL of the OncoKB instance to connect to.
# The default address does not require authentication and is freely to use.
oncokb.public_api.url=https://public.api.oncokb.org/api/v1

# Your OncoKB Token which an be found under https://www.oncokb.org/account/settings
oncokb.token=


# Enable Chang's hotspot list (true, false)
show.hotspot=true
hotspots.url=https://www.cancerhotspots.org/api/

# Enable Civic variant annotation (true, false)
show.civic=false

# Link to My Cancer Genome. Please disable (set to false) when using cBioPortal with patient identifiable data due My Cancer Genome license restrictions.
mycancergenome.show=true

# Enable transcript switch dropdown (true, false)
# show.transcript_dropdown=false

# Show/hide p- and q-values in survival types table (default is true)
# survival.show_p_q_values_in_survival_type_table=false

# Set initial x-axis limit for survival plot (by default, initial limit will be the latest event in the data)
# survival.initial_x_axis_limit=120

# Set Genome Nexus annotation sources, please list all sources name with comma-separated.
# Available sources: mutation_assessor
# show.genomenexus.annotation_sources=mutation_assessor

# Enable SIGNAL column in mutations table(true, false)
# show.signal=false

# igv bam linking
igv.bam.linking=
# colon delimited
igv.bam.linking.studies=
openssl.binary=
signature.key=
encryption.key=
broad.bam.url=
broad.bam.checking.url=

# pathway settings
include_networks=true
pathway_commons.url=http://www.pathwaycommons.org/pc2

# the new API uses the v3 of bitly API, and a java library to make the API call, so you only need to provide the access token
bitly.access.token=

# google analytics
google_analytics_profile_id=

# genomespace linking
genomespace=true

# session-service url: http://[host]:[port]/[session_service_app]/api/sessions/[portal_instance]/
# example session-service url: http://localhost:8080/session_service/api/sessions/public_portal/
# see: https://github.com/cBioPortal/session-service
# excluding this value or setting it to an empty string will revert to the previous bookmarking method
# WARNING: do not use session service with -Dauthenticate=false
#  either use authentication or change to -Dauthenticate=noauthsessionservice
session.service.url=
# if basic authentication is enabled on session service one should set:
# session.service.user=user
# session.service.password=pass

# disabled tabs, | delimited
# possible values: cancer_types_summary, mutual_exclusivity, plots, mutations, co_expression, enrichments, survival, network, download, bookmark, IGV
disabled_tabs=

# study ids and categories to force to top of study selector
# format is category1#study1a,study1b,study1c;category2#study2
priority_studies=

# species and genomic information
species=human
ncbi.build=37
ucsc.build=hg19

# default view in oncoprint (sample, patient (default))
oncoprint.defaultview=patient

# OncoPrint driver mutation annotations
# oncoprint.custom_driver_annotation.binary.menu_label=Custom driver annotation
# oncoprint.custom_driver_annotation.tiers.menu_label=Custom driver tiers
# oncoprint.custom_driver_annotation.binary.default=true
# oncoprint.custom_driver_annotation.tiers.default=true
oncoprint.oncokb.default=true
oncoprint.hotspots.default=true
# oncoprint.hide_vus.default=true

# Custom gene sets
# querypage.setsofgenes.location=file:/<path>

# valid cache types are (ehcache-heap, ehcache-disk, ehcache-hybrid, redis), or use 'no-cache' to disable caching
# caution 1: the 'redis' caching option will likely cause a conflict when installing the portal in a tomcat installation which uses redisson for session management
# caution 2: this configuration needs to be set both at compile time and run time. See also https://github.com/cBioPortal/cbioportal/issues/8629
persistence.cache_type=no-cache
# Enable cache statistics endpoint for cache monitoring
#cache.statistics_endpoint_enabled=false
# Turn cache management endpoint on or off (default)
# cache.endpoint.enabled=true
# API key for access to cache management endpoint
# cache.endpoint.api-key=fd15f1ae-66f2-4b8a-8d54-fb899b03557e
# Externalize the study data used for user authorization evaluation to Spring-managed caches such as EHCache or Redis.
# Enabling this might simplify cache-invalidation strategies (via /api/cache endpoint) because it allows for invalidation
# a central caching solution shared among cBioPortal containers in a single instance. It comes at the cost of extra calls
# to the caching provider. Default is 'false' meaning that cBioPortal will use a faster local HashMap-based cache for fast
# lookup of sample/patient/profile to cancer study relationships.
#cache.cache-map-utils.spring-managed=false

# Redis properties
# Unique name for each portal instance, used for distinguishing caches
#redis.name=
#redis.leader_address=
#redis.follower_address=
#redis.database=
#redis.password=
#redis.ttl_mins=10000
#redis.clear_on_startup=true

# Ehcache properties
#ehcache.xml_configuration=/ehcache.xml

# Properties for specifying cache size constraints
# - Zero is not an accepted value, will break deployment
# - disk size (if used) must be greater than heap size

#ehcache.general_repository_cache.max_mega_bytes_heap=1024
#ehcache.static_repository_cache_one.max_mega_bytes_heap=30

#ehcache.persistence_path=/tmp
#ehcache.general_repository_cache.max_mega_bytes_local_disk=4096
#ehcache.static_repository_cache_one.max_mega_bytes_local_disk=32

# Default cross cancer study query
# query this session id when not specifying a study for
# linkout links e.g. /ln?q=TP53:MUT or when querying a single gene in quick
# search
#
# default_cross_cancer_study_session_id=
#
# if session service is not enabled, specify a comma separated list of studies
# here instead e.g.:
#
# default_cross_cancer_study_list=mixed_pipseq_2017,cellline_nci60
# default_cross_cancer_study_list_name=My list of studies

# Enable/Disable quick search (currently in beta, default is false)
# quick_search.enabled=true

# enable/disable hrrs logging
# hrrs can be used for debugging - when enabled incoming web requests
# will be logged into the specified directory
# logs must be decrypted for more in-depth information
# see: https://github.com/vy/hrrs/blob/master/README.md
#hrrs.logging.filepath=
#hrrs.enable.logging=false

# ensembl URL template for transcript lookup in Mutations tab. Default is http://grch37.ensembl.org/homo_sapiens/Transcript/Summary?t=<%= transcriptId %>
#ensembl.transcript_url=http://ensembl.org/homo_sapiens/Transcript/Summary?t=<%= transcriptId %>

# Enable/disable Persistent Cache (true, false)
# The Persistent Cache is a frontend feature that is used to cache semi static
# data produced by APIs. It uses IndexedDB as a means for persistent storage.
# This feature is disabled by default.
# enable_persistent_cache=true

# Limit the size of gene queries (number). gene count * sample count < query_product_limit
# This limit is enforced on the frontend.
# query_product_limit=1000000

# Enable gsva to query
# skin.show_gsva=true
# Set default thresholds for geneset hierarchy
# skin.geneset_hierarchy.default_gsva_score=0.5
# skin.geneset_hierarchy.default_p_value=0.05

# Compress some particularly large request bodies. enable_request_body_gzip_compression enables the feature, and
# request_gzip_body_size_bytes sets the maximum allowable uncompressed request body size in bytes. Requests larger than
# this value will be rejected. If unset, the default value will be 50000000, or 50 Mb.
# enable_request_body_gzip_compression=true
# request_gzip_body_size_bytes=80000000

# Installation map URL for installation map iframes. 
# If blank or commented out, no map will be shown and that page will be hidden.
# installation_map_url=https://installationmap.netlify.app/
<<<<<<< HEAD

# Turn cache management endpoint on or off (default)
# cache.endpoint.enabled=true
# API key for access to cache management endpoint
# cache.endpoint.api-key=fd15f1ae-66f2-4b8a-8d54-fb899b03557e

# Feature flag for treatment groups
enable_treatment_groups=false
=======
>>>>>>> b6387610
<|MERGE_RESOLUTION|>--- conflicted
+++ resolved
@@ -368,14 +368,6 @@
 # Installation map URL for installation map iframes. 
 # If blank or commented out, no map will be shown and that page will be hidden.
 # installation_map_url=https://installationmap.netlify.app/
-<<<<<<< HEAD
-
-# Turn cache management endpoint on or off (default)
-# cache.endpoint.enabled=true
-# API key for access to cache management endpoint
-# cache.endpoint.api-key=fd15f1ae-66f2-4b8a-8d54-fb899b03557e
 
 # Feature flag for treatment groups
-enable_treatment_groups=false
-=======
->>>>>>> b6387610
+# enable_treatment_groups=false