/*
 * Copyright (c) 2015 Memorial Sloan-Kettering Cancer Center.
 *
 * This library is distributed in the hope that it will be useful, but WITHOUT
 * ANY WARRANTY, WITHOUT EVEN THE IMPLIED WARRANTY OF MERCHANTABILITY OR FITNESS
 * FOR A PARTICULAR PURPOSE. The software and documentation provided hereunder
 * is on an "as is" basis, and Memorial Sloan-Kettering Cancer Center has no
 * obligations to provide maintenance, support, updates, enhancements or
 * modifications. In no event shall Memorial Sloan-Kettering Cancer Center be
 * liable to any party for direct, indirect, special, incidental or
 * consequential damages, including lost profits, arising out of the use of this
 * software and its documentation, even if Memorial Sloan-Kettering Cancer
 * Center has been advised of the possibility of such damage.
 */

/*
 * This file is part of cBioPortal.
 *
 * cBioPortal is free software: you can redistribute it and/or modify
 * it under the terms of the GNU Affero General Public License as
 * published by the Free Software Foundation, either version 3 of the
 * License.
 *
 * This program is distributed in the hope that it will be useful,
 * but WITHOUT ANY WARRANTY; without even the implied warranty of
 * MERCHANTABILITY or FITNESS FOR A PARTICULAR PURPOSE.  See the
 * GNU Affero General Public License for more details.
 *
 * You should have received a copy of the GNU Affero General Public License
 * along with this program.  If not, see <http://www.gnu.org/licenses/>.
*/

// boilerplate for the main portal page
//
// Gideon Dresdner July 2013
requirejs(  [         'Oncoprint',    'OncoprintUtils'],
            function(   Oncoprint,      utils) {

    // This is for the moustache-like templates
    // prevents collisions with JSP tags
    _.templateSettings = {
        interpolate : /\{\{(.+?)\}\}/g
    };

    var showmutationflag = true;
    var showalteredcaseflag = true;
    var showwhitespaceflag = true;
    var increasesortflag = true;
    var showPatientIdflat = false;
    // add in controls from template
    document.getElementById('oncoprint_controls').innerHTML
        = _.template(document.getElementById('main-controls-template').innerHTML)();

    var clinicalAttributes = new ClinicalAttributesColl();

    var $zoom_el = $('#oncoprint_controls #zoom');
    var $new_zoom_el = $('#oncoprint_whole_body #oncoprint_diagram_slider_icon');
    var zoom;
    var totalAttrs=[];
    var recordAttrs;//make a record of all attrs
    
    var sort_by_values = {
            "gene data first": "gene",
            "clinical data first": "clinical",
            "alphabetically by case id": "alphabetical",
            "user-defined case list / default": "custom"
        };
    
    var gapSpaceGeneClinic = 10;// Gap between gene data and clinic 
    var mutationColorControl = 'multiColor';
    var mutationColorSort = 'mutationcolorsort';
    
    // basically a hack to prevent the zoom function from a particular oncoprint
    // from getting bound to the UI slider forever
    var reset_zoom = function() {
        //$zoom_el.empty();//got problem here by dong 
        $new_zoom_el.empty();
        zoom = utils.zoomSetup($new_zoom_el, oncoprint.zoom);
        
        $('#oncoprint_zoom_slider').hover(
        function () {
        $(this).css('fill', '#0000FF');
        $(this).css('font-size', '18px');
        $(this).css('cursor', 'pointer');
        },
        function () {
        $(this).css('fill', '#87CEFA');
        $(this).css('font-size', '12px');
        });
        $('#oncoprint_zoom_slider').qtip({
            content: {text: 'zoom in and out oncoprint'},
            position: {my:'bottom middle', at:'top middle', viewport: $(window)},
            style: { classes: 'qtip-light qtip-rounded qtip-shadow qtip-lightwhite' },
            show: {event: "mouseover"},
            hide: {fixed: true, delay: 100, event: "mouseout"}
        });
              
        return zoom;
    };

    clinicalAttributes.fetch({
        type: 'POST',
        data: { cancer_study_id: cancer_study_id_selected,
            case_list: window.PortalGlobals.getCases() },
        success: function(attrs) {
            totalAttrs = attrs.toJSON();
            totalAttrs = _.sortBy(totalAttrs, function(o) { return o.display_name; })
            if(window.PortalGlobals.getMutationProfileId()!==null){
                var tem={attr_id: "# mutations", datatype: "NUMBER",description: "Number of mutation", display_name: "# mutations"};
                totalAttrs.unshift(tem);
            }
            
            if(window.PortalGlobals.getCancerStudyId()!==null){
                var tem={attr_id: "FRACTION_GENOME_ALTERED", datatype: "NUMBER",description: "Fraction Genome Altered", display_name: "Fraction Genome Altered"};
                totalAttrs.unshift(tem);
            }
            
            recordAttrs=totalAttrs.slice(0);// record the original total attributes
            utils.populate_clinical_attr_select(document.getElementById('select_clinical_attributes'), totalAttrs);
            $(select_clinical_attributes_id).chosen({width: "330px", "font-size": "12px", search_contains: true});
        
            $('#select_clinical_attributes_chzn .chzn-search input').click(
                function(e){
                    e.stopPropagation();
                }
            );
        
            $("#select_clinical_attributes_chzn").mouseenter(function() {
                $("#select_clinical_attributes_chzn .chzn-search input").focus();
            });
        }
    });

    var oncoprint;
    
    var extraTracks=[]; // used to record clinical attributes added
    var extraGenes=[]; // used to record genes add customized
    var extraAttributes=[]; // used to record attributes names add customized
    var sortStatus=[];
    var genepanelValues; // data structure store all data related to genepanel values include genepanel attribute data and genepanel data
    
    var cases = window.PortalGlobals.getCases();
    var genes = window.PortalGlobals.getGeneListString().split(" ");

    var outer_loader_img = $('#oncoprint #outer_loader_img');
    var inner_loader_img = $('#oncoprint #inner_loader_img');

    var geneDataColl = new GeneDataColl();
    
    var selectsortby = function()
    {
        if(sortBy1[0].innerHTML === 'gene data first')
        {
            oncoprint.sortBy("genes", cases.split(" "),mutationColorControl,mutationColorSort,sortStatus);  
        }
        else if(sortBy1[0].innerHTML === 'clinical data first')
        {
            oncoprint.sortBy("clinical", cases.split(" "),mutationColorControl,mutationColorSort,sortStatus); 
        }
        else if(sortBy1[0].innerHTML === 'alphabetically by case id')
        {
            oncoprint.sortBy("alphabetical", cases.split(" "),mutationColorControl,mutationColorSort,sortStatus); 
        }
        else
        {
            oncoprint.sortBy("custom", cases.split(" "),mutationColorControl,mutationColorSort,sortStatus);
        }
    };
    geneDataColl.fetch({
        type: "POST",
        data: {
            cancer_study_id: cancer_study_id_selected,
            oql: $('#gene_list').val(),
            case_list: cases,
            geneticProfileIds: window.PortalGlobals.getGeneticProfiles(),
            z_score_threshold: window.PortalGlobals.getZscoreThreshold(),
            rppa_score_threshold: window.PortalGlobals.getRppaScoreThreshold()
        },
        success: function(data) {
            //for add clinical attributes in url to data start
            var urlValueNow = window.location.href;//get current page url
            var beginOfDeleteElementNow = urlValueNow.indexOf('&clinicallist=');
            if(beginOfDeleteElementNow > 0)
            {
                var clinicallistStringNow = urlValueNow.substring(beginOfDeleteElementNow + ('&clinicallist=').length,urlValueNow.length);
                var clinicallistArrayNow = clinicallistStringNow.split('+');

                var clinicalAttributeArray = [];
                var clinicalExtraAttributes = [];
                var clinicalSortStatus = [];
                var clinicalExtraTracks = [];
                var genePanel = new Array();
                var gainClinicalData = function(clinicalElements,clinicalElementsArray)
                {
                        if(clinicalElements === "# mutations")
                        {
                                var oncoprintClinicalsMutation = new ClinicalMutationColl();
                                clinicalElementsArray.push(
                                oncoprintClinicalsMutation.fetch({
                                type: "POST",

                                data: {
                                        mutation_profile: window.PortalGlobals.getMutationProfileId(),
                                        cmd: "count_mutations",
                                        case_ids: cases
                                },
                                success: function(response) {
                                    inner_loader_img.hide();

//                                    extraTracks = extraTracks.concat(response.attributes().map(function(attr) { return attr.attr_id; }));
                                    clinicalExtraTracks['mutation'] = response.attributes().map(function(attr) { return attr.attr_id; });
//                                    extraGenes = extraGenes.concat(response.toJSON());
                                    clinicalAttributeArray["mutation"]= response.toJSON();
//                                    extraAttributes=extraAttributes.concat(response.attributes());
                                    clinicalExtraAttributes ["mutation"]= response.attributes();
                                    clinicalSortStatus["mutation"] = 'decreSort';
                                }
                            }));
                        }
                        else if(clinicalElements === "FRACTION_GENOME_ALTERED")
                        {
                            var oncoprintClinicalsCNA = new ClinicalCNAColl();
                            clinicalElementsArray.push(
                            oncoprintClinicalsCNA.fetch({
                            type: "POST",
                            data: {
                                    cancer_study_id:window.PortalGlobals.getCancerStudyId(),
                                    cmd: "get_cna_fraction",
                                    case_ids: cases
                            },
                            success: function(response){
                                        inner_loader_img.hide();
                                        clinicalExtraTracks[clinicalElements] = response.attributes().map(function(attr) { return attr.attr_id; });
                                        clinicalAttributeArray[clinicalElements]= response.toJSON();
                                        clinicalExtraAttributes[clinicalElements]= response.attributes();
                                        clinicalSortStatus[clinicalElements] = 'decreSort';
                                    }
                                }));
                        }
                        else
                        {
                            var oncoprintClinicals = new ClinicalColl();
                            clinicalElementsArray.push(
                            oncoprintClinicals.fetch({
                            type: "POST",

                            data: {
                                cancer_study_id: cancer_study_id_selected,
                                attribute_id: clinicalElements,
                                case_list: cases
                            },
                            success: function(response) {
                                inner_loader_img.hide();

//                                extraTracks = extraTracks.concat(response.attributes().map(function(attr) { return attr.attr_id; }));
                                clinicalExtraTracks[clinicalElements] = response.attributes().map(function(attr) { return attr.attr_id; });
//                                extraGenes = extraGenes.concat(response.toJSON());
                                clinicalAttributeArray[clinicalElements]= response.toJSON();
//                                extraAttributes=extraAttributes.concat(response.attributes());
//                                sortStatus = sortStatus.concat('decreSort'); 
                                clinicalExtraAttributes[clinicalElements]= response.attributes();
                                clinicalSortStatus[clinicalElements] = 'decreSort';
                            }
                            }));
                        }
                };

                var clinicalElementsArray = [];
                
                //fetch genepanel attribute data
                var GenePanelData = [];
                var genePanelClinicals = new ClinicalColl();
                clinicalElementsArray.push(
                genePanelClinicals.fetch({
                type: "POST",
                data: {
                    cancer_study_id: cancer_study_id_selected,
                    attribute_id: "GENE_PANEL",
                    case_list: cases
                },
                success: function(response) {
                        GenePanelData = response.toJSON();
                    }
                }));
                
                //fetch genepanel
                var genepanelFiles = ["api/genepanel/IMPACT341","api/genepanel/IMPACT410"];
                var gainGenepanel = function(filename,datafetchArray)
                {
                    datafetchArray.push(
                    $.getJSON(filename,function(result){
                        genePanel[(filename.split("/"))[2]] = result;
                    }));
                }
                
                for(var i=0; i<genepanelFiles.length; i++)
                {
                    var genepanelFilename = genepanelFiles[i];
                    gainGenepanel(genepanelFilename,clinicalElementsArray);
                }
                //fetch genepanel data end
                
                for(var i=0; i < clinicallistArrayNow.length; i++)
                {
                    var clinicalElementsValue;
                    clinicalElementsValue = clinicallistArrayNow[i];
                    if(clinicallistArrayNow[i] === 'mutation')
                    {
                       clinicalElementsValue = '# mutations';   
                    }

                    gainClinicalData(clinicalElementsValue,clinicalElementsArray);
                }

                $.when.apply(null, clinicalElementsArray).done(function() {
                        for(var j=0; j < clinicallistArrayNow.length; j++)
                        {
                            extraGenes = extraGenes.concat(clinicalAttributeArray[clinicallistArrayNow[j]]);
                            extraTracks = extraTracks.concat(clinicalExtraTracks[clinicallistArrayNow[j]]);
                            extraAttributes = extraAttributes.concat(clinicalExtraAttributes[clinicallistArrayNow[j]]);
                            sortStatus = sortStatus.concat(clinicalSortStatus[clinicallistArrayNow[j]]);
                        }
                        //process genepanel attribute to patient format
                        var GenePanelDataPatient = [];
                        if(GenePanelData.length>0)
                        {
                            if(typeof(PortalGlobals) !== 'undefined')
                            {
                                var SampleIdMapPatientId = PortalGlobals.getPatientSampleIdMap();
                            }

                            for(var i = 0; i < GenePanelData.length; i++)
                            {
                                var patiendId = SampleIdMapPatientId[GenePanelData[i].sample];

                                var findIndexValue = function(){
                                    for(var j=0; j < GenePanelDataPatient.length; j++)
                                    {
                                        if(patiendId === GenePanelDataPatient[j].patient)
                                        {
                                            return j;
                                        }
                                    }
                                    return -1;
                                };

                                var positionValue = findIndexValue();
                                if(positionValue > -1)
                                {
                                   if(GenePanelDataPatient[positionValue].attr_val !== GenePanelData[i].attr_val)
                                   {
                                       GenePanelDataPatient[positionValue].attr_val = GenePanelDataPatient[positionValue].attr_val+ ","+GenePanelData[i].attr_val;
                                   }
                                }
                                else
                                {
                                  var genepanelAttibuteDataPatient = {attr_id:"GENE_PANEL",patient:patiendId}; 
                                  genepanelAttibuteDataPatient.attr_val = GenePanelData[i].attr_val;
                                  GenePanelDataPatient.push(genepanelAttibuteDataPatient);
                                }
                            }
                        }
                        // process end
                        genepanelValues = {
                            genepaneldata:GenePanelData,
                            genepaneldatapatient:GenePanelDataPatient,
                            genepanel:genePanel
                        };
                        oncoprint = Oncoprint(document.getElementById('oncoprint_body'), {
                            geneData: data.toJSON(),
                            clinicalData: extraGenes,
                            genes: genes,
                            clinical_attrs: extraAttributes,
                            legend: document.getElementById('oncoprint_legend'),
                            sortStatus:sortStatus,
                            mutationColor:mutationColorControl
                            },extraTracks,genepanelValues);

                            outer_loader_img.hide();
                            $('#oncoprint #everything').show();

                            if($('#oncoprint_sortbyfirst_dropdonw span')[0].innerHTML === 'Sort by')
                            {
                                oncoprint.sortBy("genes", cases.split(" "),mutationColorControl,mutationColorSort,sortStatus);
                            }
                            else
                            {
                                selectsortby();
                            }

                            $('.attribute_name').qtip({
                                content: {text: 'hold to drag'},
                                position: {my:'middle right', at:'middle left', viewport: $(window)},
                                style: { classes: 'qtip-light qtip-rounded qtip-shadow qtip-lightyellow' },
                                show: {event: "mouseover"}
                            });  

                            zoom = reset_zoom();
                            invokeDataManager(); 
                            
                        if($('#oncoprint_sortbyfirst_dropdonw span')[0].innerHTML === 'Sort by')
                        {
                            oncoprint.sortBy("genes", cases.split(" "),mutationColorControl,mutationColorSort,sortStatus);
                        }
                        else
                        {
                            selectsortby();
                        }

                        // enable the option to sort by clinical data
                        $('#oncoprint-diagram-toolbar-buttons #clinical_first')[0].style.display = "inline";

                        for(attributeElemValue in extraAttributes)
                        {
                            var attributeElemValueIndex;
                            
                            for(var m= 0; m<totalAttrs.length;m++) 
                            {
                                if(totalAttrs[m].display_name === extraAttributes[attributeElemValue].display_name)
                                {
                                    attributeElemValueIndex=m; 
                                    totalAttrs.splice(attributeElemValueIndex,1);
                                }
                            }  
                        }

                        utils.populate_clinical_attr_select(document.getElementById('select_clinical_attributes'), totalAttrs);
                        
                        toggleControls(true);
                        
                        functionFunctions();
                        
                        zoom = reset_zoom();
                        
                        // sync
                        $('#oncoprint_diagram_showmorefeatures_icon').qtip({
                        content: {text:'add another clinical attribute track'},
                        position: {my:'bottom middle', at:'top middle', viewport: $(window)},
                        style: { classes: 'qtip-light qtip-rounded qtip-shadow qtip-lightwhite' },
                        show: {event: "mouseover"},
                        hide: {fixed: true, delay: 100, event: "mouseout"}
                        });
                        oncoprint.zoom(zoom.val());
                        oncoprint.showUnalteredCases(!$('#toggle_unaltered_cases').is(":checked"));
                        oncoprint.toggleWhiteSpace(!$('#toggle_whitespace').is(":checked"));
                        $('#oncoprint-diagram-showlegend-icon img')[0].attributes.src.value = 'images/showlegend.svg';
                        $('#oncoprint-diagram-removeUCases-icon img')[0].attributes.src.value = 'images/removeUCases.svg';
                        $('#oncoprint-diagram-removeWhitespace-icon img')[0].attributes.src.value = 'images/removeWhitespace.svg';
                        utils.make_mouseover(d3.selectAll('.sample rect'),{linkage:true});        // hack =(
                        invokeDataManager();
                    });
            }
            else
            {
                //fetch genepanel data
                var preloadElementArray = [];
                var genePanel = new Array();               

                //fetch genepanel data
                var GenePanelData = [];
                var genePanelClinicals = new ClinicalColl();
                preloadElementArray.push(
                genePanelClinicals.fetch({
                type: "POST",
                data: {
                    cancer_study_id: cancer_study_id_selected,
                    attribute_id: "GENE_PANEL",
                    case_list: cases
                },
                success: function(response) {
                        GenePanelData = response.toJSON();}})
                );
                //fetch genepanel data end

                //fetch genepanel
                var genepanelFiles = ["api/genepanel/IMPACT341","api/genepanel/IMPACT410"];
                var gainGenepanel = function(filename,datafetchArray)
                {
                    datafetchArray.push(
                    $.getJSON(filename,function(result){
                        genePanel[(filename.split("/"))[2]] = result;
                    }));
                }

                for(var i=0; i<genepanelFiles.length; i++)
                {
                    var genepanelFilename = genepanelFiles[i];
                    gainGenepanel(genepanelFilename,preloadElementArray);
                }
                //fetch genepanel end
                
                $.when.apply(null, preloadElementArray).done(function() {
                    
                        //process genepanel attribute to patient format
                        var GenePanelDataPatient = [];
                        if(GenePanelData.length>0)
                        {
                            if(typeof(PortalGlobals) !== 'undefined')
                            {
                                var SampleIdMapPatientId = PortalGlobals.getPatientSampleIdMap();
                            }

                            for(var i = 0; i < GenePanelData.length; i++)
                            {
                                var patiendId = SampleIdMapPatientId[GenePanelData[i].sample];

                                var findIndexValue = function(){
                                    for(var j=0; j < GenePanelDataPatient.length; j++)
                                    {
                                        if(patiendId === GenePanelDataPatient[j].patient)
                                        {
                                            return j;
                                        }
                                    }
                                    return -1;
                                };

                                var positionValue = findIndexValue();
                                if(positionValue > -1)
                                {
                                   if(GenePanelDataPatient[positionValue].attr_val !== GenePanelData[i].attr_val)
                                   {
                                       GenePanelDataPatient[positionValue].attr_val = GenePanelDataPatient[positionValue].attr_val+ ","+GenePanelData[i].attr_val;
                                   }
                                }
                                else
                                {
                                  var genepanelAttibuteDataPatient = {attr_id:"GENE_PANEL",patient:patiendId}; 
                                  genepanelAttibuteDataPatient.attr_val = GenePanelData[i].attr_val;
                                  GenePanelDataPatient.push(genepanelAttibuteDataPatient);
                                }
                            }
                        }
                        // process end
                        //include genepaneldata and genepanel into one set
                        genepanelValues = {
                            genepaneldata:GenePanelData,
                            genepaneldatapatient:GenePanelDataPatient,
                            genepanel:genePanel
                        };
                    oncoprint = Oncoprint(document.getElementById('oncoprint_body'), {
                            geneData: data.toJSON(),
                            genes: genes,
                            legend: document.getElementById('oncoprint_legend')
                        },extraTracks,genepanelValues);

                        outer_loader_img.hide();
                        $('#oncoprint #everything').show();

                        if($('#oncoprint_sortbyfirst_dropdonw span')[0].innerHTML === 'Sort by')
                        {
                            oncoprint.sortBy("genes", cases.split(" "),mutationColorControl,mutationColorSort,sortStatus);
                        }
                        else
                        {
                            selectsortby();
                        }

                        $('.attribute_name').qtip({
                            content: {text: 'hold to drag'},
                            position: {my:'middle right', at:'middle left', viewport: $(window)},
                            style: { classes: 'qtip-light qtip-rounded qtip-shadow qtip-lightyellow' },
                            show: {event: "mouseover"}
                        });  

                        zoom = reset_zoom();
                        invokeDataManager(); 
                });
            }
        }
    });

    var select_clinical_attributes_id = '#select_clinical_attributes';
    var oncoprintClinicals;
//    var sortBy = $('#oncoprint-diagram-toolbar-buttons #sort_by');
    var sortBy1 = $('#oncoprint-diagram-toolbar-buttons #oncoprint_sortbyfirst_dropdonw span');
//     $('#oncoprint_controls #sort_by').chosen({width: "240px", disable_search: true });

    // params: bool
    // enable or disable all the various oncoprint controls
    // true -> enable
    // false -> disable
    var toggleControls = function(bool) {
        var whitespace = $('#toggle_whitespace');
        var unaltered = $('#toggle_unaltered_cases');
        var select_clinical_attributes =  $(select_clinical_attributes_id);

        var enable_disable = !bool;

        whitespace.attr('disabled', enable_disable);
        unaltered.attr('disabled', enable_disable);
        select_clinical_attributes.prop('disabled', enable_disable).trigger("liszt:updated");
        zoom.attr('disabled', enable_disable);
//        sortBy.prop('disabled', enable_disable).trigger("liszt:updated");
    };
    
    var selectedTitle;
    //set all the icons status to default value
    var controlIconsStatusReset = function()
    {
    };
    
    var functionFunctions = function()
    {
        $('.special_delete').click(function() {
            var urlValue = window.location.href;//get current page url for remove from url
            var attr = $(this).attr("alt");
            var indexNum = extraTracks.indexOf(attr);
            var sampleNumbers = extraGenes.length/extraAttributes.length;
            extraTracks.splice(indexNum, 1);
            extraGenes.splice(indexNum*sampleNumbers, sampleNumbers);
            
            var recordDeleteElement = extraAttributes[indexNum]; //for delete it in url
            var positionOfDeleteElement = urlValue.indexOf(recordDeleteElement.attr_id); //for delete it in url
            if(recordDeleteElement.attr_id === '# mutation')
            {
                positionOfDeleteElement = urlValue.indexOf('mutation'); //for delete it in url
            }
            
            var beginOfDeleteElement = urlValue.indexOf('&clinicallist='); //for delete it in url
            
            var clinicallistString = urlValue.substring(beginOfDeleteElement+('&clinicallist=').length,urlValue.length);
            var clinicallistArray = clinicallistString.split('+');
            if(clinicallistArray.length > 1)
            {
                var DeleteElementAttr_id = recordDeleteElement.attr_id;
                if(DeleteElementAttr_id === '# mutations')
                {
                    DeleteElementAttr_id = 'mutation';
                }
                
                if(DeleteElementAttr_id === clinicallistArray[0])
                {
                    var newUrl = urlValue.replace(DeleteElementAttr_id + '+','');
                    window.history.pushState({"html":window.location.html,"pageTitle":window.location.pageTitle},"", newUrl);
                }
                else
                {
                    var newUrl = urlValue.replace('+'+DeleteElementAttr_id,'');
                    window.history.pushState({"html":window.location.html,"pageTitle":window.location.pageTitle},"", newUrl);
                }
            }
            else
            {
                var newUrl = urlValue.slice(0,beginOfDeleteElement);
                window.history.pushState({"html":window.location.html,"pageTitle":window.location.pageTitle},"", newUrl);
            }
            
            extraAttributes.splice(indexNum, 1);
            sortStatus.splice(indexNum, 1);
            removeClinicalAttribute();
        });// enable delete symbol "x" function

        //tooltip for the track deletion function
        $('.special_delete').qtip({
                    content: {text: 'click to remove'},
                    position: {my:'bottom middle', at:'top middle', viewport: $(window)},
                    style: { classes: 'qtip-light qtip-rounded qtip-shadow qtip-lightyellow' },
                    show: {event: "mouseover"},
                    hide: {fixed: true, delay: 100, event: "mouseout"}
                    });
        $('.special_delete').hover(
                    function () {
                    $(this).css('fill', '#0000FF');
                    $(this).css('font-size', '18px');
                    $(this).css('cursor', 'pointer');
                    },
                    function () {
                    $(this).css('fill', '#87CEFA');
                    $(this).css('font-size', '12px');
                    });
                    
        $('.attribute_name').qtip({
//                content: {text: 'click to drag '},
                content: {text: function(){
                            if($(this)[0].attributes.attributename.value.length <= 20)
                            {
                                return 'hold to drag';
                            }
                            else
                            {
                                return $(this)[0].attributes.attributename.value + '<br/> hold to drag';
                            }
                        }
                    },
                position: {my:'middle right', at:'middle left', viewport: $(window)},
                style: { classes: 'qtip-light qtip-rounded qtip-shadow qtip-lightyellow' },
                show: {event: "mouseover"}
            });
            
        $(".oncoprint_Sort_Button").qtip({
                content: {text:
                        function(){
                        if($(this)[0].attributes.href.value === 'images/increaseSort.svg')
                        {
                            return 'Disable sort';
                        }
                        else if($(this)[0].attributes.href.value === 'images/nonSort.svg')
                        {
                            return 'Enable increase sort';
                        }
                        else
                        {
                            return 'Enable decrease sort';
                        }
                    }
                },
                position: {my:'bottom middle', at:'top middle', viewport: $(window)},
                style: { classes: 'qtip-light qtip-rounded qtip-shadow qtip-lightyellow' },
                show: {event: "mouseover"},
                hide: {fixed: true, delay: 100, event: "mouseout"}
            });
        $('.oncoprint_Sort_Button').hover(
            function () {
            $(this).css('fill', '#0000FF');
            $(this).css('font-size', '18px');
            $(this).css('cursor', 'pointer');
            },
            function () {
            $(this).css('fill', '#87CEFA');
            $(this).css('font-size', '12px');
            });
        
            $('#oncoprint_legend div').mouseover(function(){
                if($(this).width()<$(this).children().width())
                {
                    $(this)[0].style.overflowX='auto';
                }
                else
                {
                    $(this)[0].style.overflowX='hidden';
                } 
            }) 
            .mouseout(function(){
                $(this)[0].style.overflowX='hidden';
            });
        
        $('.oncoprint_Sort_Button').click(function() {
            
            var sortButtonYValue = $(this)[0].attributes.y.value;
            var indexSortButton=parseInt(sortButtonYValue/29);
            if($(this)[0].attributes.href.value ==="images/increaseSort.svg")
            {
                sortStatus[indexSortButton] = 'nonSort';
            }
            else if($(this)[0].attributes.href.value ==="images/nonSort.svg")
            {
//                sortStatus[indexSortButton] ='increSort';
                sortStatus[indexSortButton] = 'decreSort'; 
            }
            else if($(this)[0].attributes.href.value ==="images/decreaseSort.svg")
            {
//                sortStatus[indexSortButton] = 'decreSort'; 
                sortStatus[indexSortButton] ='increSort';
            }
            
            oncoprint.remove_oncoprint();
            inner_loader_img.show();
            toggleControls(false); //disable toggleControls

            inner_loader_img.hide();

            oncoprint = Oncoprint(document.getElementById('oncoprint_body'), {
                geneData: geneDataColl.toJSON(),
                clinicalData: extraGenes,
                genes: genes,
                clinical_attrs: extraAttributes,
                legend: document.getElementById('oncoprint_legend'),
                sortStatus:sortStatus,
                mutationColor:mutationColorControl
            },extraTracks,genepanelValues,showPatientIdflat);

//            oncoprint.sortBy(sortBy.val(), cases.split(" "));
            if($('#oncoprint_sortbyfirst_dropdonw span')[0].innerHTML === 'Sort by')
            {
                oncoprint.sortBy("genes", cases.split(" "),mutationColorControl,mutationColorSort,sortStatus);
            }
            else
            {
                selectsortby();
            }
            functionFunctions();
            toggleControls(true);
            
//            zoom = reset_zoom();
//            oncoprint.zoom(zoom.val());
            var zoomvalue = $('#oncoprint_zoom_slider')[0].value;
            zoom = reset_zoom();
            $('#oncoprint_zoom_slider')[0].value = zoomvalue;
            // sync
            oncoprint.zoom(zoomvalue);
            $('#oncoprint-diagram-showlegend-icon img')[0].attributes.src.value = 'images/showlegend.svg'; // === or =
            $('#oncoprint-diagram-removeUCases-icon img')[0].attributes.src.value = 'images/removeUCases.svg';
            $('#oncoprint-diagram-removeWhitespace-icon img')[0].attributes.src.value = 'images/removeWhitespace.svg';
            oncoprint.showUnalteredCases(!$('#toggle_unaltered_cases').is(":checked"));
            oncoprint.toggleWhiteSpace(!$('#toggle_whitespace').is(":checked"));
            utils.make_mouseover(d3.selectAll('.sample rect'),{linkage:true});        // hack =(
        });
        
        $('.attribute_name').click(
                    function() {
                    selectedTitle =$(this);
                    $(this).attr('fill', 'red');
                    });
                    
        controlIconsStatusReset();
    }

    //delete clinicalAttribute added before
    var removeClinicalAttribute = function()
    {
        oncoprint.remove_oncoprint();
        inner_loader_img.show();
        toggleControls(false); //disable toggleControls

        inner_loader_img.hide();
        
        oncoprint = Oncoprint(document.getElementById('oncoprint_body'), {
            geneData: geneDataColl.toJSON(),
            clinicalData: extraGenes,
            genes: genes,
            clinical_attrs: extraAttributes,
            legend: document.getElementById('oncoprint_legend'),
            sortStatus:sortStatus,
            mutationColor:mutationColorControl
        },extraTracks,genepanelValues,showPatientIdflat);
        if(extraAttributes.length < 1)
        {
            $('#oncoprint-diagram-toolbar-buttons #clinical_first')[0].style.display = "none";
            sortBy1[0].innerHTML = 'gene data first';
        }
        
        if($('#oncoprint_sortbyfirst_dropdonw span')[0].innerHTML === 'Sort by')
        {
            oncoprint.sortBy("genes", cases.split(" "),mutationColorControl,mutationColorSort,sortStatus);
        }
        else
        {
            selectsortby();
        }
        
        totalAttrs = recordAttrs.slice(0);

        for(var n = 0; n < extraAttributes.length; n++)
        {
            for(var m=0; m<totalAttrs.length; m++) 
            {
                if(totalAttrs[m].display_name === extraAttributes[n].display_name)
                {
                    totalAttrs.splice(m,1);
                    break;
                }
            }  
        }
        
        utils.populate_clinical_attr_select(document.getElementById('select_clinical_attributes'), totalAttrs);
        
//        functionFunctions();
                    
        if(extraAttributes.length>1)
        {
            $('.oncoprint-diagram-top').css("display","inline");
        }
        else
        {
            $('.oncoprint-diagram-top').css("display","none");
            if(extraAttributes.length<1)
            {
                $('.select_clinical_attributes_from').attr("data-placeholder","Add a clinical attribute track");
            }
        }
        
        $('#oncoprint_diagram_showmorefeatures_icon').qtip({
            content: {text:
                        function()
                        { 
                            if(extraAttributes.length>=1)
                            {
                                return 'add another clinical attribute track';
                            }
                            else
                            {
                                return 'add clinical attribute track';
                            }
                        }
                    },
            position: {my:'bottom middle', at:'top middle', viewport: $(window)},
            style: { classes: 'qtip-light qtip-rounded qtip-shadow qtip-lightwhite' },
            show: {event: "mouseover"},
            hide: {fixed: true, delay: 100, event: "mouseout"}
            });
            
//        oncoprint.sortBy(sortBy.val(), cases.split(" "));
        if($('#oncoprint_sortbyfirst_dropdonw span')[0].innerHTML === 'Sort by')
        {
            oncoprint.sortBy("genes", cases.split(" "),mutationColorControl,mutationColorSort,sortStatus);
        }
        else
        {
            selectsortby();
        }
        toggleControls(true);
//        // disable the option to sort by clinical data
        zoom = reset_zoom();
        functionFunctions();
        $('#oncoprint-diagram-showlegend-icon img')[0].attributes.src.value = 'images/showlegend.svg'; // === or =
        $('#oncoprint-diagram-removeUCases-icon img')[0].attributes.src.value = 'images/removeUCases.svg';
        $('#oncoprint-diagram-removeWhitespace-icon img')[0].attributes.src.value = 'images/removeWhitespace.svg';
    }

    var refreshOncoPrint = function(topatient){
        oncoprint.remove_oncoprint();
        inner_loader_img.show();
        toggleControls(false); //disable toggleControls

        inner_loader_img.hide();
        
        var topatientValue;
        if(topatient !== undefined)
        {
            topatientValue = true;
        }
        oncoprint = Oncoprint(document.getElementById('oncoprint_body'), {
            geneData: geneDataColl.toJSON(),
            clinicalData: extraGenes,
            genes: genes,
            clinical_attrs: extraAttributes,
            legend: document.getElementById('oncoprint_legend'),
            sortStatus:sortStatus,
            mutationColor:mutationColorControl
        },extraTracks,genepanelValues,topatientValue);

        functionFunctions();
//        oncoprint.sortBy(sortBy.val(), cases.split(" "));  
        if($('#oncoprint_sortbyfirst_dropdonw span')[0].innerHTML === 'Sort by')
        {
            oncoprint.sortBy("genes", cases.split(" "),mutationColorControl,mutationColorSort,sortStatus);
        }
        else
        {
            selectsortby();
        }
        toggleControls(true);
    }

    // handler for when user selects a clinical attribute to visualization
    var clinicalAttributeSelected = function() {
        $('#clinical_dropdown').dropdown( 'toggle' );
        oncoprint.remove_oncoprint();
        inner_loader_img.show();
        toggleControls(false);

        var clinicalAttribute = $(select_clinical_attributes_id + ' option:selected')[0].__data__;

        if (clinicalAttribute.attr_id === undefined) {      // selected "none"
            inner_loader_img.hide();

            oncoprint = Oncoprint(document.getElementById('oncoprint_body'), {
                geneData: geneDataColl.toJSON(),
                genes: genes,
                legend: document.getElementById('oncoprint_legend')
            },extraTracks,genepanelValues);

//            oncoprint.sortBy(sortBy.val(), cases.split(" "));
            if($('#oncoprint_sortbyfirst_dropdonw span')[0].innerHTML === 'Sort by')
            {
                oncoprint.sortBy("genes", cases.split(" "),mutationColorControl,mutationColorSort,sortStatus);
            }
            else
            {
                selectsortby();
            }

            // disable the option to sort by clinical data
//            $(sortBy.add('option[value="clinical"]')[1]).prop('disabled', true);
        } else {
            
            $('.select_clinical_attributes_from').attr("data-placeholder","Add another clinical attribute track");
            
            if(clinicalAttribute.attr_id === "# mutations")
            {
                    var urlValue = window.location.href;//get current page url
                    oncoprintClinicals = new ClinicalMutationColl();
                    oncoprintClinicals.fetch({
                    type: "POST",

                    data: {
                            mutation_profile: window.PortalGlobals.getMutationProfileId(),
                            cmd: "count_mutations",
                            case_ids: cases
                    },
                    success: function(response) {
                        inner_loader_img.hide();
                        
                        extraTracks = extraTracks.concat(response.attributes().map(function(attr) { return attr.attr_id; }));
                        extraGenes = extraGenes.concat(response.toJSON());
                        extraAttributes=extraAttributes.concat(response.attributes());
                        sortStatus = sortStatus.concat('decreSort');
//                        sortStatus['# mutations'] = 'decreSort';
                        oncoprint = Oncoprint(document.getElementById('oncoprint_body'), {
                            geneData: geneDataColl.toJSON(),
                            clinicalData: extraGenes,
                            genes: genes,
                            clinical_attrs: extraAttributes,
                            legend: document.getElementById('oncoprint_legend'),
                            sortStatus:sortStatus,
                            mutationColor:mutationColorControl
                        },extraTracks,genepanelValues,showPatientIdflat);

                        if($('#oncoprint_sortbyfirst_dropdonw span')[0].innerHTML === 'Sort by')
                        {
                            oncoprint.sortBy("genes", cases.split(" "),mutationColorControl,mutationColorSort,sortStatus);
                        }
                        else
                        {
                            selectsortby();
                        }

                        // enable the option to sort by clinical data
                        $('#oncoprint-diagram-toolbar-buttons #clinical_first')[0].style.display = "inline";

                        for(attributeElemValue in extraAttributes)
                        {
                            var attributeElemValueIndex;
                            
                            for(var m= 0; m<totalAttrs.length;m++) 
                            {
                                if(totalAttrs[m].display_name === extraAttributes[attributeElemValue].display_name)
                                {
                                    attributeElemValueIndex=m; 
                                    totalAttrs.splice(attributeElemValueIndex,1);
                                }
                            }  
                        }

                        utils.populate_clinical_attr_select(document.getElementById('select_clinical_attributes'), totalAttrs);
                        
                        toggleControls(true);
                        
                        functionFunctions();
                        
                        zoom = reset_zoom();
                        
                        
                        var positionOfSubmit = urlValue.indexOf("clinicallist");
                        if(positionOfSubmit < 0)
                        {
                            var newUrl = urlValue + "&clinicallist=" + "mutation";
                            window.history.pushState({"html":window.location.html,"pageTitle":window.location.pageTitle},"", newUrl);
                        }
                        else
                        {
                            var newUrl = urlValue + "+mutation";
                            window.history.pushState({"html":window.location.html,"pageTitle":window.location.pageTitle},"", newUrl);
                        }
                        
                        // sync
                        $('#oncoprint_diagram_showmorefeatures_icon').qtip({
                        content: {text:'add another clinical attribute track'},
                        position: {my:'bottom middle', at:'top middle', viewport: $(window)},
                        style: { classes: 'qtip-light qtip-rounded qtip-shadow qtip-lightwhite' },
                        show: {event: "mouseover"},
                        hide: {fixed: true, delay: 100, event: "mouseout"}
                        });
                        oncoprint.zoom(zoom.val());
                        oncoprint.showUnalteredCases(!$('#toggle_unaltered_cases').is(":checked"));
                        oncoprint.toggleWhiteSpace(!$('#toggle_whitespace').is(":checked"));
                        $('#oncoprint-diagram-showlegend-icon img')[0].attributes.src.value = 'images/showlegend.svg';
                        $('#oncoprint-diagram-removeUCases-icon img')[0].attributes.src.value = 'images/removeUCases.svg';
                        $('#oncoprint-diagram-removeWhitespace-icon img')[0].attributes.src.value = 'images/removeWhitespace.svg';
                        utils.make_mouseover(d3.selectAll('.sample rect'),{linkage:true});        // hack =(
                        invokeDataManager();
                    }
                });
            }
            else if(clinicalAttribute.attr_id === "FRACTION_GENOME_ALTERED")
            {
                    var urlValue = window.location.href;//get current page url
                    oncoprintClinicals = new ClinicalCNAColl();
                    oncoprintClinicals.fetch({
                    type: "POST",

                    data: {
                            cancer_study_id:window.PortalGlobals.getCancerStudyId(),
                            cmd: "get_cna_fraction",
                            case_ids: cases
                    },
                    success: function(response) {
                        inner_loader_img.hide();
                        
                        extraTracks = extraTracks.concat(response.attributes().map(function(attr) { return attr.attr_id; }));
                        extraGenes = extraGenes.concat(response.toJSON());
                        extraAttributes=extraAttributes.concat(response.attributes());
                        sortStatus = sortStatus.concat('decreSort');
//                        sortStatus['FRACTION_GENOME_ALTERED'] = 'decreSort';
                        oncoprint = Oncoprint(document.getElementById('oncoprint_body'), {
                            geneData: geneDataColl.toJSON(),
                            clinicalData: extraGenes,
                            genes: genes,
                            clinical_attrs: extraAttributes,
                            legend: document.getElementById('oncoprint_legend'),
                            sortStatus:sortStatus,
                            mutationColor:mutationColorControl
                        },extraTracks,genepanelValues,showPatientIdflat);
                             
//                        oncoprint.sortBy(sortBy.val(), cases.split(" "));
                        if($('#oncoprint_sortbyfirst_dropdonw span')[0].innerHTML === 'Sort by')
                        {
                            oncoprint.sortBy("genes", cases.split(" "),mutationColorControl,mutationColorSort,sortStatus);
                        }
                        else
                        {
                            selectsortby();
                        }

                        // enable the option to sort by clinical data
                        $('#oncoprint-diagram-toolbar-buttons #clinical_first')[0].style.display = "inline";

//                        // sort by genes by default
//                        sortBy.val('genes');
                        for(attributeElemValue in extraAttributes)
                        {
                            var attributeElemValueIndex;
                            
                            for(var m= 0; m<totalAttrs.length;m++) 
                            {
                                if(totalAttrs[m].display_name === extraAttributes[attributeElemValue].display_name)
                                {
                                    attributeElemValueIndex=m; 
                                    totalAttrs.splice(attributeElemValueIndex,1);
                                }
                            }  
                        }

                        utils.populate_clinical_attr_select(document.getElementById('select_clinical_attributes'), totalAttrs);
                        
                        toggleControls(true);
                        
                        functionFunctions();
                        
                        zoom = reset_zoom();

                        var positionOfSubmit = urlValue.indexOf("clinicallist");
                        if(positionOfSubmit < 0)
                        {
                            var newUrl = urlValue + "&clinicallist=" + "FRACTION_GENOME_ALTERED";
                            window.history.pushState({"html":window.location.html,"pageTitle":window.location.pageTitle},"", newUrl);
                        }
                        else
                        {
                            var newUrl = urlValue + "+FRACTION_GENOME_ALTERED";
                            window.history.pushState({"html":window.location.html,"pageTitle":window.location.pageTitle},"", newUrl);
                        }
                        
                        // sync
                        $('#oncoprint_diagram_showmorefeatures_icon').qtip({
                        content: {text:'add another clinical attribute track'},
                        position: {my:'bottom middle', at:'top middle', viewport: $(window)},
                        style: { classes: 'qtip-light qtip-rounded qtip-shadow qtip-lightwhite' },
                        show: {event: "mouseover"},
                        hide: {fixed: true, delay: 100, event: "mouseout"}
                        });
                        oncoprint.zoom(zoom.val());
                        oncoprint.showUnalteredCases(!$('#toggle_unaltered_cases').is(":checked"));
                        oncoprint.toggleWhiteSpace(!$('#toggle_whitespace').is(":checked"));
                        $('#oncoprint-diagram-showlegend-icon img')[0].attributes.src.value = 'images/showlegend.svg';
                        $('#oncoprint-diagram-removeUCases-icon img')[0].attributes.src.value = 'images/removeUCases.svg';
                        $('#oncoprint-diagram-removeWhitespace-icon img')[0].attributes.src.value = 'images/removeWhitespace.svg';
                        utils.make_mouseover(d3.selectAll('.sample rect'),{linkage:true});        // hack =(
                        invokeDataManager();
                    }
                });
            }
            else
            {
                var urlValue = window.location.href;//get current page url
                oncoprintClinicals = new ClinicalColl();
                    oncoprintClinicals.fetch({
                    type: "POST",

                    data: {
                        cancer_study_id: cancer_study_id_selected,
                        attribute_id: clinicalAttribute.attr_id,
                        case_list: cases
                    },
                    success: function(response) {
                        inner_loader_img.hide();
                        
                        extraTracks = extraTracks.concat(response.attributes().map(function(attr) { return attr.attr_id; }));
                        extraGenes = extraGenes.concat(response.toJSON());
                        extraAttributes=extraAttributes.concat(response.attributes());
                        sortStatus = sortStatus.concat('decreSort');
//                        sortStatus[clinicalAttribute.attr_id] = 'decreSort';
                        oncoprint = Oncoprint(document.getElementById('oncoprint_body'), {
                            geneData: geneDataColl.toJSON(),
                            clinicalData: extraGenes,
                            genes: genes,
                            clinical_attrs: extraAttributes,
                            legend: document.getElementById('oncoprint_legend'),
                            sortStatus:sortStatus,
                            mutationColor:mutationColorControl
                        },extraTracks,genepanelValues,showPatientIdflat);

                        if($('#oncoprint_sortbyfirst_dropdonw span')[0].innerHTML === 'Sort by')
                        {
                            oncoprint.sortBy("genes", cases.split(" "),mutationColorControl,mutationColorSort,sortStatus);
                        }
                        else
                        {
                            selectsortby();
                        }

                        // enable the option to sort by clinical data
                        $('#oncoprint-diagram-toolbar-buttons #clinical_first')[0].style.display = "inline";

//                        // sort by genes by default
//                        sortBy.val('genes');

                        for(attributeElemValue in extraAttributes)
                        {
                            var attributeElemValueIndex;
                            
                            for(var m= 0; m<totalAttrs.length;m++) 
                            {
                                if(totalAttrs[m].display_name === extraAttributes[attributeElemValue].display_name)
                                {
                                    attributeElemValueIndex=m; 
                                    totalAttrs.splice(attributeElemValueIndex,1);
                                }
                            }
                            
                        }

                        utils.populate_clinical_attr_select(document.getElementById('select_clinical_attributes'), totalAttrs);
                        
                        toggleControls(true);

                        functionFunctions();
                        
                        zoom = reset_zoom();
                        var positionOfSubmit = urlValue.indexOf("clinicallist");
                        if(positionOfSubmit < 0)
                        {
                            var newUrl = urlValue + "&clinicallist=" + extraTracks[extraTracks.length-1];
                            window.history.pushState({"html":window.location.html,"pageTitle":window.location.pageTitle},"", newUrl);
                        }
                        else
                        {
                            var newUrl = urlValue + "+" + extraTracks[extraTracks.length-1];
                            window.history.pushState({"html":window.location.html,"pageTitle":window.location.pageTitle},"", newUrl);
                        }
                        
                        // sync
                        $('#oncoprint_diagram_showmorefeatures_icon').qtip({
                        content: {text:'add another clinical attribute track'},
                        position: {my:'bottom middle', at:'top middle', viewport: $(window)},
                        style: { classes: 'qtip-light qtip-rounded qtip-shadow qtip-lightwhite' },
                        show: {event: "mouseover"},
                        hide: {fixed: true, delay: 100, event: "mouseout"}
                        });
                        oncoprint.zoom(zoom.val());
                        oncoprint.showUnalteredCases(!$('#toggle_unaltered_cases').is(":checked"));
                        oncoprint.toggleWhiteSpace(!$('#toggle_whitespace').is(":checked"));
                        $('#oncoprint-diagram-showlegend-icon img')[0].attributes.src.value = 'images/showlegend.svg';
                        $('#oncoprint-diagram-removeUCases-icon img')[0].attributes.src.value = 'images/removeUCases.svg';
                        $('#oncoprint-diagram-removeWhitespace-icon img')[0].attributes.src.value = 'images/removeWhitespace.svg';
                        utils.make_mouseover(d3.selectAll('.sample rect'),{linkage:true});        // hack =(
                        invokeDataManager();
                    }
                });
            }
//            alert(extraAttributes.length);
            if(extraAttributes.length>0)
            {
                $('.oncoprint-diagram-top').css("display","inline");
            }
        }
    };
    
    $(select_clinical_attributes_id).change(clinicalAttributeSelected);
    
    var _startX = 0;            // mouse starting positions
    var _startY = 0;
    var _endX=0;                // mouse ending positions
    var _endY=0;
    var _offsetX = 0;           // current element offset
    var _offsetY = 0;
    var _dragElement;           // needs to be passed from OnMouseDown to OnMouseMove
    var _dragElementIndex;      //index of the selected title
    var spaceHeight = 0;
    var selectedNotMutation= false;
    
    function ExtractNumber(value)
    {
        var n = parseInt(value);
        return n == null || isNaN(n) ? 0 : n;
    }
    
    function calculateGeneMovement(yMovement)
    {
        var tem = genes[yMovement];
        genes[yMovement] = genes[_dragElementIndex];
        genes[_dragElementIndex]=tem;
        refreshOncoPrint();
        zoom = reset_zoom();
        // sync
        oncoprint.zoom(zoom.val());
        //reset all icons
        $('#oncoprint-diagram-showlegend-icon img')[0].attributes.src.value = 'images/showlegend.svg'; // === or =
        $('#oncoprint-diagram-removeUCases-icon img')[0].attributes.src.value = 'images/removeUCases.svg';
        $('#oncoprint-diagram-removeWhitespace-icon img')[0].attributes.src.value = 'images/removeWhitespace.svg';
        oncoprint.showUnalteredCases(!$('#toggle_unaltered_cases').is(":checked"));
        oncoprint.toggleWhiteSpace(!$('#toggle_whitespace').is(":checked"));
        utils.make_mouseover(d3.selectAll('.sample rect'),{linkage:true});
    }
    
    function calculateClinicMovement(yMovement)
    {
        var sizeOfSamples = extraGenes.length/extraAttributes.length;//calculate length of samples

        //shift clinical attrs samples
        for(var i=0; i<sizeOfSamples; i++)
        {
            var temClinic = extraGenes[yMovement*sizeOfSamples+i];
            extraGenes[yMovement*sizeOfSamples+i]=extraGenes[_dragElementIndex*sizeOfSamples+i];
            extraGenes[_dragElementIndex*sizeOfSamples+i] = temClinic;
        }
        
        //shift clinical attrs names
        var tempClinicAttribute = extraTracks[yMovement];
        extraTracks[yMovement]=extraTracks[_dragElementIndex];
        extraTracks[_dragElementIndex] = tempClinicAttribute;
        
        var tempClinicAttrs = extraAttributes[yMovement];
        extraAttributes[yMovement]=extraAttributes[_dragElementIndex];
        extraAttributes[_dragElementIndex] = tempClinicAttrs;
        
        var tempSortStatus = sortStatus[yMovement];
        sortStatus[yMovement]=sortStatus[_dragElementIndex];
        sortStatus[_dragElementIndex] = tempSortStatus;
        
        refreshOncoPrint(showPatientIdflat);
        zoom = reset_zoom();
        // sync
        oncoprint.zoom(zoom.val());
        //reset all icons
        $('#oncoprint-diagram-showlegend-icon img')[0].attributes.src.value = 'images/showlegend.svg'; // === or =
        $('#oncoprint-diagram-removeUCases-icon img')[0].attributes.src.value = 'images/removeUCases.svg';
        $('#oncoprint-diagram-removeWhitespace-icon img')[0].attributes.src.value = 'images/removeWhitespace.svg';
        oncoprint.showUnalteredCases(!$('#toggle_unaltered_cases').is(":checked"));
        oncoprint.toggleWhiteSpace(!$('#toggle_whitespace').is(":checked"));
        utils.make_mouseover(d3.selectAll('.sample rect'),{linkage:true});
    }
                
    function OnMouseDown(e)
    {
        // IE is retarded and doesn't pass the event object
        if (e == null) 
            e = window.event; 
        
        // grab the mouse position
        _startX = e.clientX;
        _startY = e.clientY;

        // IE uses srcElement, others use target
        var target = e.target != null ? e.target : e.srcElement;
        
        if ((e.button == 1 && window.event != null || e.button == 0)&& target.className.animVal==="attribute_name")
        {        
            target.attributes.fill.value = "red";
            
            // grab the clicked element's position
            _offsetX = ExtractNumber(target.parentElement.attributes.x.value);
            _offsetY = ExtractNumber(target.parentElement.attributes.y.value);
            
            for(m in genes) 
            {
//                if(genes[m] === target.textContent)
                if(genes[m] === target.attributes.attributename.value)
                {
                    _dragElementIndex = parseInt(m); 
                    break;
                }
            }
            
            if(_dragElementIndex === undefined)
            {
                selectedNotMutation = true;
                for(n in extraAttributes)
                {
//                    if(extraAttributes[n].display_name === target.textContent)
                    if(extraAttributes[n].display_name === target.attributes.attributename.value)
                    {
                        _dragElementIndex = parseInt(n);
                        break;
                    }
                }
            }
            
            spaceHeight=(ExtractNumber(target.parentElement.parentElement.children[2].attributes.y.value)-ExtractNumber(target.parentElement.parentElement.children[0].attributes.y.value))/2; //get the height of each table row

            // bring the clicked element to the front while it is being dragged
            _oldZIndex = target.style.zIndex;
            target.style.zIndex = 10000;

            // we need to access the element in OnMouseMove
            _dragElement = target;

            // tell our code to start moving the element with the mouse
            document.onmousemove = OnMouseMove;

            // cancel out any text selections
            document.body.focus();

            // prevent text selection in IE
            document.onselectstart = function () { return false; };
            // prevent IE from trying to drag an image
            target.ondragstart = function() { return false; };

            // prevent text selection (except IE)
            return false;
        }
    }
    
    function OnMouseUp(e)
    {
        $('.attribute_name').attr('fill','black');
        
        var yPosition=_offsetY + e.clientY - _startY;
        
        if(selectedNotMutation)
        {
            if(yPosition > (extraAttributes.length*spaceHeight - 7))
            {
                yPosition = extraAttributes.length*spaceHeight - 7;
            }
            else if(yPosition<10)
            {
                yPosition = 10;
            }
        }
        else
        {
            
            if(extraAttributes.length>0)
            {
                if(yPosition > (extraAttributes.length*spaceHeight - gapSpaceGeneClinic + genes.length*spaceHeight - 7))
                {
                    yPosition = extraAttributes.length*spaceHeight - gapSpaceGeneClinic + genes.length*spaceHeight - 7;
                }
                else if(yPosition<(extraAttributes.length*spaceHeight - gapSpaceGeneClinic +10))
                {
                    yPosition = extraAttributes.length*spaceHeight - gapSpaceGeneClinic + 10;
                }
            }
            else
            {
                if(yPosition > (extraAttributes.length*spaceHeight + genes.length*spaceHeight - 7))
                {
                    yPosition = extraAttributes.length*spaceHeight + genes.length*spaceHeight - 7;
                }
                else if(yPosition<(extraAttributes.length*spaceHeight+10))
                {
                    yPosition = extraAttributes.length*spaceHeight + 10;
                }
            }
        }
        
        var indexValue;
        
        if(selectedNotMutation)
        {
           indexValue = parseInt(yPosition/spaceHeight); 
        }
        else
        {
            if(extraAttributes.length>0)
            {
                indexValue = parseInt((yPosition-extraAttributes.length * spaceHeight - gapSpaceGeneClinic)/spaceHeight);
            }
            else
            {
                indexValue = parseInt((yPosition-extraAttributes.length * spaceHeight)/spaceHeight);
            }
        }
        
        if(indexValue != _dragElementIndex && !isNaN(indexValue))
        {
            if(selectedNotMutation)
            {
                calculateClinicMovement(indexValue);
            }
            else
            {
                calculateGeneMovement(indexValue);
            }
        }
        else
        {
            if(_dragElement!=undefined)
            {
                _dragElement.parentElement.attributes.y.value=_offsetY.toString();
            }
        }

        if (_dragElement != null)
        {
            _dragElement.style.zIndex = _oldZIndex;

            // we're done with these events until the next OnMouseDown
            document.onmousemove = null;
            document.onselectstart = null;
            _dragElement.ondragstart = null;

            // this is how we know we're not dragging      
            _dragElement = null;
            
            _startX = 0;            // mouse starting positions
            _startY = 0;
            _endX=0;                // mouse ending positions
            _endY=0;
            _offsetX = 0;           // current element offset
            _offsetY = 0;
            _dragElement=undefined;           // needs to be passed from OnMouseDown to OnMouseMove
            _dragElementIndex=undefined;      //index of the selected title
            spaceHeight = 0;
            selectedNotMutation= false;
        }
    }
    
    function OnMouseMove(e)
    {
        if (e == null) 
            var e = window.event; 

        // this is the actual "drag code"
        var yPosition=_offsetY + e.clientY - _startY;
        
        if(selectedNotMutation)
        {
            if(yPosition > (extraAttributes.length*spaceHeight - 7))
            {
                yPosition = extraAttributes.length*spaceHeight - 7;
            }
            else if(yPosition<10)
            {
                yPosition = 10;
            }
        }
        else
        {
            if(extraAttributes.length>0)
            {
                if(yPosition > (extraAttributes.length*spaceHeight - gapSpaceGeneClinic + genes.length*spaceHeight - 7))
                {
                    yPosition = extraAttributes.length*spaceHeight - gapSpaceGeneClinic + genes.length*spaceHeight - 7;
                }
                else if(yPosition<(extraAttributes.length*spaceHeight - gapSpaceGeneClinic +10))
                {
                    yPosition = extraAttributes.length*spaceHeight - gapSpaceGeneClinic + 10;
                }
            }
            else
            {
                if(yPosition > (extraAttributes.length*spaceHeight + genes.length*spaceHeight - 7))
                {
                    yPosition = extraAttributes.length*spaceHeight + genes.length*spaceHeight - 7;
                }
                else if(yPosition<(extraAttributes.length*spaceHeight+10))
                {
                    yPosition = extraAttributes.length*spaceHeight + 10;
                }
            }
        }
        
        _dragElement.parentElement.attributes.y.value = yPosition.toString(); 
    }

    function InitDragDrop()
    {
        document.onmousedown = OnMouseDown;
        document.onmouseup = OnMouseUp;
    }

    var invokeDataManager = function() {
        //TODO: tmp solution for re-using data
        window.PortalGlobals.setGeneData(geneDataColl.toJSON());
        PortalDataColl.setOncoprintData(oncoprint.getOncoprintData()); 
        var alterInfo = utils.alteration_info(geneDataColl.toJSON());
        PortalDataColl.setOncoprintStat(alterInfo);
    };
    
    function findIndexInArray(elementValue, arrayValue,patientMap)
    {
        for(var i = 0; i < arrayValue.length; i++)
        {
            if(patientMap[elementValue] === arrayValue[i])
            {
                return i;
            }  
        }
        
        return -1;
    }
    
    function calculatePatientNum(samples,patientsMap)
    {
        var PatientsList = [];
        samples = samples.split(" ");
        for(var i = 0; i < samples.length; i++)
        {
            if(patientsMap[samples[i]]!==undefined)
            {
                if(findIndexInArray(samples[i],PatientsList,patientsMap) === -1)
                {
                   PatientsList.push(patientsMap[samples[i]]); 
                }
            }
        }
        
        return PatientsList.sort();
    }

    $(document).ready(function() {
        $('#oncoprint-diagram-toolbar-buttons #genes_first_a').click(function(){
            oncoprint.sortBy('genes', cases.split(" "),mutationColorControl,mutationColorSort,sortStatus);
        });

        $('#oncoprint-diagram-toolbar-buttons #clinical_first_a').click(function(){
            oncoprint.sortBy('clinical', cases.split(" "),mutationColorControl,mutationColorSort,sortStatus);
        });
        $('#oncoprint-diagram-toolbar-buttons #alphabetically_first_a').click(function(){
            oncoprint.sortBy('alphabetical', cases.split(" "),mutationColorControl,mutationColorSort,sortStatus);
        });
        $('#oncoprint-diagram-toolbar-buttons #user_defined_first_a').click(function(){
            oncoprint.sortBy('custom', cases.split(" "),mutationColorControl,mutationColorSort,sortStatus);
        });

        $('#oncoprint_diagram_showmorefeatures_icon').click(function(){
            $('#select_clinical_attributes_chzn').addClass("chzn-with-drop");
        });
        
        $('#oncoprint_diagram_showmorefeatures_icon').qtip({
            content: {text:'add clinical attribute track'},
            position: {my:'bottom middle', at:'top middle', viewport: $(window)},
            style: { classes: 'qtip-light qtip-rounded qtip-shadow qtip-lightwhite' },
            show: {event: "mouseover"},
            hide: {fixed: true, delay: 100, event: "mouseout"}
            });
            
        $('#oncoprint_diagram_slider_icon').css('height',function(){ 
            var is_firefox = navigator.userAgent.indexOf("Firefox") !== -1;
            var result = is_firefox ? '30px' : '16px';
            return result;
        }); 
        
        $('#oncoprint_diagram_slider_icon')[0].style.display = cbio.util.browser.msie ? "none":"inline";
        
        $('#oncoprint_zoomout').click(function() {
            var tempValue = parseFloat($('#oncoprint_zoom_slider')[0].value) - 0.05;
            $('#oncoprint_zoom_slider')[0].value = tempValue > 0.1 ? tempValue : 0.1;
            oncoprint.zoom(zoom.val());
        });
        $('#oncoprint_zoomin').click(function() {
            var tempValue = parseFloat($('#oncoprint_zoom_slider')[0].value) + 0.05;
            $('#oncoprint_zoom_slider')[0].value = tempValue < 1.0 ? tempValue : 1.0;
            oncoprint.zoom(zoom.val());
        });
            
        $('#toggle_unaltered_cases').click(function() {
            oncoprint.toggleUnalteredCases();
            utils.make_mouseover(d3.selectAll('.sample rect'),{linkage:true});     // hack =(
        });

        $('#toggle_whitespace').click(function() {
            oncoprint.toggleWhiteSpace();
        });

            $('#oncoprint-diagram-removeUCases-icon').click(function(){
              if($('#oncoprint-diagram-removeUCases-icon img')[0].attributes.src.value === 'images/removeUCases.svg')
              {
                oncoprint.toggleUnalteredCases();
                utils.make_mouseover(d3.selectAll('.sample rect'),{linkage:true});     // hack =(
                $('#oncoprint-diagram-removeUCases-icon img')[0].attributes.src.value = 'images/unremoveUCases.svg';
              }
              else
              {
                oncoprint.toggleUnalteredCases();
                utils.make_mouseover(d3.selectAll('.sample rect'),{linkage:true});     // hack =(
                $('#oncoprint-diagram-removeUCases-icon img')[0].attributes.src.value = 'images/removeUCases.svg';
              }
            });
            $('#oncoprint-diagram-removeUCases-icon').hover(
            function () {
            $(this).css('fill', '#0000FF');
            $(this).css('font-size', '18px');
            $(this).css('cursor', 'pointer');
            },
            function () {
            $(this).css('fill', '#87CEFA');
            $(this).css('font-size', '12px');
            });
            $('#oncoprint-diagram-removeUCases-icon').qtip({
            content: {text: 
                        function(){
                        if($('#oncoprint-diagram-removeUCases-icon img')[0].attributes.src.value === 'images/removeUCases.svg')
                        {return 'remove unaltered cases';}
                        else
                        {
                            return 'show unaltered cases';
                        }
                    }
                },
            position: {my:'bottom middle', at:'top middle', viewport: $(window)},
            style: { classes: 'qtip-light qtip-rounded qtip-shadow qtip-lightwhite' },
            show: {event: "mouseover"},
            hide: {fixed: true, delay: 100, event: "mouseout"}
            });


            $('#oncoprint-diagram-removeWhitespace-icon').click(function(){
              if($('#oncoprint-diagram-removeWhitespace-icon img')[0].attributes.src.value === 'images/removeWhitespace.svg')
              {
                  oncoprint.toggleWhiteSpace();
                  $('#oncoprint-diagram-removeWhitespace-icon img')[0].attributes.src.value = 'images/unremoveWhitespace.svg';
              }
              else
              {
                 oncoprint.toggleWhiteSpace();
                 $('#oncoprint-diagram-removeWhitespace-icon img')[0].attributes.src.value = 'images/removeWhitespace.svg'; 
              }
            });
            $('#oncoprint-diagram-removeWhitespace-icon').hover(
            function () {
            $(this).css('fill', '#0000FF');
            $(this).css('font-size', '18px');
            $(this).css('cursor', 'pointer');
            },
            function () {
            $(this).css('fill', '#87CEFA');
            $(this).css('font-size', '12px');
            });
            $('#oncoprint-diagram-removeWhitespace-icon').qtip({
            content: {text: 
                        function(){
                        if($('#oncoprint-diagram-removeWhitespace-icon img')[0].attributes.src.value === 'images/removeWhitespace.svg')
                        {return 'remove whitespace between cases';}
                        else
                        {
                            return 'show whitespace between cases';
                        }
                    }
            },
            position: {my:'bottom middle', at:'top middle', viewport: $(window)},
            style: { classes: 'qtip-light qtip-rounded qtip-shadow qtip-lightwhite' },
            show: {event: "mouseover"},
            hide: {fixed: true, delay: 100, event: "mouseout"}
            });   
            
            //show or hide legends of oncoprint
            $('#oncoprint-diagram-showlegend-icon').click(function(){
              if($('#oncoprint-diagram-showlegend-icon img')[0].attributes.src.value === 'images/showlegend.svg')
              {
//                $("#oncoprint_legend").css("display","inline");
                $("#oncoprint_legend .mutation_legend_table").css("display","inline");
                $('#oncoprint-diagram-showlegend-icon img')[0].attributes.src.value = 'images/hidelegend.svg';
              }
              else
              {
//                $("#oncoprint_legend").css("display","inline");
                $("#oncoprint_legend .mutation_legend_table").css("display","none");
                $('#oncoprint-diagram-showlegend-icon img')[0].attributes.src.value = 'images/showlegend.svg'; 
              }
            });
            $('#oncoprint-diagram-showlegend-icon').hover(
            function () {
            $(this).css('fill', '#0000FF');
            $(this).css('font-size', '18px');
            $(this).css('cursor', 'pointer');
            },
            function () {
            $(this).css('fill', '#87CEFA');
            $(this).css('font-size', '12px');
            });
            $('#oncoprint-diagram-showlegend-icon').qtip({
            content: {text:function(){
                        if($('#oncoprint-diagram-showlegend-icon img')[0].attributes.src.value === 'images/showlegend.svg')
                        {
                            return 'show legends for clinical attribute tracks';
                        }
                        else
                        {
                            return 'hide legends for clinical attribute tracks';
                        }
                    }
            },
            position: {my:'bottom middle', at:'top middle', viewport: $(window)},
            style: { classes: 'qtip-light qtip-rounded qtip-shadow qtip-lightwhite' },
            show: {event: "mouseover"},
            hide: {fixed: true, delay: 100, event: "mouseout"}
            }); 
            
            $('#oncoprint_diagram_topatientid_icon').click(function(){
              inner_loader_img.show();
              if($('#oncoprint_diagram_topatientid_icon img')[0].attributes.src.value === 'images/cool.svg')
              {      
                if($('#oncoprint_diagram_showmutationcolor_icon img')[0].attributes.src.value === 'images/mutationcolorsort.svg')
                {
                    mutationColorControl = 'singleColor';
                    mutationColorSort = 'mutationcolorsort';
                }
                else if($('#oncoprint_diagram_showmutationcolor_icon img')[0].attributes.src.value === 'images/colormutations.svg')
                {
                    mutationColorControl = 'multiColor';
                    mutationColorSort = 'mutationcolornonsort';
                }
                else if($('#oncoprint_diagram_showmutationcolor_icon img')[0].attributes.src.value === 'images/uncolormutations.svg')
                {                
                    mutationColorControl = 'multiColor';
                    mutationColorSort = 'mutationcolorsort';  
                }
                
                var AlteredPatientsNum= calculatePatientNum(PortalGlobals.getAlteredSampleIdList(),PortalGlobals.getPatientSampleIdMap());
                var UnalteredPatientsNum= calculatePatientNum(PortalGlobals.getUnalteredSampleIdList(),PortalGlobals.getPatientSampleIdMap());
                
                var totalPatientsNum = _.union(AlteredPatientsNum,UnalteredPatientsNum);
                var percentOfAlteredPatients = Math.ceil((AlteredPatientsNum.length/totalPatientsNum.length * 100).toFixed(1));
                
<<<<<<< HEAD

=======
>>>>>>> 2f313c2d
                $('#altered_value').text("Altered in "+ AlteredPatientsNum.length + "("+ percentOfAlteredPatients +"%) "+totalPatientsNum.length+" of patients/cases");
                
                showPatientIdflat = true;
                refreshOncoPrint(showPatientIdflat);

                var zoomvalue = $('#oncoprint_zoom_slider')[0].value;
                zoom = reset_zoom();
                $('#oncoprint_zoom_slider')[0].value = zoomvalue;
                // sync
                oncoprint.zoom(zoomvalue);
                
                oncoprint.showUnalteredCases(!$('#toggle_unaltered_cases').is(":checked"));
                if($('#oncoprint-diagram-removeWhitespace-icon img')[0].attributes.src.value === 'images/removeWhitespace.svg')
                {
                    oncoprint.toggleWhiteSpace(true);
                }
                else
                {
                    oncoprint.toggleWhiteSpace(false);
                }
                
                utils.make_mouseover(d3.selectAll('.sample rect'),{linkage:true});        // hack =(
                $('#oncoprint_diagram_topatientid_icon img')[0].attributes.src.value = 'images/cool2.svg';
                
                $('#oncoprint-diagram-showlegend-icon img')[0].attributes.src.value = 'images/showlegend.svg';
                $('#oncoprint-diagram-removeUCases-icon img')[0].attributes.src.value = 'images/removeUCases.svg';
                
                $('.legend_missense_name').text("Mutation") ;
              }
                else if($('#oncoprint_diagram_topatientid_icon img')[0].attributes.src.value === 'images/cool2.svg')
              {
                if($('#oncoprint_diagram_showmutationcolor_icon img')[0].attributes.src.value === 'images/mutationcolorsort.svg')
                {
                    mutationColorControl = 'singleColor';
                    mutationColorSort = 'mutationcolorsort';
                }
                else if($('#oncoprint_diagram_showmutationcolor_icon img')[0].attributes.src.value === 'images/colormutations.svg')
                {
                    mutationColorControl = 'multiColor';
                    mutationColorSort = 'mutationcolornonsort';
                }
                else if($('#oncoprint_diagram_showmutationcolor_icon img')[0].attributes.src.value === 'images/uncolormutations.svg')
                {                
                    mutationColorControl = 'multiColor';
                    mutationColorSort = 'mutationcolorsort';  
                }
                showPatientIdflat = false;
                refreshOncoPrint();
                
<<<<<<< HEAD
                $('#altered_value').text("Altered in "+ PortalGlobals.getNumOfAlteredCases() + "("+ PortalGlobals.getPercentageOfAlteredCases() +"%) "+PortalGlobals.getNumOfTotalCases()+" of samples");
=======
                $('#altered_value').text("Altered in "+ PortalGlobals.getNumOfAlteredCases() + "("+ Math.ceil(PortalGlobals.getPercentageOfAlteredCases()) +"%) "+PortalGlobals.getNumOfTotalCases()+" of samples");
>>>>>>> 2f313c2d
                
                var zoomvalue = $('#oncoprint_zoom_slider')[0].value;
                zoom = reset_zoom();
                $('#oncoprint_zoom_slider')[0].value = zoomvalue;
                // sync
                oncoprint.zoom(zoomvalue);
 
                oncoprint.showUnalteredCases(!$('#toggle_unaltered_cases').is(":checked"));
                if($('#oncoprint-diagram-removeWhitespace-icon img')[0].attributes.src.value === 'images/removeWhitespace.svg')
                {
                    oncoprint.toggleWhiteSpace(true);
                }
                else
                {
                    oncoprint.toggleWhiteSpace(false);
                }
                
                utils.make_mouseover(d3.selectAll('.sample rect'),{linkage:true});        // hack =(
                $('#oncoprint_diagram_topatientid_icon img')[0].attributes.src.value = 'images/cool.svg';
                
                $('#oncoprint-diagram-showlegend-icon img')[0].attributes.src.value = 'images/showlegend.svg';
                $('#oncoprint-diagram-removeUCases-icon img')[0].attributes.src.value = 'images/removeUCases.svg';
                
                $('.legend_missense_name').text("Missense Mutation");
                $('.legend_nonmissense').css("display","inline");
              }
              inner_loader_img.hide();
            });            
            
            $('#oncoprint_diagram_topatientid_icon').hover(
            function () {
            $(this).css('fill', '#0000FF');
            $(this).css('font-size', '18px');
            $(this).css('cursor', 'pointer');
            },
            function () {
            $(this).css('fill', '#87CEFA');
            $(this).css('font-size', '12px');
            });
            
            $('#oncoprint_diagram_topatientid_icon').qtip({
            content: {text: 
                        function(){
                        if($('#oncoprint_diagram_topatientid_icon img')[0].attributes.src.value === 'images/cool.svg')
                        {
                            return 'Show events per patient';
                        }
                        else if($('#oncoprint_diagram_topatientid_icon img')[0].attributes.src.value === 'images/cool2.svg')
                        {
                           return 'Show events per sample';
                        }
                    }
            },
            position: {my:'bottom middle', at:'top middle', viewport: $(window)},
            style: { classes: 'qtip-light qtip-rounded qtip-shadow qtip-lightwhite' },
            show: {event: "mouseover"},
            hide: {fixed: true, delay: 100, event: "mouseout"}
            }); 

            //color different mutation with different color
            $('#oncoprint_diagram_showmutationcolor_icon').click(function(){
              inner_loader_img.show();
              if($('#oncoprint_diagram_showmutationcolor_icon img')[0].attributes.src.value === 'images/uncolormutations.svg')
              {
//                $(this).qtip({
//                content: {text: 'color-code different mutation types'},
//                position: {my:'bottom middle', at:'top middle', viewport: $(window)},
//                style: { classes: 'qtip-light qtip-rounded qtip-shadow qtip-lightwhite' },
//                show: {event: "mouseover"}
//                });
                
                mutationColorControl = 'singleColor';
                mutationColorSort = 'mutationcolorsort';
                refreshOncoPrint();
                //the code below is that after color mutation zoom to the largest value 
//                zoom = reset_zoom();
//                // sync
//                oncoprint.zoom(zoom.val());

                var zoomvalue = $('#oncoprint_zoom_slider')[0].value;
                zoom = reset_zoom();
                $('#oncoprint_zoom_slider')[0].value = zoomvalue;
                // sync
                oncoprint.zoom(zoomvalue);

                oncoprint.showUnalteredCases(!$('#toggle_unaltered_cases').is(":checked"));
                //oncoprint.toggleWhiteSpace(!$('#toggle_whitespace').is(":checked"));
                if($('#oncoprint-diagram-removeWhitespace-icon img')[0].attributes.src.value === 'images/removeWhitespace.svg')
                {
                    oncoprint.toggleWhiteSpace(true);
                }
                else
                {
                    oncoprint.toggleWhiteSpace(false);
                }
                
                utils.make_mouseover(d3.selectAll('.sample rect'),{linkage:true});        // hack =(
                $('#oncoprint_diagram_showmutationcolor_icon img')[0].attributes.src.value = 'images/mutationcolorsort.svg';
                
                $('#oncoprint-diagram-showlegend-icon img')[0].attributes.src.value = 'images/showlegend.svg';
                $('#oncoprint-diagram-removeUCases-icon img')[0].attributes.src.value = 'images/removeUCases.svg';
                //$('#oncoprint-diagram-removeWhitespace-icon img')[0].attributes.src.value = 'images/removeWhitespace.svg';
                
                $('.legend_missense_name').text("Mutation") ;
              }
                else if($('#oncoprint_diagram_showmutationcolor_icon img')[0].attributes.src.value === 'images/colormutations.svg')
              {
//                $(this).qtip({
//                content: {text: 'show all mutations in the same color'},
//                position: {my:'bottom middle', at:'top middle', viewport: $(window)},
//                style: { classes: 'qtip-light qtip-rounded qtip-shadow qtip-lightwhite' },
//                show: {event: "mouseover"}
//                });
                
                mutationColorControl = 'multiColor';
                mutationColorSort = 'mutationcolornonsort';
                refreshOncoPrint();
                //the code below is that after color mutation zoom to the largest value 
//                zoom = reset_zoom();
//                // sync
//                oncoprint.zoom(zoom.val());

                var zoomvalue = $('#oncoprint_zoom_slider')[0].value;
                zoom = reset_zoom();
                $('#oncoprint_zoom_slider')[0].value = zoomvalue;
                // sync
                oncoprint.zoom(zoomvalue);
 
                oncoprint.showUnalteredCases(!$('#toggle_unaltered_cases').is(":checked"));
                //oncoprint.toggleWhiteSpace(!$('#toggle_whitespace').is(":checked"));
                if($('#oncoprint-diagram-removeWhitespace-icon img')[0].attributes.src.value === 'images/removeWhitespace.svg')
                {
                    oncoprint.toggleWhiteSpace(true);
                }
                else
                {
                    oncoprint.toggleWhiteSpace(false);
                }
                
                utils.make_mouseover(d3.selectAll('.sample rect'),{linkage:true});        // hack =(
                $('#oncoprint_diagram_showmutationcolor_icon img')[0].attributes.src.value = 'images/uncolormutations.svg';
                
                $('#oncoprint-diagram-showlegend-icon img')[0].attributes.src.value = 'images/showlegend.svg';
                $('#oncoprint-diagram-removeUCases-icon img')[0].attributes.src.value = 'images/removeUCases.svg';
                //$('#oncoprint-diagram-removeWhitespace-icon img')[0].attributes.src.value = 'images/removeWhitespace.svg';
                
                $('.legend_missense_name').text("Missense Mutation");
                $('.legend_nonmissense').css("display","inline");
              }
              else
              {
//                $(this).qtip({
//                content: {text: 'color-code different mutation types with sorting order'},
//                position: {my:'bottom middle', at:'top middle', viewport: $(window)},
//                style: { classes: 'qtip-light qtip-rounded qtip-shadow qtip-lightwhite' },
//                show: {event: "mouseover"}
//                });
                
                mutationColorControl = 'multiColor';
                mutationColorSort = 'mutationcolorsort';
                refreshOncoPrint();

                var zoomvalue = $('#oncoprint_zoom_slider')[0].value;
                zoom = reset_zoom();
                $('#oncoprint_zoom_slider')[0].value = zoomvalue;
                // sync
                oncoprint.zoom(zoomvalue);
 
                oncoprint.showUnalteredCases(!$('#toggle_unaltered_cases').is(":checked"));
                if($('#oncoprint-diagram-removeWhitespace-icon img')[0].attributes.src.value === 'images/removeWhitespace.svg')
                {
                    oncoprint.toggleWhiteSpace(true);
                }
                else
                {
                    oncoprint.toggleWhiteSpace(false);
                }
                
                utils.make_mouseover(d3.selectAll('.sample rect'),{linkage:true});        // hack =(
                $('#oncoprint_diagram_showmutationcolor_icon img')[0].attributes.src.value = 'images/colormutations.svg';
                
                $('#oncoprint-diagram-showlegend-icon img')[0].attributes.src.value = 'images/showlegend.svg';
                $('#oncoprint-diagram-removeUCases-icon img')[0].attributes.src.value = 'images/removeUCases.svg';
                
                $('.legend_missense_name').text("Missense Mutation");
                $('.legend_nonmissense').css("display","inline");
              }
              inner_loader_img.hide();
            });            
            
            $('#oncoprint_diagram_showmutationcolor_icon').hover(
            function () {
            $(this).css('fill', '#0000FF');
            $(this).css('font-size', '18px');
            $(this).css('cursor', 'pointer');
            },
            function () {
            $(this).css('fill', '#87CEFA');
            $(this).css('font-size', '12px');
            });
            
            $('#oncoprint_diagram_showmutationcolor_icon').qtip({
            content: {text: 
                        function(){
                        if($('#oncoprint_diagram_showmutationcolor_icon img')[0].attributes.src.value === 'images/colormutations.svg')
                        {
                            return 'Show mutations with different colors by type and sort accordingly';
                        }
                        else if($('#oncoprint_diagram_showmutationcolor_icon img')[0].attributes.src.value === 'images/mutationcolorsort.svg')
                        {
                            return 'Show mutations with different colors by type';
                        }
                        else
                        {
                            return 'Show mutations with the same color';
                        }
                    }
            },
            position: {my:'bottom middle', at:'top middle', viewport: $(window)},
            style: { classes: 'qtip-light qtip-rounded qtip-shadow qtip-lightwhite' },
            show: {event: "mouseover"},
            hide: {fixed: true, delay: 100, event: "mouseout"}
            }); 
            
            
            $('#oncoprint-diagram-downloads-icon').qtip({
            //id: "#oncoprint-diagram-downloads-icon-qtip",
            style: { classes: 'qtip-light qtip-rounded qtip-shadow qtip-lightwhite'  },
            show: {event: "mouseover"},
            hide: {fixed:true, delay: 100, event: "mouseout"},
            position: {my:'top center',at:'bottom center', viewport: $(window)},
            content: {
                text:   "<button class='oncoprint-diagram-download' type='pdf' style='cursor:pointer;width:90px;'>PDF</button> <br/>"+
                        "<button class='oncoprint-diagram-download' type='svg' style='cursor:pointer;width:90px;'>SVG</button> <br/>"+
                        "<button class='oncoprint-sample-download'  type='txt' style='cursor:pointer;width:90px;'>Sample order</button>"
            },
            events:{
                render:function(event){     
                        $('.oncoprint-diagram-download').click(function() {
                        var fileType = $(this).attr("type");
                        if(fileType === 'pdf')
                        {
                           var downloadOptions = {
		                filename: "oncoprint.pdf",
		                contentType: "application/pdf",
		                servletName: "svgtopdf.do"
                                };

                            cbio.download.initDownload(oncoprint.getPdfInput(), downloadOptions); 
                        }
                        else if(fileType === 'svg')
                        {
                            cbio.download.initDownload(oncoprint.getPdfInput(), {filename: "oncoprint.svg"});
                        }
                    });

                    $('.oncoprint-sample-download').click(function() {
                        var samples = "Sample order in the Oncoprint is: \n";
                        var genesValue = oncoprint.getData();
                        for(var i = 0; i< genesValue.length; i++)
                        {
                            samples= samples + genesValue[i].key+"\n";
                        }
                        var downloadOpts = {
				filename: 'OncoPrintSamples.txt',
				contentType: "text/plain;charset=utf-8",
				preProcess: false};

			// send download request with filename & file content info
			cbio.download.initDownload(samples, downloadOpts);
                    });
                }
            }
        });
        
        $('.oncoprint-diagram-Shift').click(function() {
            shiftGeneData();
        });

        $('.oncoprint-diagram-top').click(function() {
            shiftClinicData();
        });
        
        cbio.util.autoHideOnMouseLeave($("#oncoprint_whole_body"), $("#oncoprint-diagram-toolbar-buttons"));
        
        InitDragDrop();
    });
});<|MERGE_RESOLUTION|>--- conflicted
+++ resolved
@@ -1826,10 +1826,6 @@
                 var totalPatientsNum = _.union(AlteredPatientsNum,UnalteredPatientsNum);
                 var percentOfAlteredPatients = Math.ceil((AlteredPatientsNum.length/totalPatientsNum.length * 100).toFixed(1));
                 
-<<<<<<< HEAD
-
-=======
->>>>>>> 2f313c2d
                 $('#altered_value').text("Altered in "+ AlteredPatientsNum.length + "("+ percentOfAlteredPatients +"%) "+totalPatientsNum.length+" of patients/cases");
                 
                 showPatientIdflat = true;
@@ -1879,11 +1875,7 @@
                 showPatientIdflat = false;
                 refreshOncoPrint();
                 
-<<<<<<< HEAD
-                $('#altered_value').text("Altered in "+ PortalGlobals.getNumOfAlteredCases() + "("+ PortalGlobals.getPercentageOfAlteredCases() +"%) "+PortalGlobals.getNumOfTotalCases()+" of samples");
-=======
                 $('#altered_value').text("Altered in "+ PortalGlobals.getNumOfAlteredCases() + "("+ Math.ceil(PortalGlobals.getPercentageOfAlteredCases()) +"%) "+PortalGlobals.getNumOfTotalCases()+" of samples");
->>>>>>> 2f313c2d
                 
                 var zoomvalue = $('#oncoprint_zoom_slider')[0].value;
                 zoom = reset_zoom();
