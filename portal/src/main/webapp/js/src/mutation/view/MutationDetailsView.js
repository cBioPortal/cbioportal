/**
 * Default mutation details view for the entire mutation details tab.
 * Creates a separate MainMutationView (another Backbone view) for each gene.
 *
 * options: {el: [target container],
 *           model: {mutationProxy: [mutation data proxy],
 *                   sampleArray: [list of case ids as an array of strings],
 *                   diagramOpts: [mutation diagram options -- optional],
 *                   tableOpts: [mutation table options -- optional]}
 *           mut3dVis: [optional] reference to the 3d structure visualizer
 *          }
 */
var MutationDetailsView = Backbone.View.extend({
	render: function() {
		var self = this;

		// init tab view flags (for each gene)
		self.geneTabView = {};

		var content = self._generateContent();

		// TODO make the image customizable?
		var variables = {loaderImage: "images/ajax-loader.gif",
			listContent: content.listContent,
			mainContent: content.mainContent};

		// compile the template using underscore
		var template = _.template(
			$("#default_mutation_details_template").html(),
			variables);

		// load the compiled HTML into the Backbone "el"
		self.$el.html(template);

		if (self.model.mutationProxy.hasData())
		{
			self._initDefaultView(self.model.sampleArray,
                    self.model.diagramOpts,
					self.model.tableOpts);
		}

		// format after render
		self.format();
	},
	/**
	 * Formats the contents of the view after the initial rendering.
	 */
	format: function()
	{
		var self = this;
		var container3d = self.$el.find("#mutation_3d_container");

		// hide loader image
		self.$el.find("#mutation_details_loader").hide();

		if (self.model.mutationProxy.hasData())
		{
			var mainContent = self.$el.find("#mutation_details_content");
			mainContent.tabs();
			mainContent.tabs('paging', {tabsPerPage: 10, follow: true, cycle: false});
			mainContent.tabs("option", "active", 0);
			self.$el.find(".mutation-details-tabs-ref").tipTip(
				{defaultPosition: "bottom", delay:"100", edgeOffset: 10, maxWidth: 200});
		}

		// init 3D view if the visualizer is available
		if (self.options.mut3dVis)
		{
			var mutation3dVisView = new Mutation3dVisView(
					{el: container3d,
					parentEl: self.$el,
					mut3dVis: self.options.mut3dVis,
					pdbProxy: self.pdbProxy});

			mutation3dVisView.render();

			// update reference to the 3d vis view
			self.mut3dVisView = mutation3dVisView;
		}
		// if no visualizer, hide the 3D vis container
		else
		{
		   $(container3d).hide();
		}
	},
	/**
	 * Refreshes the genes tab.
	 * (Intended to fix a resize problem with ui.tabs.paging plugin)
	 */
	refreshGenesTab: function()
	{
		// tabs("refresh") is problematic...
//		var self = this;
//		var mainContent = self.$el.find("#mutation_details_content");
//		mainContent.tabs("refresh");

        // just trigger the window resize event,
        // rest is handled by the resize handler in ui.tabs.paging plugin.
		// it would be better to directly call the resize handler of the plugin,
		// but the function doesn't have public access...
		$(window).trigger('resize');
	},
	/**
	 * Generates the content structure by creating div elements for each
	 * gene.
	 *
	 * @return {Object} content backbone with div elements for each gene
	 */
	_generateContent: function()
	{
		var self = this;
		var mainContent = "";
		var listContent = "";

		// check if there is available mutation data
		if (!self.model.mutationProxy.hasData())
		{
			// display information if no data is available
			mainContent = _.template($("#default_mutation_details_info_template").html(), {});
		}
		else
		{
			// create a div for for each gene
			_.each(self.model.mutationProxy.getGeneList(), function(gene, idx) {
				mainContent += _.template(
					$("#default_mutation_details_main_content_template").html(),
						{loaderImage: "images/ajax-loader.gif",
						geneSymbol: gene});

				listContent += _.template(
					$("#default_mutation_details_list_content_template").html(),
					{geneSymbol: gene});
			});
		}

		return {mainContent: mainContent,
			listContent: listContent};
	},
	/**
	 * Initializes the mutation view for the current mutation data.
	 * Use this function if you want to have a default view of mutation
	 * details composed of different backbone views (by default params).
	 *
	 * If you want to have more customized components, it is better
	 * to initialize all the component separately.
	 *
	 * @param cases         array of case ids (samples)
	 * @param diagramOpts   [optional] mutation diagram options
	 * @param tableOpts     [optional] mutation table options
	 */
	_initDefaultView: function(cases, diagramOpts, tableOpts)
	{
		var self = this;

		var genes = self.model.mutationProxy.getGeneList();

		self.pdbProxy = new PdbDataProxy(
				self.model.mutationProxy.getMutationUtil());

		var contentSelector = self.$el.find("#mutation_details_content");

		// reset all previous tabs related listeners (if any)
		contentSelector.bind('tabscreate', false);
		contentSelector.bind('tabsactivate', false);

		// init view for the first gene only
<<<<<<< HEAD
		contentSelector.bind('tabscreate', function(event, ui) {
			self._initView(genes[0], cases, diagramOpts);
		});
=======
		self._initView(genes[0], cases, diagramOpts, tableOpts);
>>>>>>> b9eb3a58

		// init other views upon selecting the corresponding tab
		contentSelector.bind('tabsactivate', function(event, ui) {
			// TODO using index() causes problems with ui.tabs.paging plugin
			// note: ui.index is replaced with ui.newTab.index() after jQuery 1.9
			//var gene = genes[ui.newTab.index()];

			// get the gene name directly from the html content
			var gene = ui.newTab.text().trim();

			// init view for the selected tab (if not initialized before)
			if (self.geneTabView[gene] == undefined)
			{
				// init view (self.geneTabView mapping is updated within this function)
				self._initView(gene, cases, diagramOpts, tableOpts);
			}
			// check if 3D panel is visible
			else if (self.mut3dVisView &&
				self.mut3dVisView.isVisible())
			{
				// reset the 3d vis content for the current tab
				if (self.geneTabView[gene].mut3dView)
				{
					self.geneTabView[gene].mut3dView.resetView();
					// TODO also focus on selection?
					// ...to focus we need the selected pileup datum
					// (need to get it from the diagram)
					// self.geneTabView[gene].mut3dView.focusView(datum);
				}
			}
		});
	},
    /**
	 * Initializes mutation view for the given gene and cases.
	 *
	 * @param gene          hugo gene symbol
     * @param cases         array of case ids (samples)
     * @param diagramOpts   [optional] mutation diagram options
     * @param tableOpts     [optional] mutation table options
	 */
	_initView: function(gene, cases, diagramOpts, tableOpts)
	{
		var self = this;
		var mutationDiagram = null;
		var mainMutationView = null;
		var mutationData = null;
		var mutationUtil = self.model.mutationProxy.getMutationUtil();

		/**
		 * Updates the other components of the mutation view after each change
		 * in the mutation table. This maintains synchronizing between the table
		 * and other view components (diagram and 3d visualizer).
		 *
		 * @param tableSelector selector for the mutation table
		 */
		var syncWithMutationTable = function(tableSelector)
		{
			var mutationMap = mutationUtil.getMutationIdMap();
			var currentMutations = [];

			// add current mutations into an array
			var rows = tableSelector.find("tr");
			_.each(rows, function(element, index) {
				var mutationId = $(element).attr("id");

				if (mutationId)
				{
					var mutation = mutationMap[mutationId];

					if (mutation)
					{
						currentMutations.push(mutation);
					}
				}
			});

			// update mutation diagram with the current mutations
			if (mutationDiagram !== null)
			{
				var mutationData = new MutationCollection(currentMutations);
				mutationDiagram.updatePlot(mutationData);

				if (mutationDiagram.isFiltered())
				{
					// display info text
					mainMutationView.showFilterInfo();
				}
				else
				{
					// hide info text
					mainMutationView.hideFilterInfo();
				}
			}

			var view3d = self.mut3dVisView;

			// refresh 3d view with filtered positions
			if (view3d)
			{
				view3d.refreshView();
			}
		};

		/**
		 * Add listeners to the diagram plot elements.
		 *
		 * @param diagram   mutation diagram
		 * @param tableView mutation table view
		 * @param view3d    3D mutation visualizer view
		 */
		var addPlotListeners = function(diagram, tableView, view3d)
		{
			diagram.addListener(".mut-dia-data-point", "mouseout", function() {
				// remove all highlights
				tableView.clearHighlights();
			});

			diagram.addListener(".mut-dia-data-point", "mouseover", function(datum, index) {
				// highlight mutations for the provided mutations
				tableView.highlight(datum.mutations);
			});

			diagram.addListener(".mut-dia-data-point", "click", function(datum, index) {
				// just ignore the action if the diagram is already in a graphical transition.
				// this is to prevent inconsistency due to fast clicks on the diagram.
				if (diagram.isInTransition())
				{
					return;
				}

				// if already highlighted, remove highlight on a second click
				if (diagram.isHighlighted(this))
				{
					// remove highlight for the target circle
					diagram.removeHighlight(this);

					// remove all table highlights
					tableView.clearHighlights();

					// roll back the table to its previous state
					// (to the last state when a manual filtering applied)
					tableView.rollBack();

					// hide filter reset info
					if (!diagram.isFiltered())
					{
						mainMutationView.hideFilterInfo();
					}

					// reset focus of the 3D view
					if (view3d)
					{
						view3d.focusView(false);
					}
				}
				else
				{
					// remove all table & diagram highlights
					diagram.clearHighlights();
					tableView.clearHighlights();

					// highlight the target circle on the diagram
					diagram.highlight(this);

					// filter table for the given mutations
					tableView.filter(datum.mutations);

					// show filter reset info
					mainMutationView.showFilterInfo();

					// focus on the corresponding residue in 3D view
					if (view3d)
					{
						view3d.focusView(datum);
					}
				}
			});

			// add listener to the diagram background to remove highlights
			diagram.addListener(".mut-dia-background", "click", function(datum, index) {
				// just ignore the action if the diagram is already in a graphical transition.
				// this is to prevent inconsistency due to fast clicks on the diagram.
				if (diagram.isInTransition())
				{
					return;
				}

				// check if there is a highlighted circle
				// no action required if no circle is highlighted
				if (!diagram.isHighlighted())
				{
					return;
				}

				// remove all diagram highligts
				diagram.clearHighlights('circle');

				// remove all table highlights
				tableView.clearHighlights();

				// roll back the table to its previous state
				// (to the last state when a manual filtering applied)
				tableView.rollBack();

				// hide filter reset info
				if (!diagram.isFiltered())
				{
					mainMutationView.hideFilterInfo();
				}

				// reset focus of the 3D view
				if (view3d)
				{
					view3d.focusView(false);
				}
			});
		};

		// callback function to init view after retrieving
		// sequence information.
		var init = function(sequenceData)
		{
			// TODO sequenceData may be null for unknown genes...
			// get the first sequence from the response
			var sequence = sequenceData[0];

            var summary = "";

            if(cases.length > 0) {
                // calculate somatic & germline mutation rates
                var mutationCount = mutationUtil.countMutations(gene, cases);
                // generate summary string for the calculated mutation count values
                summary = mutationUtil.generateSummary(mutationCount);
            }

			// prepare data for mutation view
			var model = {geneSymbol: gene,
				mutationSummary: summary,
				uniprotId: sequence.metadata.identifier};

			// reset the loader image
			self.$el.find("#mutation_details_loader").empty();

			// init the main view
			var mainView = new MainMutationView({
				el: "#mutation_details_" + gene,
				model: model});

			mainView.render();

			// update the references after rendering the view
			mainMutationView = mainView;
			self.geneTabView[gene].mainMutationView = mainView;

			// draw mutation diagram
			var diagram = self._drawMutationDiagram(
					gene, mutationData, sequence, diagramOpts);

			// check if diagram is initialized successfully.
			if (diagram)
			{
				// init diagram toolbar
				mainView.initToolbar(diagram, gene);

				if (self.mut3dVisView)
				{
					// init the 3d view
					var view3d = new Mutation3dView({
						el: "#mutation_3d_" + gene,
						model: {uniprotId: sequence.metadata.identifier,
							geneSymbol: gene,
							pdbProxy: self.pdbProxy},
						mut3dVisView: self.mut3dVisView,
						diagram: diagram});

					view3d.render();

					// update reference for future use
					self.geneTabView[gene].mut3dView = view3d;

					// also reset (init) the 3D view if the 3D panel is already active
					if (self.mut3dVisView.isVisible())
					{
						view3d.resetView();
					}
				}
			}
			else
			{
				console.log("Error initializing mutation diagram: %s", gene);
			}

			// draw mutation table

			var mutationTableView = new MutationDetailsTableView(
					{el: "#mutation_table_" + gene,
					model: {geneSymbol: gene,
						mutations: mutationData,
						syncFn: syncWithMutationTable,
						tableOpts: tableOpts}});

			mutationTableView.render();

			// update reference after rendering the table
			mutationDiagram = diagram;

			// add default event listeners for the diagram
			addPlotListeners(diagram, mutationTableView, self.mut3dVisView);

			// init reset info text content for the diagram
			mainView.initResetFilterInfo(diagram, mutationTableView, self.mut3dVisView);
		};

		// get mutation data for the current gene
		self.model.mutationProxy.getMutationData(gene, function(data) {
			// init reference mapping
			self.geneTabView[gene] = {};

			// update mutation data reference
			mutationData = data;

			// display a message if there is no mutation data available for this gene
			if (mutationData == null ||
			    mutationData.length == 0)
			{
				self.$el.find("#mutation_details_" + gene).html(
					_.template($("#default_gene_mutation_details_info_template").html(), {}));
			}
			// get the sequence data for the current gene & init view
			else
			{
				$.getJSON("getPfamSequence.json", {geneSymbol: gene}, init);
			}
		});

	},
	/**
	 * Initializes the mutation diagram view.
	 *
	 * @param gene          hugo gene symbol
	 * @param mutationData  mutation data (array of JSON objects)
	 * @param sequenceData  sequence data (as a JSON object)
	 * @param options       [optional] diagram options
	 */
	_drawMutationDiagram: function(gene, mutationData, sequenceData, options)
	{
		// use defaults if no options provided
		if (!options)
		{
			options = {};
		}

		// do not draw the diagram if there is a critical error with
		// the sequence data
		if (sequenceData["length"] == "" ||
		    parseInt(sequenceData["length"]) <= 0)
		{
			// return null to indicate an error
			return null;
		}

		// overwrite container in any case (for consistency with the default view)
		options.el = "#mutation_diagram_" + gene.toUpperCase();

		// create a backbone collection for the given data
		var mutationColl = new MutationCollection(mutationData);

		var mutationDiagram = new MutationDiagram(gene, options, mutationColl);
		mutationDiagram.initDiagram(sequenceData);

		return mutationDiagram;
	}
});<|MERGE_RESOLUTION|>--- conflicted
+++ resolved
@@ -164,13 +164,9 @@
 		contentSelector.bind('tabsactivate', false);
 
 		// init view for the first gene only
-<<<<<<< HEAD
 		contentSelector.bind('tabscreate', function(event, ui) {
-			self._initView(genes[0], cases, diagramOpts);
+		self._initView(genes[0], cases, diagramOpts, tableOpts);
 		});
-=======
-		self._initView(genes[0], cases, diagramOpts, tableOpts);
->>>>>>> b9eb3a58
 
 		// init other views upon selecting the corresponding tab
 		contentSelector.bind('tabsactivate', function(event, ui) {
