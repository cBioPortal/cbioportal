package org.cbioportal.persistence.mybatis;


import org.cbioportal.model.GeneMolecularAlteration;
import org.cbioportal.model.GenericAssayMolecularAlteration;
import org.cbioportal.model.GenesetMolecularAlteration;

import java.util.List;
import org.apache.ibatis.cursor.Cursor;

public interface MolecularDataMapper {

    List<String> getCommaSeparatedSampleIdsOfMolecularProfiles(List<String> molecularProfileIds);

    List<GeneMolecularAlteration> getGeneMolecularAlterations(String molecularProfileId, List<Integer> entrezGeneIds,
                                                              String projection);

    Cursor<GeneMolecularAlteration> getGeneMolecularAlterationsIter(String molecularProfileId, List<Integer> entrezGeneIds,
                                                                    String projection);

    List<GeneMolecularAlteration> getGeneMolecularAlterationsInMultipleMolecularProfiles(List<String> molecularProfileIds, 
                                                                                         List<Integer> entrezGeneIds, String projection);

    List<GenesetMolecularAlteration> getGenesetMolecularAlterations(String molecularProfileId, List<String> genesetIds,
                                                                    String projection);

<<<<<<< HEAD
    List<TreatmentMolecularAlteration> getTreatmentMolecularAlterations(String molecularProfileId, List<String> treatmentIds,
                                                                        String projection);

=======
>>>>>>> 3c0aedcb
    List<GenericAssayMolecularAlteration> getGenericAssayMolecularAlterations(String molecularProfileId, List<String> stableIds,
                                                                    String projection);
}<|MERGE_RESOLUTION|>--- conflicted
+++ resolved
@@ -24,12 +24,6 @@
     List<GenesetMolecularAlteration> getGenesetMolecularAlterations(String molecularProfileId, List<String> genesetIds,
                                                                     String projection);
 
-<<<<<<< HEAD
-    List<TreatmentMolecularAlteration> getTreatmentMolecularAlterations(String molecularProfileId, List<String> treatmentIds,
-                                                                        String projection);
-
-=======
->>>>>>> 3c0aedcb
     List<GenericAssayMolecularAlteration> getGenericAssayMolecularAlterations(String molecularProfileId, List<String> stableIds,
                                                                     String projection);
 }