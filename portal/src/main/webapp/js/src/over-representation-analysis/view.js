--- conflicted
+++ resolved
@@ -35,21 +35,12 @@
  * @param plot_div: optional parameter, i.e. the div where to add a volcano plot representation of the data.
                     If set, a volcano plot is rendered next to the data table. 
  */
-<<<<<<< HEAD
 var orTable = function(plot_div, minionco_div ) {
     
 	var self = this;
 	self.plot_div = plot_div;
 	self.euler_div = minionco_div;
 
-=======
-var orTable = function(plot_div, euler_div ) {
-    
-	var self = this;
-	self.plot_div = plot_div;
-	self.euler_div = euler_div;
-	
->>>>>>> 32242e40
     var div_id, table_id, data, titles; //titles is formatted string of column names with html markdown in
     var col_index, orTableInstance, profile_type, profile_id, table_title;
     var selected_genes = [];
@@ -423,7 +414,6 @@
             }
             //If there is a plot, update plot to reflect selection:
             if (self.plot_div != null) {
-<<<<<<< HEAD
                 var remainingItems = orTableInstance.DataTable().rows({search: 'applied'}).data();
                 var remainingGenes = [];
                 for (var i = 0; i < remainingItems.length; i++) {
@@ -431,72 +421,6 @@
                 }
 
                 self.volcanoPlot.specialSelectItems(selected_genes, remainingGenes);
-=======
-            	var remainingItems = orTableInstance.DataTable().rows( {search:'applied'} ).data();
-                var remainingGenes = [];
-                for (var i = 0; i < remainingItems.length; i++) {
-                	remainingGenes.push(_getGeneName(remainingItems[i][0]));
-                }
-            	
-            	self.volcanoPlot.specialSelectItems(selected_genes, remainingGenes);
-            	
-                //show current clicked gene in euler diagram
-                var current_gene = $(this).attr("value");
-                var ratioAltInAlt = 0;
-                var ratioAltInUnalt = 0;
-                for (var i = 0; i < self.originalData.length; i++) {
-                	if (current_gene == self.originalData[i]["Gene"]) {
-                		ratioAltInAlt = self.originalData[i]["percentage of alteration in altered group"]; 
-                		ratioAltInUnalt = self.originalData[i]["percentage of alteration in unaltered group"];
-                		break;
-                	}
-                }
-                var totalSetSize = 2000; //TODO - retrieve this from main page - now just set to a fixed value for the prototype example.
-                var ratioAlt = 0.93; //TODO - retrieve this from main page - now just set to a fixed value for the prototype example.
-                var setSizeAlt = totalSetSize*ratioAlt;
-                var setSizeUnalt = totalSetSize*(1-ratioAlt);
-                var setSizeAltInAlt = setSizeAlt*ratioAltInAlt;
-                var setSizeAltInUnalt = setSizeUnalt*ratioAltInUnalt;
-                
-                var setA = 'A (' + Math.round(setSizeAlt) + ')';
-                var setB1 = 'B1 (' + Math.round(setSizeAltInAlt) + ')';
-                var setB2 = 'B2 (' + Math.round(setSizeAltInUnalt) + ')';
-                var setC = 'C (' + Math.round(setSizeUnalt) + ')';
-                
-            	var sets = [ {sets: [setA], size: setSizeAlt}, 
-            	             {sets: [setB1], size: setSizeAltInAlt},
-            	             {sets: [setB2], size: setSizeAltInUnalt},
-            	             {sets: [setC], size: setSizeUnalt},
-            	             {sets: [setA, setB1], size: setSizeAltInAlt},
-            	             {sets: [setB2, setC], size: setSizeAltInUnalt},
-            	             {sets: [setA, setC], size: 0} ];
-            	
-            	var needLegendInit = false;
-            	if (!self.chart) {
-            		self.chart = venn.VennDiagram();
-                	//add euler_diagram:
-                	$("#" + self.plot_div).append("<div id='"+ euler_div + "'/>");
-                	needLegendInit = true;
-            	}
-            	
-            	d3.select("#" + self.euler_div).datum(sets).call(self.chart);
-
-            	if (needLegendInit) {
-            		//legend:
-	            	$("#" + self.euler_div).append("<div id='legend_"+ self.euler_div+ "'/>");
-	        	}
-            	
-            	var setA_desc = 'A= samples where query genes are altered';
-				var setB1_desc = 'B1= samples where [' + current_gene + '] is altered in A';
-				var setB2_desc = 'B2= samples where [' + current_gene + '] is altered in C';
-				var setC_desc = 'C= samples where query genes are NOT altered';
-            	$("#legend_" + self.euler_div).html(setA_desc + "<br/>" +
-            			setB1_desc + "<br/>" +
-            			setB2_desc + "<br/>" +
-            			setC_desc);
-            }
-
->>>>>>> 32242e40
 
                 //show current clicked gene in mini onco
                 var current_gene = $(this).attr("value");
@@ -632,7 +556,7 @@
                 orTableInstance.fnClose(nTr);
             } else {
                 var aData = orTableInstance.fnGetData(nTr);
-                var _gene_name = _getGeneName(aData[0]); 
+                var _gene_name = _getGeneName(aData[0]);
                 var _plots_div_id = table_id + "_" + _gene_name + "_plots";
                 this.src = "images/details_close.png";
                 orTableInstance.fnOpen(nTr, "<div id=" + _plots_div_id + "><img style='padding:200px;' src='images/ajax-loader.gif'></div>", "rppa-details");
