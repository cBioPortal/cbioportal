package org.cbioportal.web;

import java.math.BigDecimal;
import java.util.ArrayList;
import java.util.List;

import org.cbioportal.model.GenericAssayEnrichment;
import org.cbioportal.model.GenomicEnrichment;
import org.cbioportal.model.GroupStatistics;
import org.cbioportal.model.web.parameter.EnrichmentType;
import org.cbioportal.service.ExpressionEnrichmentService;
import org.hamcrest.Matchers;
import org.junit.Before;
import org.junit.Test;
import org.junit.runner.RunWith;
import org.mockito.Mockito;
import org.springframework.beans.factory.annotation.Autowired;
import org.springframework.context.annotation.Bean;
import org.springframework.context.annotation.Configuration;
import org.springframework.http.MediaType;
import org.springframework.test.context.ContextConfiguration;
import org.springframework.test.context.junit4.SpringJUnit4ClassRunner;
import org.springframework.test.context.web.WebAppConfiguration;
import org.springframework.test.web.servlet.MockMvc;
import org.springframework.test.web.servlet.request.MockMvcRequestBuilders;
import org.springframework.test.web.servlet.result.MockMvcResultMatchers;
import org.springframework.test.web.servlet.setup.MockMvcBuilders;
import org.springframework.web.context.WebApplicationContext;

@RunWith(SpringJUnit4ClassRunner.class)
@WebAppConfiguration
@ContextConfiguration("/applicationContext-web-test.xml")
@Configuration
public class ExpressionEnrichmentControllerTest {

    private static final int TEST_ENTREZ_GENE_ID_1 = 1;
    private static final String TEST_HUGO_GENE_SYMBOL_1 = "test_hugo_gene_symbol_1";
    private static final String TEST_CYTOBAND_1 = "test_cytoband_1";
    private static final BigDecimal TEST_MEAN_EXPRESSION_IN_ALTERED_GROUP_1 = new BigDecimal(2.3);
    private static final BigDecimal TEST_MEAN_EXPRESSION_IN_UNALTERED_GROUP_1 = new BigDecimal(2.4);
    private static final BigDecimal TEST_STANDARD_DEVIATION_IN_ALTERED_GROUP_1 = new BigDecimal(2.1);
    private static final BigDecimal TEST_STANDARD_DEVIATION_IN_UNALTERED_GROUP_1 = new BigDecimal(2.6);
    private static final BigDecimal TEST_P_VALUE_1 = new BigDecimal(1.1);
    private static final int TEST_ENTREZ_GENE_ID_2 = 2;
    private static final String TEST_HUGO_GENE_SYMBOL_2 = "test_hugo_gene_symbol_2";
    private static final String TEST_CYTOBAND_2 = "test_cytoband_2";
    private static final BigDecimal TEST_MEAN_EXPRESSION_IN_ALTERED_GROUP_2 = new BigDecimal(2.7);
    private static final BigDecimal TEST_MEAN_EXPRESSION_IN_UNALTERED_GROUP_2 = new BigDecimal(2.8);
    private static final BigDecimal TEST_STANDARD_DEVIATION_IN_ALTERED_GROUP_2 = new BigDecimal(2.9);
    private static final BigDecimal TEST_STANDARD_DEVIATION_IN_UNALTERED_GROUP_2 = new BigDecimal(3.1);
    private static final BigDecimal TEST_P_VALUE_2 = new BigDecimal(2.1);

    @Autowired
    private WebApplicationContext wac;

    @Autowired
    private ExpressionEnrichmentService expressionEnrichmentService;

    private MockMvc mockMvc;

    @Bean
    public ExpressionEnrichmentService expressionEnrichmentService() {
        return Mockito.mock(ExpressionEnrichmentService.class);
    }

    @Before
    public void setUp() throws Exception {

        Mockito.reset(expressionEnrichmentService);
        mockMvc = MockMvcBuilders.webAppContextSetup(wac).build();
    }

    @Test
    public void fetchGenomicEnrichments() throws Exception {

        List<GenomicEnrichment> expressionEnrichments = new ArrayList<>();
        GenomicEnrichment expressionEnrichment1 = new GenomicEnrichment();
        expressionEnrichment1.setEntrezGeneId(TEST_ENTREZ_GENE_ID_1);
        expressionEnrichment1.setHugoGeneSymbol(TEST_HUGO_GENE_SYMBOL_1);
        expressionEnrichment1.setCytoband(TEST_CYTOBAND_1);
        List<GroupStatistics> groupStatistics1 = new ArrayList<>();
        GroupStatistics alteredGroupStats1 = new GroupStatistics();
        alteredGroupStats1.setName("altered samples");
        alteredGroupStats1.setMeanExpression(TEST_MEAN_EXPRESSION_IN_ALTERED_GROUP_1);
        alteredGroupStats1.setStandardDeviation(TEST_STANDARD_DEVIATION_IN_ALTERED_GROUP_1);
        groupStatistics1.add(alteredGroupStats1);
        GroupStatistics unalteredGroupStats1 = new GroupStatistics();
        unalteredGroupStats1.setName("unaltered samples");
        unalteredGroupStats1.setMeanExpression(TEST_MEAN_EXPRESSION_IN_UNALTERED_GROUP_1);
        unalteredGroupStats1.setStandardDeviation(TEST_STANDARD_DEVIATION_IN_UNALTERED_GROUP_1);
        groupStatistics1.add(unalteredGroupStats1);
        expressionEnrichment1.setpValue(TEST_P_VALUE_1);
        expressionEnrichments.add(expressionEnrichment1);
        expressionEnrichment1.setGroupsStatistics(groupStatistics1);

        GenomicEnrichment expressionEnrichment2 = new GenomicEnrichment();
        expressionEnrichment2.setEntrezGeneId(TEST_ENTREZ_GENE_ID_2);
        expressionEnrichment2.setHugoGeneSymbol(TEST_HUGO_GENE_SYMBOL_2);
        expressionEnrichment2.setCytoband(TEST_CYTOBAND_2);
        List<GroupStatistics> groupStatistics2 = new ArrayList<>();
        GroupStatistics alteredGroupStats2 = new GroupStatistics();
        alteredGroupStats2.setName("altered samples");
        alteredGroupStats2.setMeanExpression(TEST_MEAN_EXPRESSION_IN_ALTERED_GROUP_2);
        alteredGroupStats2.setStandardDeviation(TEST_STANDARD_DEVIATION_IN_ALTERED_GROUP_2);
        groupStatistics2.add(alteredGroupStats2);
        GroupStatistics unalteredGroupStats2 = new GroupStatistics();
        unalteredGroupStats2.setName("unaltered samples");
        unalteredGroupStats2.setMeanExpression(TEST_MEAN_EXPRESSION_IN_UNALTERED_GROUP_2);
        unalteredGroupStats2.setStandardDeviation(TEST_STANDARD_DEVIATION_IN_UNALTERED_GROUP_2);
        groupStatistics2.add(unalteredGroupStats2);
        expressionEnrichment2.setGroupsStatistics(groupStatistics2);
        expressionEnrichment2.setpValue(TEST_P_VALUE_2);
        expressionEnrichments.add(expressionEnrichment2);

<<<<<<< HEAD
        Mockito.when(expressionEnrichmentService.getExpressionEnrichments( Mockito.anyString(), Mockito.anyMap(), Mockito.any(EnrichmentType.class)))
            .thenReturn(expressionEnrichments);

        mockMvc.perform(MockMvcRequestBuilders.post(
            "/expression-enrichments/fetch")
            .accept(MediaType.APPLICATION_JSON)
            .contentType(MediaType.APPLICATION_JSON)
            .content("[{\"molecularProfileCaseIdentifiers\":[{\"caseId\":\"TCGA-OR-A5JH-01\",\"molecularProfileId\":\"acc_tcga_pan_can_atlas_2018_rna_seq_v2_mrna\"},{\"caseId\":\"TCGA-OR-A5K2-01\",\"molecularProfileId\":\"acc_tcga_pan_can_atlas_2018_rna_seq_v2_mrna\"}],\"name\":\"altered\"},"
                    + "{\"molecularProfileCaseIdentifiers\":[{\"caseId\":\"TCGA-OR-A5LN-01\",\"molecularProfileId\":\"acc_tcga_pan_can_atlas_2018_rna_seq_v2_mrna\"},{\"caseId\":\"TCGA-OR-A5LS-01\",\"molecularProfileId\":\"acc_tcga_pan_can_atlas_2018_rna_seq_v2_mrna\"}],\"name\":\"unaltered\"}]"))
            .andExpect(MockMvcResultMatchers.status().isOk())
            .andExpect(MockMvcResultMatchers.content().contentTypeCompatibleWith(MediaType.APPLICATION_JSON))
            .andExpect(MockMvcResultMatchers.jsonPath("$", Matchers.hasSize(2)))
            .andExpect(MockMvcResultMatchers.jsonPath("$[0].entrezGeneId").value(TEST_ENTREZ_GENE_ID_1))
            .andExpect(MockMvcResultMatchers.jsonPath("$[0].hugoGeneSymbol").value(TEST_HUGO_GENE_SYMBOL_1))
            .andExpect(MockMvcResultMatchers.jsonPath("$[0].cytoband").value(TEST_CYTOBAND_1))
            .andExpect(MockMvcResultMatchers.jsonPath("$[0].groupsStatistics[0].meanExpression").value(
                    TEST_MEAN_EXPRESSION_IN_ALTERED_GROUP_1))
            .andExpect(MockMvcResultMatchers.jsonPath("$[0].groupsStatistics[0].standardDeviation").value(
                    TEST_STANDARD_DEVIATION_IN_ALTERED_GROUP_1 ))
            .andExpect(MockMvcResultMatchers.jsonPath("$[0].groupsStatistics[1].meanExpression").value(
                    TEST_MEAN_EXPRESSION_IN_UNALTERED_GROUP_1))
            .andExpect(MockMvcResultMatchers.jsonPath("$[0].groupsStatistics[1].standardDeviation").value(
                    TEST_STANDARD_DEVIATION_IN_UNALTERED_GROUP_1))
            .andExpect(MockMvcResultMatchers.jsonPath("$[0].pValue").value(TEST_P_VALUE_1))
            .andExpect(MockMvcResultMatchers.jsonPath("$[1].entrezGeneId").value(TEST_ENTREZ_GENE_ID_2))
            .andExpect(MockMvcResultMatchers.jsonPath("$[1].hugoGeneSymbol").value(TEST_HUGO_GENE_SYMBOL_2))
            .andExpect(MockMvcResultMatchers.jsonPath("$[1].cytoband").value(TEST_CYTOBAND_2))
            .andExpect(MockMvcResultMatchers.jsonPath("$[1].groupsStatistics[0].meanExpression").value(
                    TEST_MEAN_EXPRESSION_IN_ALTERED_GROUP_2))
            .andExpect(MockMvcResultMatchers.jsonPath("$[1].groupsStatistics[0].standardDeviation").value(
                    TEST_STANDARD_DEVIATION_IN_ALTERED_GROUP_2))
            .andExpect(MockMvcResultMatchers.jsonPath("$[1].groupsStatistics[1].meanExpression").value(
                    TEST_MEAN_EXPRESSION_IN_UNALTERED_GROUP_2))
            .andExpect(MockMvcResultMatchers.jsonPath("$[1].groupsStatistics[1].standardDeviation").value(
                    TEST_STANDARD_DEVIATION_IN_UNALTERED_GROUP_2))
            .andExpect(MockMvcResultMatchers.jsonPath("$[1].pValue").value(TEST_P_VALUE_2));
=======
        Mockito.when(expressionEnrichmentService.getGenomicEnrichments(Mockito.anyString(), Mockito.anyMap(),
                Mockito.anyString())).thenReturn(expressionEnrichments);

        mockMvc.perform(MockMvcRequestBuilders.post("/expression-enrichments/fetch").accept(MediaType.APPLICATION_JSON)
                .contentType(MediaType.APPLICATION_JSON).content(
                        "[{\"molecularProfileCaseIdentifiers\":[{\"caseId\":\"TCGA-OR-A5JH-01\",\"molecularProfileId\":\"acc_tcga_pan_can_atlas_2018_rna_seq_v2_mrna\"},{\"caseId\":\"TCGA-OR-A5K2-01\",\"molecularProfileId\":\"acc_tcga_pan_can_atlas_2018_rna_seq_v2_mrna\"}],\"name\":\"altered\"},"
                                + "{\"molecularProfileCaseIdentifiers\":[{\"caseId\":\"TCGA-OR-A5LN-01\",\"molecularProfileId\":\"acc_tcga_pan_can_atlas_2018_rna_seq_v2_mrna\"},{\"caseId\":\"TCGA-OR-A5LS-01\",\"molecularProfileId\":\"acc_tcga_pan_can_atlas_2018_rna_seq_v2_mrna\"}],\"name\":\"unaltered\"}]"))
                .andExpect(MockMvcResultMatchers.status().isOk())
                .andExpect(MockMvcResultMatchers.content().contentTypeCompatibleWith(MediaType.APPLICATION_JSON))
                .andExpect(MockMvcResultMatchers.jsonPath("$", Matchers.hasSize(2)))
                .andExpect(MockMvcResultMatchers.jsonPath("$[0].entrezGeneId").value(TEST_ENTREZ_GENE_ID_1))
                .andExpect(MockMvcResultMatchers.jsonPath("$[0].hugoGeneSymbol").value(TEST_HUGO_GENE_SYMBOL_1))
                .andExpect(MockMvcResultMatchers.jsonPath("$[0].cytoband").value(TEST_CYTOBAND_1))
                .andExpect(MockMvcResultMatchers.jsonPath("$[0].groupsStatistics[0].meanExpression")
                        .value(TEST_MEAN_EXPRESSION_IN_ALTERED_GROUP_1))
                .andExpect(MockMvcResultMatchers.jsonPath("$[0].groupsStatistics[0].standardDeviation")
                        .value(TEST_STANDARD_DEVIATION_IN_ALTERED_GROUP_1))
                .andExpect(MockMvcResultMatchers.jsonPath("$[0].groupsStatistics[1].meanExpression")
                        .value(TEST_MEAN_EXPRESSION_IN_UNALTERED_GROUP_1))
                .andExpect(MockMvcResultMatchers.jsonPath("$[0].groupsStatistics[1].standardDeviation")
                        .value(TEST_STANDARD_DEVIATION_IN_UNALTERED_GROUP_1))
                .andExpect(MockMvcResultMatchers.jsonPath("$[0].pValue").value(TEST_P_VALUE_1))
                .andExpect(MockMvcResultMatchers.jsonPath("$[1].entrezGeneId").value(TEST_ENTREZ_GENE_ID_2))
                .andExpect(MockMvcResultMatchers.jsonPath("$[1].hugoGeneSymbol").value(TEST_HUGO_GENE_SYMBOL_2))
                .andExpect(MockMvcResultMatchers.jsonPath("$[1].cytoband").value(TEST_CYTOBAND_2))
                .andExpect(MockMvcResultMatchers.jsonPath("$[1].groupsStatistics[0].meanExpression")
                        .value(TEST_MEAN_EXPRESSION_IN_ALTERED_GROUP_2))
                .andExpect(MockMvcResultMatchers.jsonPath("$[1].groupsStatistics[0].standardDeviation")
                        .value(TEST_STANDARD_DEVIATION_IN_ALTERED_GROUP_2))
                .andExpect(MockMvcResultMatchers.jsonPath("$[1].groupsStatistics[1].meanExpression")
                        .value(TEST_MEAN_EXPRESSION_IN_UNALTERED_GROUP_2))
                .andExpect(MockMvcResultMatchers.jsonPath("$[1].groupsStatistics[1].standardDeviation")
                        .value(TEST_STANDARD_DEVIATION_IN_UNALTERED_GROUP_2))
                .andExpect(MockMvcResultMatchers.jsonPath("$[1].pValue").value(TEST_P_VALUE_2));
    }

    @Test
    public void fetchGenericAssayEnrichments() throws Exception {

        List<GenericAssayEnrichment> genericAssayEnrichments = new ArrayList<>();
        GenericAssayEnrichment genericAssayEnrichment1 = new GenericAssayEnrichment();
        genericAssayEnrichment1.setStableId(TEST_HUGO_GENE_SYMBOL_1);
        List<GroupStatistics> groupStatistics1 = new ArrayList<>();
        GroupStatistics alteredGroupStats1 = new GroupStatistics();
        alteredGroupStats1.setName("altered samples");
        alteredGroupStats1.setMeanExpression(TEST_MEAN_EXPRESSION_IN_ALTERED_GROUP_1);
        alteredGroupStats1.setStandardDeviation(TEST_STANDARD_DEVIATION_IN_ALTERED_GROUP_1);
        groupStatistics1.add(alteredGroupStats1);
        GroupStatistics unalteredGroupStats1 = new GroupStatistics();
        unalteredGroupStats1.setName("unaltered samples");
        unalteredGroupStats1.setMeanExpression(TEST_MEAN_EXPRESSION_IN_UNALTERED_GROUP_1);
        unalteredGroupStats1.setStandardDeviation(TEST_STANDARD_DEVIATION_IN_UNALTERED_GROUP_1);
        groupStatistics1.add(unalteredGroupStats1);
        genericAssayEnrichment1.setpValue(TEST_P_VALUE_1);
        genericAssayEnrichments.add(genericAssayEnrichment1);
        genericAssayEnrichment1.setGroupsStatistics(groupStatistics1);

        GenericAssayEnrichment genericAssayEnrichment2 = new GenericAssayEnrichment();
        genericAssayEnrichment2.setStableId(TEST_HUGO_GENE_SYMBOL_2);
        List<GroupStatistics> groupStatistics2 = new ArrayList<>();
        GroupStatistics alteredGroupStats2 = new GroupStatistics();
        alteredGroupStats2.setName("altered samples");
        alteredGroupStats2.setMeanExpression(TEST_MEAN_EXPRESSION_IN_ALTERED_GROUP_2);
        alteredGroupStats2.setStandardDeviation(TEST_STANDARD_DEVIATION_IN_ALTERED_GROUP_2);
        groupStatistics2.add(alteredGroupStats2);
        GroupStatistics unalteredGroupStats2 = new GroupStatistics();
        unalteredGroupStats2.setName("unaltered samples");
        unalteredGroupStats2.setMeanExpression(TEST_MEAN_EXPRESSION_IN_UNALTERED_GROUP_2);
        unalteredGroupStats2.setStandardDeviation(TEST_STANDARD_DEVIATION_IN_UNALTERED_GROUP_2);
        groupStatistics2.add(unalteredGroupStats2);
        genericAssayEnrichment2.setGroupsStatistics(groupStatistics2);
        genericAssayEnrichment2.setpValue(TEST_P_VALUE_2);
        genericAssayEnrichments.add(genericAssayEnrichment2);

        Mockito.when(expressionEnrichmentService.getGenericAssayEnrichments(Mockito.anyString(), Mockito.anyMap(),
                Mockito.anyString())).thenReturn(genericAssayEnrichments);

        mockMvc.perform(MockMvcRequestBuilders.post("/generic-assay-enrichments/fetch")
                .accept(MediaType.APPLICATION_JSON).contentType(MediaType.APPLICATION_JSON).content(
                        "[{\"molecularProfileCaseIdentifiers\":[{\"caseId\":\"TCGA-OR-A5JH-01\",\"molecularProfileId\":\"acc_tcga_pan_can_atlas_2018_rna_seq_v2_mrna\"},{\"caseId\":\"TCGA-OR-A5K2-01\",\"molecularProfileId\":\"acc_tcga_pan_can_atlas_2018_rna_seq_v2_mrna\"}],\"name\":\"altered\"},"
                                + "{\"molecularProfileCaseIdentifiers\":[{\"caseId\":\"TCGA-OR-A5LN-01\",\"molecularProfileId\":\"acc_tcga_pan_can_atlas_2018_rna_seq_v2_mrna\"},{\"caseId\":\"TCGA-OR-A5LS-01\",\"molecularProfileId\":\"acc_tcga_pan_can_atlas_2018_rna_seq_v2_mrna\"}],\"name\":\"unaltered\"}]"))
                .andExpect(MockMvcResultMatchers.status().isOk())
                .andExpect(MockMvcResultMatchers.content().contentTypeCompatibleWith(MediaType.APPLICATION_JSON))
                .andExpect(MockMvcResultMatchers.jsonPath("$", Matchers.hasSize(2)))
                .andExpect(MockMvcResultMatchers.jsonPath("$[0].stableId").value(TEST_HUGO_GENE_SYMBOL_1))
                .andExpect(MockMvcResultMatchers.jsonPath("$[0].groupsStatistics[0].meanExpression")
                        .value(TEST_MEAN_EXPRESSION_IN_ALTERED_GROUP_1))
                .andExpect(MockMvcResultMatchers.jsonPath("$[0].groupsStatistics[0].standardDeviation")
                        .value(TEST_STANDARD_DEVIATION_IN_ALTERED_GROUP_1))
                .andExpect(MockMvcResultMatchers.jsonPath("$[0].groupsStatistics[1].meanExpression")
                        .value(TEST_MEAN_EXPRESSION_IN_UNALTERED_GROUP_1))
                .andExpect(MockMvcResultMatchers.jsonPath("$[0].groupsStatistics[1].standardDeviation")
                        .value(TEST_STANDARD_DEVIATION_IN_UNALTERED_GROUP_1))
                .andExpect(MockMvcResultMatchers.jsonPath("$[0].pValue").value(TEST_P_VALUE_1))
                .andExpect(MockMvcResultMatchers.jsonPath("$[1].stableId").value(TEST_HUGO_GENE_SYMBOL_2))
                .andExpect(MockMvcResultMatchers.jsonPath("$[1].groupsStatistics[0].meanExpression")
                        .value(TEST_MEAN_EXPRESSION_IN_ALTERED_GROUP_2))
                .andExpect(MockMvcResultMatchers.jsonPath("$[1].groupsStatistics[0].standardDeviation")
                        .value(TEST_STANDARD_DEVIATION_IN_ALTERED_GROUP_2))
                .andExpect(MockMvcResultMatchers.jsonPath("$[1].groupsStatistics[1].meanExpression")
                        .value(TEST_MEAN_EXPRESSION_IN_UNALTERED_GROUP_2))
                .andExpect(MockMvcResultMatchers.jsonPath("$[1].groupsStatistics[1].standardDeviation")
                        .value(TEST_STANDARD_DEVIATION_IN_UNALTERED_GROUP_2))
                .andExpect(MockMvcResultMatchers.jsonPath("$[1].pValue").value(TEST_P_VALUE_2));
>>>>>>> 5b1e5b23
    }
}<|MERGE_RESOLUTION|>--- conflicted
+++ resolved
@@ -112,46 +112,8 @@
         expressionEnrichment2.setpValue(TEST_P_VALUE_2);
         expressionEnrichments.add(expressionEnrichment2);
 
-<<<<<<< HEAD
-        Mockito.when(expressionEnrichmentService.getExpressionEnrichments( Mockito.anyString(), Mockito.anyMap(), Mockito.any(EnrichmentType.class)))
-            .thenReturn(expressionEnrichments);
-
-        mockMvc.perform(MockMvcRequestBuilders.post(
-            "/expression-enrichments/fetch")
-            .accept(MediaType.APPLICATION_JSON)
-            .contentType(MediaType.APPLICATION_JSON)
-            .content("[{\"molecularProfileCaseIdentifiers\":[{\"caseId\":\"TCGA-OR-A5JH-01\",\"molecularProfileId\":\"acc_tcga_pan_can_atlas_2018_rna_seq_v2_mrna\"},{\"caseId\":\"TCGA-OR-A5K2-01\",\"molecularProfileId\":\"acc_tcga_pan_can_atlas_2018_rna_seq_v2_mrna\"}],\"name\":\"altered\"},"
-                    + "{\"molecularProfileCaseIdentifiers\":[{\"caseId\":\"TCGA-OR-A5LN-01\",\"molecularProfileId\":\"acc_tcga_pan_can_atlas_2018_rna_seq_v2_mrna\"},{\"caseId\":\"TCGA-OR-A5LS-01\",\"molecularProfileId\":\"acc_tcga_pan_can_atlas_2018_rna_seq_v2_mrna\"}],\"name\":\"unaltered\"}]"))
-            .andExpect(MockMvcResultMatchers.status().isOk())
-            .andExpect(MockMvcResultMatchers.content().contentTypeCompatibleWith(MediaType.APPLICATION_JSON))
-            .andExpect(MockMvcResultMatchers.jsonPath("$", Matchers.hasSize(2)))
-            .andExpect(MockMvcResultMatchers.jsonPath("$[0].entrezGeneId").value(TEST_ENTREZ_GENE_ID_1))
-            .andExpect(MockMvcResultMatchers.jsonPath("$[0].hugoGeneSymbol").value(TEST_HUGO_GENE_SYMBOL_1))
-            .andExpect(MockMvcResultMatchers.jsonPath("$[0].cytoband").value(TEST_CYTOBAND_1))
-            .andExpect(MockMvcResultMatchers.jsonPath("$[0].groupsStatistics[0].meanExpression").value(
-                    TEST_MEAN_EXPRESSION_IN_ALTERED_GROUP_1))
-            .andExpect(MockMvcResultMatchers.jsonPath("$[0].groupsStatistics[0].standardDeviation").value(
-                    TEST_STANDARD_DEVIATION_IN_ALTERED_GROUP_1 ))
-            .andExpect(MockMvcResultMatchers.jsonPath("$[0].groupsStatistics[1].meanExpression").value(
-                    TEST_MEAN_EXPRESSION_IN_UNALTERED_GROUP_1))
-            .andExpect(MockMvcResultMatchers.jsonPath("$[0].groupsStatistics[1].standardDeviation").value(
-                    TEST_STANDARD_DEVIATION_IN_UNALTERED_GROUP_1))
-            .andExpect(MockMvcResultMatchers.jsonPath("$[0].pValue").value(TEST_P_VALUE_1))
-            .andExpect(MockMvcResultMatchers.jsonPath("$[1].entrezGeneId").value(TEST_ENTREZ_GENE_ID_2))
-            .andExpect(MockMvcResultMatchers.jsonPath("$[1].hugoGeneSymbol").value(TEST_HUGO_GENE_SYMBOL_2))
-            .andExpect(MockMvcResultMatchers.jsonPath("$[1].cytoband").value(TEST_CYTOBAND_2))
-            .andExpect(MockMvcResultMatchers.jsonPath("$[1].groupsStatistics[0].meanExpression").value(
-                    TEST_MEAN_EXPRESSION_IN_ALTERED_GROUP_2))
-            .andExpect(MockMvcResultMatchers.jsonPath("$[1].groupsStatistics[0].standardDeviation").value(
-                    TEST_STANDARD_DEVIATION_IN_ALTERED_GROUP_2))
-            .andExpect(MockMvcResultMatchers.jsonPath("$[1].groupsStatistics[1].meanExpression").value(
-                    TEST_MEAN_EXPRESSION_IN_UNALTERED_GROUP_2))
-            .andExpect(MockMvcResultMatchers.jsonPath("$[1].groupsStatistics[1].standardDeviation").value(
-                    TEST_STANDARD_DEVIATION_IN_UNALTERED_GROUP_2))
-            .andExpect(MockMvcResultMatchers.jsonPath("$[1].pValue").value(TEST_P_VALUE_2));
-=======
         Mockito.when(expressionEnrichmentService.getGenomicEnrichments(Mockito.anyString(), Mockito.anyMap(),
-                Mockito.anyString())).thenReturn(expressionEnrichments);
+                Mockito.any(EnrichmentType.class))).thenReturn(expressionEnrichments);
 
         mockMvc.perform(MockMvcRequestBuilders.post("/expression-enrichments/fetch").accept(MediaType.APPLICATION_JSON)
                 .contentType(MediaType.APPLICATION_JSON).content(
@@ -225,7 +187,7 @@
         genericAssayEnrichments.add(genericAssayEnrichment2);
 
         Mockito.when(expressionEnrichmentService.getGenericAssayEnrichments(Mockito.anyString(), Mockito.anyMap(),
-                Mockito.anyString())).thenReturn(genericAssayEnrichments);
+                Mockito.any(EnrichmentType.class))).thenReturn(genericAssayEnrichments);
 
         mockMvc.perform(MockMvcRequestBuilders.post("/generic-assay-enrichments/fetch")
                 .accept(MediaType.APPLICATION_JSON).contentType(MediaType.APPLICATION_JSON).content(
@@ -254,6 +216,5 @@
                 .andExpect(MockMvcResultMatchers.jsonPath("$[1].groupsStatistics[1].standardDeviation")
                         .value(TEST_STANDARD_DEVIATION_IN_UNALTERED_GROUP_2))
                 .andExpect(MockMvcResultMatchers.jsonPath("$[1].pValue").value(TEST_P_VALUE_2));
->>>>>>> 5b1e5b23
     }
 }