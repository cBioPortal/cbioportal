--- conflicted
+++ resolved
@@ -1,10 +1,6 @@
 # January 6, 2014
 * __New feature__: You can now view __frequencies of mutations and copy-number alterations__ in the study view. These tables are updated dynamically when selecting subsets of samples.<br>
-<<<<<<< HEAD
-<br>![Alterations in heavily copy-number altered endometrial cancer cases](images/previews/study_view_alt_frequencies.png)
-=======
 <center>![Alterations in heavily copy-number altered endometrial cancer cases](images/previews/study_view_alt_frequencies.png)</center>
->>>>>>> 3f6349da
 
 # December 9, 2014
 * __New TCGA data__:
