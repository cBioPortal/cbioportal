--- conflicted
+++ resolved
@@ -94,9 +94,7 @@
       <intercept-url pattern="/clinicaltrials.json*" access="isAuthenticated()"/>
       <intercept-url pattern="/similar_patients.json*" access="isAuthenticated()"/>
       <intercept-url pattern="/GeneData.json*" access="isAuthenticated()"/>
-<<<<<<< HEAD
       <intercept-url pattern="/crosscancerquery.json*" access="isAuthenticated()"/>
-=======
       <intercept-url pattern="/clinical.json*" access="isAuthenticated()"/>
       <intercept-url pattern="/clinicalAttributes.json*" access="isAuthenticated()"/>
       <intercept-url pattern="/tools.jsp*" access="isAuthenticated()"/>
@@ -105,7 +103,6 @@
       <intercept-url pattern="/getProfileData.json*" access="isAuthenticated()"/>
       <intercept-url pattern="/getProteinArrayData.json*" access="isAuthenticated()"/>
       <intercept-url pattern="/igvlinking.json*" access="isAuthenticated()"/>
->>>>>>> e718d825
       <!-- everything else locked down by default -->
 	  <intercept-url pattern="/**" access="denyAll"/>
 	  <openid-login login-page="/login.jsp" default-target-url="/index.do" user-service-ref="customUserService" authentication-failure-url="/login.jsp?login_error=true">
