/*
 * Copyright (c) 2015 Memorial Sloan-Kettering Cancer Center.
 *
 * This library is distributed in the hope that it will be useful, but WITHOUT
 * ANY WARRANTY, WITHOUT EVEN THE IMPLIED WARRANTY OF MERCHANTABILITY OR FITNESS
 * FOR A PARTICULAR PURPOSE. The software and documentation provided hereunder
 * is on an "as is" basis, and Memorial Sloan-Kettering Cancer Center has no
 * obligations to provide maintenance, support, updates, enhancements or
 * modifications. In no event shall Memorial Sloan-Kettering Cancer Center be
 * liable to any party for direct, indirect, special, incidental or
 * consequential damages, including lost profits, arising out of the use of this
 * software and its documentation, even if Memorial Sloan-Kettering Cancer
 * Center has been advised of the possibility of such damage.
 */

/*
 * This file is part of cBioPortal.
 *
 * cBioPortal is free software: you can redistribute it and/or modify
 * it under the terms of the GNU Affero General Public License as
 * published by the Free Software Foundation, either version 3 of the
 * License.
 *
 * This program is distributed in the hope that it will be useful,
 * but WITHOUT ANY WARRANTY; without even the implied warranty of
 * MERCHANTABILITY or FITNESS FOR A PARTICULAR PURPOSE.  See the
 * GNU Affero General Public License for more details.
 *
 * You should have received a copy of the GNU Affero General Public License
 * along with this program.  If not, see <http://www.gnu.org/licenses/>.
*/

package org.mskcc.cbio.portal.scripts.drug;

import org.mskcc.cbio.portal.dao.DaoException;

abstract public class AbstractDrugInfoImporter {
    public static String DRUG_INTERACTION_TYPE = "DRUG_TARGET";

    private DrugDataResource dataResource;
<<<<<<< HEAD
    private DaoInteraction daoInteraction;

    public AbstractDrugInfoImporter(DrugDataResource dataResource) throws DaoException {
        this(dataResource, DaoInteraction.getInstance());
    }

    public AbstractDrugInfoImporter(DrugDataResource dataResource, DaoInteraction daoInteraction) {
        this.dataResource = dataResource;
        this.daoInteraction = daoInteraction;
=======
    private DaoDrug drugDao;

    public AbstractDrugInfoImporter(DrugDataResource dataResource) throws DaoException {
        this(dataResource, DaoDrug.getInstance());
    }

    public AbstractDrugInfoImporter(DrugDataResource dataResource, DaoDrug drugDao) {
        this.dataResource = dataResource;
        this.drugDao = drugDao;
>>>>>>> e2ac0fb5
    }

    public DrugDataResource getDataResource() {
        return dataResource;
    }

    public void setDataResource(DrugDataResource dataResource) {
        this.dataResource = dataResource;
    }

<<<<<<< HEAD
    public DaoInteraction getDaoInteraction() {
        return daoInteraction;
    }

    public void setDaoInteraction(DaoInteraction daoInteraction) {
        this.daoInteraction = daoInteraction;
=======
    public DaoDrug getDrugDao() {
        return drugDao;
    }

    public void setDrugDao(DaoDrug drugDao) {
        this.drugDao = drugDao;
>>>>>>> e2ac0fb5
    }

    abstract public void importData() throws Exception;
}<|MERGE_RESOLUTION|>--- conflicted
+++ resolved
@@ -38,28 +38,6 @@
     public static String DRUG_INTERACTION_TYPE = "DRUG_TARGET";
 
     private DrugDataResource dataResource;
-<<<<<<< HEAD
-    private DaoInteraction daoInteraction;
-
-    public AbstractDrugInfoImporter(DrugDataResource dataResource) throws DaoException {
-        this(dataResource, DaoInteraction.getInstance());
-    }
-
-    public AbstractDrugInfoImporter(DrugDataResource dataResource, DaoInteraction daoInteraction) {
-        this.dataResource = dataResource;
-        this.daoInteraction = daoInteraction;
-=======
-    private DaoDrug drugDao;
-
-    public AbstractDrugInfoImporter(DrugDataResource dataResource) throws DaoException {
-        this(dataResource, DaoDrug.getInstance());
-    }
-
-    public AbstractDrugInfoImporter(DrugDataResource dataResource, DaoDrug drugDao) {
-        this.dataResource = dataResource;
-        this.drugDao = drugDao;
->>>>>>> e2ac0fb5
-    }
 
     public DrugDataResource getDataResource() {
         return dataResource;
@@ -69,22 +47,5 @@
         this.dataResource = dataResource;
     }
 
-<<<<<<< HEAD
-    public DaoInteraction getDaoInteraction() {
-        return daoInteraction;
-    }
-
-    public void setDaoInteraction(DaoInteraction daoInteraction) {
-        this.daoInteraction = daoInteraction;
-=======
-    public DaoDrug getDrugDao() {
-        return drugDao;
-    }
-
-    public void setDrugDao(DaoDrug drugDao) {
-        this.drugDao = drugDao;
->>>>>>> e2ac0fb5
-    }
-
     abstract public void importData() throws Exception;
 }