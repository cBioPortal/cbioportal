--- conflicted
+++ resolved
@@ -76,1049 +76,6 @@
 @ContextConfiguration(classes = TestConfig.class)
 public class StudyViewFilterApplierTest {
 
-<<<<<<< HEAD
-  public static final String STUDY_ID = "study_id";
-  public static final String SAMPLE_ID1 = "sample_id1";
-  public static final String SAMPLE_ID2 = "sample_id2";
-  public static final String SAMPLE_ID3 = "sample_id3";
-  public static final String SAMPLE_ID4 = "sample_id4";
-  public static final String SAMPLE_ID5 = "sample_id5";
-  public static final String PATIENT_ID1 = "patient_id1";
-  public static final String PATIENT_ID2 = "patient_id2";
-  public static final String PATIENT_ID3 = "patient_id3";
-  public static final String PATIENT_ID4 = "patient_id4";
-  public static final String CLINICAL_ATTRIBUTE_ID_1 = "attribute_id1";
-  public static final String CLINICAL_ATTRIBUTE_ID_2 = "attribute_id2";
-  public static final String CLINICAL_ATTRIBUTE_ID_3 = "attribute_id3";
-  public static final String CUSTOM_DATASET_ID = "custom_dataset_id";
-  public static final Integer ENTREZ_GENE_ID_1 = 1;
-  public static final Integer ENTREZ_GENE_ID_2 = 2;
-  public static final String HUGO_GENE_SYMBOL_1 = "HUGO_GENE_SYMBOL_1";
-  public static final String HUGO_GENE_SYMBOL_2 = "HUGO_GENE_SYMBOL_2";
-  public static final String MOLECULAR_PROFILE_ID_1 = "molecular_profile_id1";
-  public static final String MOLECULAR_PROFILE_ID_2 = "molecular_profile_id2";
-  public static final String MUTATION_TYPE_1 = "mutation_type_1";
-  public static final String MUTATION_TYPE_2 = "mutation_type_2";
-
-  @InjectMocks private StudyViewFilterApplier studyViewFilterApplier;
-
-  @Mock private ApplicationContext applicationContext;
-
-  @Mock private SampleService sampleService;
-  @Mock private PatientService patientService;
-  @Mock private ClinicalDataService clinicalDataService;
-  @Mock private MutationService mutationService;
-  @Mock private DiscreteCopyNumberService discreteCopyNumberService;
-  @Mock private MolecularProfileService molecularProfileService;
-  @Mock private GenePanelService genePanelService;
-  @Mock private GeneService geneService;
-  @Mock private ClinicalAttributeService clinicalAttributeService;
-  @Mock private MolecularDataService molecularDataService;
-  @Mock private SampleListService sampleListService;
-  @Mock private GenericAssayService genericAssayService;
-  @Mock private StructuralVariantService structuralVariantService;
-  // Do not mock utility classes, we also want to test their functionality
-  @Spy @InjectMocks private ClinicalDataEqualityFilterApplier clinicalDataEqualityFilterApplier;
-  @Spy @InjectMocks private ClinicalDataIntervalFilterApplier clinicalDataIntervalFilterApplier;
-  @Spy @InjectMocks private StudyViewFilterUtil studyViewFilterUtil;
-  @Spy @InjectMocks private DataBinner dataBinner;
-  @Spy @InjectMocks private DataBinHelper dataBinHelper;
-  @Spy @InjectMocks private MolecularProfileUtil molecularProfileUtil;
-
-  @Mock private SessionServiceRequestHandler sessionServiceRequestHandler;
-  @Spy private ObjectMapper sessionServiceObjectMapper = new ObjectMapper();
-
-  @Spy @InjectMocks private CustomDataServiceImpl customDataService;
-
-  @Spy @InjectMocks private CustomDataFilterApplier customDataFilterApplier;
-
-  @Before
-  public void setup() {
-    MockitoAnnotations.initMocks(this);
-    when(applicationContext.getBean(StudyViewFilterApplier.class))
-        .thenReturn(studyViewFilterApplier);
-  }
-
-  @Test
-  public void apply() throws Exception {
-
-    List<String> studyIds = new ArrayList<>();
-    studyIds.add(STUDY_ID);
-    studyIds.add(STUDY_ID);
-    studyIds.add(STUDY_ID);
-    studyIds.add(STUDY_ID);
-    studyIds.add(STUDY_ID);
-
-    StudyViewFilter studyViewFilter = new StudyViewFilter();
-    List<String> sampleIds = new ArrayList<>();
-    sampleIds.add(SAMPLE_ID1);
-    sampleIds.add(SAMPLE_ID2);
-    sampleIds.add(SAMPLE_ID3);
-    sampleIds.add(SAMPLE_ID4);
-    sampleIds.add(SAMPLE_ID5);
-
-    List<SampleIdentifier> sampleIdentifiers = new ArrayList<>();
-    SampleIdentifier sampleIdentifier1 = new SampleIdentifier();
-    sampleIdentifier1.setSampleId(SAMPLE_ID1);
-    sampleIdentifier1.setStudyId(STUDY_ID);
-    sampleIdentifiers.add(sampleIdentifier1);
-    SampleIdentifier sampleIdentifier2 = new SampleIdentifier();
-    sampleIdentifier2.setSampleId(SAMPLE_ID2);
-    sampleIdentifier2.setStudyId(STUDY_ID);
-    sampleIdentifiers.add(sampleIdentifier2);
-    SampleIdentifier sampleIdentifier3 = new SampleIdentifier();
-    sampleIdentifier3.setSampleId(SAMPLE_ID3);
-    sampleIdentifier3.setStudyId(STUDY_ID);
-    sampleIdentifiers.add(sampleIdentifier3);
-    SampleIdentifier sampleIdentifier4 = new SampleIdentifier();
-    sampleIdentifier4.setSampleId(SAMPLE_ID4);
-    sampleIdentifier4.setStudyId(STUDY_ID);
-    sampleIdentifiers.add(sampleIdentifier4);
-    SampleIdentifier sampleIdentifier5 = new SampleIdentifier();
-    sampleIdentifier5.setSampleId(SAMPLE_ID5);
-    sampleIdentifier5.setStudyId(STUDY_ID);
-    sampleIdentifiers.add(sampleIdentifier5);
-    studyViewFilter.setSampleIdentifiers(sampleIdentifiers);
-    List<ClinicalDataFilter> clinicalDataEqualityFilters = new ArrayList<>();
-    ClinicalDataFilter clinicalDataEqualityFilter1 = new ClinicalDataFilter();
-    clinicalDataEqualityFilter1.setAttributeId(CLINICAL_ATTRIBUTE_ID_1);
-    DataFilterValue filterValue = new DataFilterValue();
-    filterValue.setValue("value1");
-    clinicalDataEqualityFilter1.setValues(Arrays.asList(filterValue));
-    clinicalDataEqualityFilters.add(clinicalDataEqualityFilter1);
-    ClinicalDataFilter clinicalDataEqualityFilter2 = new ClinicalDataFilter();
-    clinicalDataEqualityFilter2.setAttributeId(CLINICAL_ATTRIBUTE_ID_2);
-
-    DataFilterValue filterValue1 = new DataFilterValue();
-    filterValue1.setValue("value1");
-    DataFilterValue filterValue2 = new DataFilterValue();
-    filterValue2.setValue("NA");
-    clinicalDataEqualityFilter2.setValues(Arrays.asList(filterValue1, filterValue2));
-    clinicalDataEqualityFilters.add(clinicalDataEqualityFilter2);
-    studyViewFilter.setClinicalDataFilters(clinicalDataEqualityFilters);
-
-    boolean includeDriver = true;
-    boolean includeVUS = true;
-    boolean includeUnknownOncogenicity = true;
-    boolean includeGermline = true;
-    boolean includeSomatic = true;
-    boolean includeUnknownStatus = true;
-    Select<String> selectedTiers = Select.none();
-    boolean includeUnknownTier = true;
-    List<GeneFilter> geneFilters = new ArrayList<>();
-    GeneFilter mutationGeneFilter = new GeneFilter();
-    mutationGeneFilter.setMolecularProfileIds(new HashSet<>(Arrays.asList(MOLECULAR_PROFILE_ID_1)));
-
-    GeneFilterQuery geneFilterQuery1 =
-        new GeneFilterQuery(
-            "HUGO_GENE_SYMBOL_1",
-            null,
-            null,
-            includeDriver,
-            includeVUS,
-            includeUnknownOncogenicity,
-            selectedTiers,
-            includeUnknownTier,
-            includeGermline,
-            includeSomatic,
-            includeUnknownStatus);
-    List<List<GeneFilterQuery>> q1 = new ArrayList<>();
-    List<GeneFilterQuery> q2 = new ArrayList<>();
-    q2.add(geneFilterQuery1);
-    q1.add(q2);
-    mutationGeneFilter.setGeneQueries(q1);
-
-    GeneFilter copyNumberGeneFilter = new GeneFilter();
-    copyNumberGeneFilter.setMolecularProfileIds(
-        new HashSet<>(Arrays.asList(MOLECULAR_PROFILE_ID_2)));
-    GeneFilterQuery geneFilterQuery2 =
-        new GeneFilterQuery(
-            "HUGO_GENE_SYMBOL_2",
-            null,
-            Arrays.asList(CNA.HOMDEL),
-            includeDriver,
-            includeVUS,
-            includeUnknownOncogenicity,
-            selectedTiers,
-            includeUnknownTier,
-            includeGermline,
-            includeSomatic,
-            includeUnknownStatus);
-    List<List<GeneFilterQuery>> q3 = new ArrayList<>();
-    List<GeneFilterQuery> q4 = new ArrayList<>();
-    q4.add(geneFilterQuery2);
-    q3.add(q4);
-    copyNumberGeneFilter.setGeneQueries(q3);
-
-    geneFilters.add(mutationGeneFilter);
-    geneFilters.add(copyNumberGeneFilter);
-    studyViewFilter.setGeneFilters(geneFilters);
-
-    List<Sample> samples = new ArrayList<>();
-    Sample sample1 = new Sample();
-    sample1.setStableId(SAMPLE_ID1);
-    sample1.setCancerStudyIdentifier(STUDY_ID);
-    samples.add(sample1);
-    Sample sample2 = new Sample();
-    sample2.setStableId(SAMPLE_ID2);
-    sample2.setCancerStudyIdentifier(STUDY_ID);
-    samples.add(sample2);
-    Sample sample3 = new Sample();
-    sample3.setStableId(SAMPLE_ID3);
-    sample3.setCancerStudyIdentifier(STUDY_ID);
-    samples.add(sample3);
-    Sample sample4 = new Sample();
-    sample4.setStableId(SAMPLE_ID4);
-    sample4.setCancerStudyIdentifier(STUDY_ID);
-    samples.add(sample4);
-    Sample sample5 = new Sample();
-    sample5.setStableId(SAMPLE_ID5);
-    sample5.setCancerStudyIdentifier(STUDY_ID);
-    samples.add(sample5);
-
-    List<String> patientIds = new ArrayList<>();
-    patientIds.add(PATIENT_ID1);
-    patientIds.add(PATIENT_ID2);
-    patientIds.add(PATIENT_ID3);
-    patientIds.add(PATIENT_ID4);
-
-    List<Patient> patients = new ArrayList<>();
-    Patient patient1 = new Patient();
-    patient1.setStableId(PATIENT_ID1);
-    patient1.setCancerStudyIdentifier(STUDY_ID);
-    patients.add(patient1);
-    Patient patient2 = new Patient();
-    patient2.setStableId(PATIENT_ID2);
-    patient2.setCancerStudyIdentifier(STUDY_ID);
-    patients.add(patient2);
-    Patient patient3 = new Patient();
-    patient3.setStableId(PATIENT_ID3);
-    patient3.setCancerStudyIdentifier(STUDY_ID);
-    patients.add(patient3);
-    Patient patient4 = new Patient();
-    patient4.setStableId(PATIENT_ID4);
-    patient4.setCancerStudyIdentifier(STUDY_ID);
-    patients.add(patient4);
-
-    when(sampleService.fetchSamples(studyIds, sampleIds, "ID")).thenReturn(samples);
-    when(patientService.getPatientsOfSamples(studyIds, sampleIds)).thenReturn(patients);
-
-    List<ClinicalData> patientClinicalDataList = new ArrayList<>();
-    ClinicalData patientClinicalData1 = new ClinicalData();
-    patientClinicalData1.setAttrId(CLINICAL_ATTRIBUTE_ID_2);
-    patientClinicalData1.setAttrValue("value2");
-    patientClinicalData1.setPatientId(PATIENT_ID1);
-    patientClinicalData1.setSampleId(SAMPLE_ID1);
-    patientClinicalData1.setStudyId(STUDY_ID);
-    patientClinicalDataList.add(patientClinicalData1);
-    ClinicalData patientClinicalData2 = new ClinicalData();
-    patientClinicalData2.setAttrId(CLINICAL_ATTRIBUTE_ID_2);
-    patientClinicalData2.setAttrValue("N/A");
-    patientClinicalData2.setPatientId(PATIENT_ID2);
-    patientClinicalData2.setSampleId(SAMPLE_ID2);
-    patientClinicalData2.setStudyId(STUDY_ID);
-    patientClinicalDataList.add(patientClinicalData2);
-    ClinicalData patientClinicalData3 = new ClinicalData();
-    patientClinicalData3.setAttrId(CLINICAL_ATTRIBUTE_ID_2);
-    patientClinicalData3.setAttrValue("value3");
-    patientClinicalData3.setPatientId(PATIENT_ID3);
-    patientClinicalData3.setSampleId(SAMPLE_ID3);
-    patientClinicalData3.setStudyId(STUDY_ID);
-    patientClinicalDataList.add(patientClinicalData3);
-
-    when(clinicalDataService.getPatientClinicalDataDetailedToSample(
-            Arrays.asList(STUDY_ID, STUDY_ID, STUDY_ID, STUDY_ID),
-            patientIds,
-            Arrays.asList(CLINICAL_ATTRIBUTE_ID_1, CLINICAL_ATTRIBUTE_ID_2)))
-        .thenReturn(patientClinicalDataList);
-
-    List<String> updatedPatientIds = new ArrayList<>();
-    updatedPatientIds.add(PATIENT_ID1);
-    updatedPatientIds.add(PATIENT_ID2);
-    updatedPatientIds.add(PATIENT_ID4);
-
-    List<Sample> updatedSamples = new ArrayList<>();
-    updatedSamples.add(sample1);
-    updatedSamples.add(sample2);
-    updatedSamples.add(sample4);
-    updatedSamples.add(sample5);
-
-    when(sampleService.getSamplesOfPatientsInMultipleStudies(
-            Arrays.asList(STUDY_ID, STUDY_ID, STUDY_ID), updatedPatientIds, "ID"))
-        .thenReturn(updatedSamples);
-
-    List<ClinicalData> sampleClinicalDataList = new ArrayList<>();
-    ClinicalData sampleClinicalData1 = new ClinicalData();
-    sampleClinicalData1.setAttrId(CLINICAL_ATTRIBUTE_ID_1);
-    sampleClinicalData1.setAttrValue("value1");
-    sampleClinicalData1.setSampleId(SAMPLE_ID1);
-    sampleClinicalData1.setStudyId(STUDY_ID);
-    sampleClinicalDataList.add(sampleClinicalData1);
-    ClinicalData sampleClinicalData2 = new ClinicalData();
-    sampleClinicalData2.setAttrId(CLINICAL_ATTRIBUTE_ID_1);
-    sampleClinicalData2.setAttrValue("value1");
-    sampleClinicalData2.setSampleId(SAMPLE_ID2);
-    sampleClinicalData2.setStudyId(STUDY_ID);
-    sampleClinicalDataList.add(sampleClinicalData2);
-    ClinicalData sampleClinicalData3 = new ClinicalData();
-    sampleClinicalData3.setAttrId(CLINICAL_ATTRIBUTE_ID_1);
-    sampleClinicalData3.setAttrValue("NAN");
-    sampleClinicalData3.setSampleId(SAMPLE_ID3);
-    sampleClinicalData3.setStudyId(STUDY_ID);
-    sampleClinicalDataList.add(sampleClinicalData3);
-    ClinicalData sampleClinicalData4 = new ClinicalData();
-    sampleClinicalData4.setAttrId(CLINICAL_ATTRIBUTE_ID_1);
-    sampleClinicalData4.setAttrValue("value1");
-    sampleClinicalData4.setSampleId(SAMPLE_ID4);
-    sampleClinicalData4.setStudyId(STUDY_ID);
-    sampleClinicalDataList.add(sampleClinicalData4);
-    ClinicalData sampleClinicalData5 = new ClinicalData();
-    sampleClinicalData5.setAttrId(CLINICAL_ATTRIBUTE_ID_1);
-    sampleClinicalData5.setAttrValue("value1");
-    sampleClinicalData5.setSampleId(SAMPLE_ID5);
-    sampleClinicalData5.setStudyId(STUDY_ID);
-    sampleClinicalDataList.add(sampleClinicalData5);
-
-    List<String> updatedSampleIds = new ArrayList<>();
-    updatedSampleIds.add(SAMPLE_ID1);
-    updatedSampleIds.add(SAMPLE_ID2);
-    updatedSampleIds.add(SAMPLE_ID4);
-    updatedSampleIds.add(SAMPLE_ID5);
-
-    when(clinicalDataService.fetchClinicalData(
-            Arrays.asList(STUDY_ID, STUDY_ID, STUDY_ID, STUDY_ID, STUDY_ID),
-            Arrays.asList(SAMPLE_ID1, SAMPLE_ID2, SAMPLE_ID3, SAMPLE_ID4, SAMPLE_ID5),
-            Arrays.asList(CLINICAL_ATTRIBUTE_ID_1, CLINICAL_ATTRIBUTE_ID_2),
-            "SAMPLE",
-            "SUMMARY"))
-        .thenReturn(sampleClinicalDataList);
-
-    List<Patient> updatedPatients = new ArrayList<>();
-    Patient updatedPatient1 = new Patient();
-    updatedPatient1.setStableId(PATIENT_ID1);
-    updatedPatient1.setCancerStudyIdentifier(STUDY_ID);
-    updatedPatients.add(updatedPatient1);
-    Patient updatedPatient2 = new Patient();
-    updatedPatient2.setStableId(PATIENT_ID2);
-    updatedPatient2.setCancerStudyIdentifier(STUDY_ID);
-    updatedPatients.add(updatedPatient2);
-    Patient updatedPatient3 = new Patient();
-    updatedPatient3.setStableId(PATIENT_ID4);
-    updatedPatient3.setCancerStudyIdentifier(STUDY_ID);
-    updatedPatients.add(updatedPatient3);
-
-    when(patientService.getPatientsOfSamples(
-            Arrays.asList(STUDY_ID, STUDY_ID, STUDY_ID, STUDY_ID, STUDY_ID),
-            Arrays.asList(SAMPLE_ID1, SAMPLE_ID2, SAMPLE_ID3, SAMPLE_ID4, SAMPLE_ID5)))
-        .thenReturn(updatedPatients);
-
-    MolecularProfile molecularProfile1 = new MolecularProfile();
-    molecularProfile1.setStableId(MOLECULAR_PROFILE_ID_1);
-    molecularProfile1.setMolecularAlterationType(MolecularAlterationType.MUTATION_EXTENDED);
-    molecularProfile1.setCancerStudyIdentifier(STUDY_ID);
-
-    MolecularProfile molecularProfile2 = new MolecularProfile();
-    molecularProfile2.setStableId(MOLECULAR_PROFILE_ID_2);
-    molecularProfile2.setCancerStudyIdentifier(STUDY_ID);
-    molecularProfile2.setMolecularAlterationType(MolecularAlterationType.COPY_NUMBER_ALTERATION);
-    molecularProfile2.setDatatype("DISCRETE");
-
-    when(molecularProfileService.getMolecularProfilesInStudies(Arrays.asList(STUDY_ID), "SUMMARY"))
-        .thenReturn(Arrays.asList(molecularProfile1, molecularProfile2));
-
-    List<Mutation> mutations = new ArrayList<>();
-    Mutation mutation1 = new Mutation();
-    mutation1.setSampleId(SAMPLE_ID1);
-    mutation1.setStudyId(STUDY_ID);
-    mutations.add(mutation1);
-    Mutation mutation2 = new Mutation();
-    mutation2.setSampleId(SAMPLE_ID2);
-    mutation2.setStudyId(STUDY_ID);
-    mutations.add(mutation2);
-    Mutation mutation3 = new Mutation();
-    mutation3.setSampleId(SAMPLE_ID4);
-    mutation3.setStudyId(STUDY_ID);
-    mutations.add(mutation3);
-    Mutation mutation4 = new Mutation();
-    mutation4.setSampleId(SAMPLE_ID4);
-    mutation4.setStudyId(STUDY_ID);
-    mutations.add(mutation4);
-
-    Gene gene1 = new Gene();
-    gene1.setEntrezGeneId(ENTREZ_GENE_ID_1);
-    gene1.setHugoGeneSymbol(HUGO_GENE_SYMBOL_1);
-    when(geneService.fetchGenes(
-            Arrays.asList(HUGO_GENE_SYMBOL_1),
-            GeneIdType.HUGO_GENE_SYMBOL.name(),
-            Projection.SUMMARY.name()))
-        .thenReturn(Arrays.asList(gene1));
-    when(mutationService.getMutationsInMultipleMolecularProfilesByGeneQueries(
-            anyList(), anyList(), anyList(), anyString(), isNull(), isNull(), isNull(), isNull()))
-        .thenReturn(mutations);
-
-    updatedSampleIds = new ArrayList<>();
-    updatedSampleIds.add(SAMPLE_ID1);
-    updatedSampleIds.add(SAMPLE_ID2);
-    updatedSampleIds.add(SAMPLE_ID4);
-
-    List<MolecularProfileCaseIdentifier> molecularProfileCaseIdentifiers = new ArrayList<>();
-    MolecularProfileCaseIdentifier profileCaseIdentifier1 = new MolecularProfileCaseIdentifier();
-    profileCaseIdentifier1.setCaseId(SAMPLE_ID1);
-    profileCaseIdentifier1.setMolecularProfileId(MOLECULAR_PROFILE_ID_2);
-    molecularProfileCaseIdentifiers.add(profileCaseIdentifier1);
-    MolecularProfileCaseIdentifier profileCaseIdentifier2 = new MolecularProfileCaseIdentifier();
-    profileCaseIdentifier2.setCaseId(SAMPLE_ID2);
-    profileCaseIdentifier2.setMolecularProfileId(MOLECULAR_PROFILE_ID_2);
-    molecularProfileCaseIdentifiers.add(profileCaseIdentifier2);
-    MolecularProfileCaseIdentifier profileCaseIdentifier3 = new MolecularProfileCaseIdentifier();
-    profileCaseIdentifier3.setCaseId(SAMPLE_ID4);
-    profileCaseIdentifier3.setMolecularProfileId(MOLECULAR_PROFILE_ID_2);
-    molecularProfileCaseIdentifiers.add(profileCaseIdentifier3);
-
-    when(molecularProfileService.getFirstDiscreteCNAProfileCaseIdentifiers(
-            Arrays.asList(STUDY_ID, STUDY_ID, STUDY_ID), updatedSampleIds))
-        .thenReturn(molecularProfileCaseIdentifiers);
-
-    List<DiscreteCopyNumberData> discreteCopyNumberDataList = new ArrayList<>();
-    DiscreteCopyNumberData discreteCopyNumberData1 = new DiscreteCopyNumberData();
-    discreteCopyNumberData1.setSampleId(SAMPLE_ID1);
-    discreteCopyNumberData1.setStudyId(STUDY_ID);
-    discreteCopyNumberDataList.add(discreteCopyNumberData1);
-    DiscreteCopyNumberData discreteCopyNumberData2 = new DiscreteCopyNumberData();
-    discreteCopyNumberData2.setSampleId(SAMPLE_ID1);
-    discreteCopyNumberData2.setStudyId(STUDY_ID);
-    discreteCopyNumberDataList.add(discreteCopyNumberData2);
-    DiscreteCopyNumberData discreteCopyNumberData3 = new DiscreteCopyNumberData();
-    discreteCopyNumberData3.setSampleId(SAMPLE_ID2);
-    discreteCopyNumberData3.setStudyId(STUDY_ID);
-    discreteCopyNumberDataList.add(discreteCopyNumberData3);
-
-    Gene gene2 = new Gene();
-    gene2.setEntrezGeneId(ENTREZ_GENE_ID_2);
-    gene2.setHugoGeneSymbol(HUGO_GENE_SYMBOL_2);
-    when(geneService.fetchGenes(
-            Arrays.asList(HUGO_GENE_SYMBOL_2),
-            GeneIdType.HUGO_GENE_SYMBOL.name(),
-            Projection.SUMMARY.name()))
-        .thenReturn(Arrays.asList(gene2));
-
-    when(discreteCopyNumberService.getDiscreteCopyNumbersInMultipleMolecularProfilesByGeneQueries(
-            anyList(), anyList(), anyList(), anyString()))
-        .thenReturn(discreteCopyNumberDataList);
-
-    List<ClinicalAttribute> clinicalAttributeList = new ArrayList<>();
-    ClinicalAttribute clinicalAttribute1 = new ClinicalAttribute();
-    clinicalAttribute1.setAttrId(CLINICAL_ATTRIBUTE_ID_1);
-    clinicalAttribute1.setDatatype("STRING");
-    clinicalAttributeList.add(clinicalAttribute1);
-    ClinicalAttribute clinicalAttribute2 = new ClinicalAttribute();
-    clinicalAttribute2.setAttrId(CLINICAL_ATTRIBUTE_ID_2);
-    clinicalAttribute2.setDatatype("STRING");
-    clinicalAttributeList.add(clinicalAttribute2);
-
-    when(clinicalAttributeService.getClinicalAttributesByStudyIdsAndAttributeIds(
-            Arrays.asList(STUDY_ID),
-            Arrays.asList(CLINICAL_ATTRIBUTE_ID_1, CLINICAL_ATTRIBUTE_ID_2)))
-        .thenReturn(clinicalAttributeList);
-
-    List<SampleIdentifier> result = studyViewFilterApplier.apply(studyViewFilter);
-
-    Assert.assertEquals(2, result.size());
-    Assert.assertEquals(SAMPLE_ID1, result.get(0).getSampleId());
-    Assert.assertEquals(SAMPLE_ID2, result.get(1).getSampleId());
-  }
-
-  @Test
-  public void applyIntervalFilters() throws Exception {
-
-    List<String> studyIds = new ArrayList<>();
-    studyIds.add(STUDY_ID);
-    studyIds.add(STUDY_ID);
-    studyIds.add(STUDY_ID);
-    studyIds.add(STUDY_ID);
-    studyIds.add(STUDY_ID);
-
-    StudyViewFilter studyViewFilter = new StudyViewFilter();
-    List<String> sampleIds = new ArrayList<>();
-    sampleIds.add(SAMPLE_ID1);
-    sampleIds.add(SAMPLE_ID2);
-    sampleIds.add(SAMPLE_ID3);
-    sampleIds.add(SAMPLE_ID4);
-    sampleIds.add(SAMPLE_ID5);
-
-    List<SampleIdentifier> sampleIdentifiers = new ArrayList<>();
-    SampleIdentifier sampleIdentifier1 = new SampleIdentifier();
-    sampleIdentifier1.setSampleId(SAMPLE_ID1);
-    sampleIdentifier1.setStudyId(STUDY_ID);
-    sampleIdentifiers.add(sampleIdentifier1);
-    SampleIdentifier sampleIdentifier2 = new SampleIdentifier();
-    sampleIdentifier2.setSampleId(SAMPLE_ID2);
-    sampleIdentifier2.setStudyId(STUDY_ID);
-    sampleIdentifiers.add(sampleIdentifier2);
-    SampleIdentifier sampleIdentifier3 = new SampleIdentifier();
-    sampleIdentifier3.setSampleId(SAMPLE_ID3);
-    sampleIdentifier3.setStudyId(STUDY_ID);
-    sampleIdentifiers.add(sampleIdentifier3);
-    SampleIdentifier sampleIdentifier4 = new SampleIdentifier();
-    sampleIdentifier4.setSampleId(SAMPLE_ID4);
-    sampleIdentifier4.setStudyId(STUDY_ID);
-    sampleIdentifiers.add(sampleIdentifier4);
-    SampleIdentifier sampleIdentifier5 = new SampleIdentifier();
-    sampleIdentifier5.setSampleId(SAMPLE_ID5);
-    sampleIdentifier5.setStudyId(STUDY_ID);
-    sampleIdentifiers.add(sampleIdentifier5);
-    studyViewFilter.setSampleIdentifiers(sampleIdentifiers);
-
-    List<Sample> samples = new ArrayList<>();
-    Sample sample1 = new Sample();
-    sample1.setStableId(SAMPLE_ID1);
-    sample1.setCancerStudyIdentifier(STUDY_ID);
-    samples.add(sample1);
-    Sample sample2 = new Sample();
-    sample2.setStableId(SAMPLE_ID2);
-    sample2.setCancerStudyIdentifier(STUDY_ID);
-    samples.add(sample2);
-    Sample sample3 = new Sample();
-    sample3.setStableId(SAMPLE_ID3);
-    sample3.setCancerStudyIdentifier(STUDY_ID);
-    samples.add(sample3);
-    Sample sample4 = new Sample();
-    sample4.setStableId(SAMPLE_ID4);
-    sample4.setCancerStudyIdentifier(STUDY_ID);
-    samples.add(sample4);
-    Sample sample5 = new Sample();
-    sample5.setStableId(SAMPLE_ID5);
-    sample5.setCancerStudyIdentifier(STUDY_ID);
-    samples.add(sample5);
-
-    List<Patient> patients = new ArrayList<>();
-    Patient patient1 = new Patient();
-    patient1.setStableId(PATIENT_ID1);
-    patient1.setCancerStudyIdentifier(STUDY_ID);
-    patients.add(patient1);
-    Patient patient2 = new Patient();
-    patient2.setStableId(PATIENT_ID2);
-    patient2.setCancerStudyIdentifier(STUDY_ID);
-    patients.add(patient2);
-    Patient patient3 = new Patient();
-    patient3.setStableId(PATIENT_ID3);
-    patient3.setCancerStudyIdentifier(STUDY_ID);
-    patients.add(patient3);
-    Patient patient4 = new Patient();
-    patient4.setStableId(PATIENT_ID4);
-    patient4.setCancerStudyIdentifier(STUDY_ID);
-    patients.add(patient4);
-
-    when(sampleService.fetchSamples(studyIds, sampleIds, "ID")).thenReturn(samples);
-    when(patientService.getPatientsOfSamples(studyIds, sampleIds)).thenReturn(patients);
-
-    List<ClinicalData> sampleClinicalDataList = new ArrayList<>();
-    ClinicalData sampleClinicalData1 = new ClinicalData();
-    sampleClinicalData1.setAttrId(CLINICAL_ATTRIBUTE_ID_3);
-    sampleClinicalData1.setAttrValue("66.6");
-    sampleClinicalData1.setSampleId(SAMPLE_ID1);
-    sampleClinicalData1.setStudyId(STUDY_ID);
-    sampleClinicalDataList.add(sampleClinicalData1);
-    ClinicalData sampleClinicalData2 = new ClinicalData();
-    sampleClinicalData2.setAttrId(CLINICAL_ATTRIBUTE_ID_3);
-    sampleClinicalData2.setAttrValue("666");
-    sampleClinicalData2.setSampleId(SAMPLE_ID2);
-    sampleClinicalData2.setStudyId(STUDY_ID);
-    sampleClinicalDataList.add(sampleClinicalData2);
-    ClinicalData sampleClinicalData3 = new ClinicalData();
-    sampleClinicalData3.setAttrId(CLINICAL_ATTRIBUTE_ID_3);
-    sampleClinicalData3.setAttrValue("NAN");
-    sampleClinicalData3.setSampleId(SAMPLE_ID3);
-    sampleClinicalData3.setStudyId(STUDY_ID);
-    sampleClinicalDataList.add(sampleClinicalData3);
-    ClinicalData sampleClinicalData4 = new ClinicalData();
-    sampleClinicalData4.setAttrId(CLINICAL_ATTRIBUTE_ID_3);
-    sampleClinicalData4.setAttrValue("6.66");
-    sampleClinicalData4.setSampleId(SAMPLE_ID4);
-    sampleClinicalData4.setStudyId(STUDY_ID);
-    sampleClinicalDataList.add(sampleClinicalData4);
-    ClinicalData sampleClinicalData5 = new ClinicalData();
-    sampleClinicalData5.setAttrId(CLINICAL_ATTRIBUTE_ID_3);
-    sampleClinicalData5.setAttrValue("SOMETHING_ELSE");
-    sampleClinicalData5.setSampleId(SAMPLE_ID5);
-    sampleClinicalData5.setStudyId(STUDY_ID);
-    sampleClinicalDataList.add(sampleClinicalData5);
-
-    when(clinicalDataService.fetchClinicalData(
-            Arrays.asList(STUDY_ID, STUDY_ID, STUDY_ID, STUDY_ID, STUDY_ID),
-            sampleIds,
-            Arrays.asList(CLINICAL_ATTRIBUTE_ID_3),
-            "SAMPLE",
-            "SUMMARY"))
-        .thenReturn(sampleClinicalDataList);
-
-    when(clinicalDataService.getPatientClinicalDataDetailedToSample(
-            Arrays.asList(STUDY_ID, STUDY_ID, STUDY_ID, STUDY_ID),
-            sampleIds,
-            Arrays.asList(CLINICAL_ATTRIBUTE_ID_3)))
-        .thenReturn(new ArrayList<ClinicalData>());
-
-    List<ClinicalDataFilter> clinicalDataIntervalFilters = new ArrayList<>();
-    ClinicalDataFilter clinicalDataIntervalFilter1 = new ClinicalDataFilter();
-    clinicalDataIntervalFilter1.setAttributeId(CLINICAL_ATTRIBUTE_ID_3);
-    DataFilterValue filterValue1 = new DataFilterValue();
-    filterValue1.setStart(new BigDecimal("66.6"));
-    filterValue1.setEnd(new BigDecimal("666"));
-    clinicalDataIntervalFilter1.setValues(Collections.singletonList(filterValue1));
-    clinicalDataIntervalFilters.add(clinicalDataIntervalFilter1);
-    studyViewFilter.setClinicalDataFilters(clinicalDataIntervalFilters);
-
-    List<ClinicalAttribute> clinicalAttributeList = new ArrayList<>();
-    ClinicalAttribute clinicalAttribute1 = new ClinicalAttribute();
-    clinicalAttribute1.setAttrId(CLINICAL_ATTRIBUTE_ID_3);
-    clinicalAttribute1.setDatatype("NUMBER");
-    clinicalAttributeList.add(clinicalAttribute1);
-
-    when(clinicalAttributeService.getClinicalAttributesByStudyIdsAndAttributeIds(
-            Arrays.asList(STUDY_ID), Arrays.asList(CLINICAL_ATTRIBUTE_ID_3)))
-        .thenReturn(clinicalAttributeList);
-
-    List<SampleIdentifier> result1 = studyViewFilterApplier.apply(studyViewFilter);
-    Assert.assertEquals(1, result1.size());
-
-    DataFilterValue filterValue2 = new DataFilterValue();
-    filterValue2.setStart(new BigDecimal("6.66"));
-    filterValue2.setEnd(new BigDecimal("66.6"));
-    clinicalDataIntervalFilter1.setValues(Arrays.asList(filterValue1, filterValue2));
-
-    List<SampleIdentifier> result2 = studyViewFilterApplier.apply(studyViewFilter);
-    Assert.assertEquals(2, result2.size());
-
-    DataFilterValue filterValue3 = new DataFilterValue();
-    filterValue3.setStart(new BigDecimal("6.66"));
-    filterValue3.setEnd(new BigDecimal("666"));
-    clinicalDataIntervalFilter1.setValues(Arrays.asList(filterValue1, filterValue2, filterValue3));
-
-    List<SampleIdentifier> result3 = studyViewFilterApplier.apply(studyViewFilter);
-    Assert.assertEquals(2, result3.size());
-
-    DataFilterValue filterValue4 = new DataFilterValue();
-    filterValue4.setValue("na");
-    clinicalDataIntervalFilter1.setValues(Arrays.asList(filterValue3, filterValue4));
-
-    List<SampleIdentifier> result4 = studyViewFilterApplier.apply(studyViewFilter);
-    Assert.assertEquals(3, result4.size());
-
-    DataFilterValue filterValue5 = new DataFilterValue();
-    filterValue5.setValue("something_else");
-    clinicalDataIntervalFilter1.setValues(Arrays.asList(filterValue1, filterValue5));
-
-    List<SampleIdentifier> result5 = studyViewFilterApplier.apply(studyViewFilter);
-    Assert.assertEquals(2, result5.size());
-  }
-
-  @Test
-  public void applyPatientLevelGenericAssayFilter() throws Exception {
-
-    List<String> studyIds = Collections.nCopies(5, STUDY_ID);
-
-    StudyViewFilter studyViewFilter = new StudyViewFilter();
-    List<String> sampleIds = new ArrayList<>();
-    sampleIds.add(SAMPLE_ID1);
-    sampleIds.add(SAMPLE_ID2);
-    sampleIds.add(SAMPLE_ID3);
-    sampleIds.add(SAMPLE_ID4);
-    sampleIds.add(SAMPLE_ID5);
-
-    List<SampleIdentifier> sampleIdentifiers = new ArrayList<>();
-    SampleIdentifier sampleIdentifier1 = new SampleIdentifier();
-    sampleIdentifier1.setSampleId(SAMPLE_ID1);
-    sampleIdentifier1.setStudyId(STUDY_ID);
-    sampleIdentifiers.add(sampleIdentifier1);
-    SampleIdentifier sampleIdentifier2 = new SampleIdentifier();
-    sampleIdentifier2.setSampleId(SAMPLE_ID2);
-    sampleIdentifier2.setStudyId(STUDY_ID);
-    sampleIdentifiers.add(sampleIdentifier2);
-    SampleIdentifier sampleIdentifier3 = new SampleIdentifier();
-    sampleIdentifier3.setSampleId(SAMPLE_ID3);
-    sampleIdentifier3.setStudyId(STUDY_ID);
-    sampleIdentifiers.add(sampleIdentifier3);
-    SampleIdentifier sampleIdentifier4 = new SampleIdentifier();
-    sampleIdentifier4.setSampleId(SAMPLE_ID4);
-    sampleIdentifier4.setStudyId(STUDY_ID);
-    sampleIdentifiers.add(sampleIdentifier4);
-    SampleIdentifier sampleIdentifier5 = new SampleIdentifier();
-    sampleIdentifier5.setSampleId(SAMPLE_ID5);
-    sampleIdentifier5.setStudyId(STUDY_ID);
-    sampleIdentifiers.add(sampleIdentifier5);
-    studyViewFilter.setSampleIdentifiers(sampleIdentifiers);
-
-    List<Sample> samples = new ArrayList<>();
-    Sample sample1 = new Sample();
-    sample1.setStableId(SAMPLE_ID1);
-    sample1.setCancerStudyIdentifier(STUDY_ID);
-    samples.add(sample1);
-    Sample sample2 = new Sample();
-    sample2.setStableId(SAMPLE_ID2);
-    sample2.setCancerStudyIdentifier(STUDY_ID);
-    samples.add(sample2);
-    Sample sample3 = new Sample();
-    sample3.setStableId(SAMPLE_ID3);
-    sample3.setCancerStudyIdentifier(STUDY_ID);
-    samples.add(sample3);
-    Sample sample4 = new Sample();
-    sample4.setStableId(SAMPLE_ID4);
-    sample4.setCancerStudyIdentifier(STUDY_ID);
-    samples.add(sample4);
-    Sample sample5 = new Sample();
-    sample5.setStableId(SAMPLE_ID5);
-    sample5.setCancerStudyIdentifier(STUDY_ID);
-    samples.add(sample5);
-
-    List<Patient> patients = new ArrayList<>();
-    Patient patient1 = new Patient();
-    patient1.setStableId(PATIENT_ID1);
-    patient1.setCancerStudyIdentifier(STUDY_ID);
-    patients.add(patient1);
-    Patient patient2 = new Patient();
-    patient2.setStableId(PATIENT_ID2);
-    patient2.setCancerStudyIdentifier(STUDY_ID);
-    patients.add(patient2);
-    Patient patient3 = new Patient();
-    patient3.setStableId(PATIENT_ID3);
-    patient3.setCancerStudyIdentifier(STUDY_ID);
-    patients.add(patient3);
-    Patient patient4 = new Patient();
-    patient4.setStableId(PATIENT_ID4);
-    patient4.setCancerStudyIdentifier(STUDY_ID);
-    patients.add(patient4);
-
-    when(sampleService.fetchSamples(studyIds, sampleIds, "ID")).thenReturn(samples);
-    when(patientService.getPatientsOfSamples(studyIds, sampleIds)).thenReturn(patients);
-
-    List<MolecularProfile> molecularProfiles = new ArrayList<>();
-    MolecularProfile molecularProfile1 = new MolecularProfile();
-    molecularProfile1.setStableId(MOLECULAR_PROFILE_ID_1);
-    molecularProfile1.setCancerStudyIdentifier(STUDY_ID);
-    molecularProfile1.setPatientLevel(true);
-    molecularProfiles.add(molecularProfile1);
-
-    when(molecularProfileService.getMolecularProfilesInStudies(Arrays.asList(STUDY_ID), "SUMMARY"))
-        .thenReturn(molecularProfiles);
-
-    List<GenericAssayData> genericAssayDataList = new ArrayList<>();
-
-    GenericAssayData genericAssayData1 = new GenericAssayData();
-    genericAssayData1.setGenericAssayStableId(CLINICAL_ATTRIBUTE_ID_3);
-    genericAssayData1.setMolecularProfileId(MOLECULAR_PROFILE_ID_1);
-    genericAssayData1.setSampleId(SAMPLE_ID1);
-    genericAssayData1.setPatientId(PATIENT_ID1);
-    genericAssayData1.setStudyId(STUDY_ID);
-    genericAssayData1.setValue("100");
-    genericAssayDataList.add(genericAssayData1);
-
-    GenericAssayData genericAssayData2 = new GenericAssayData();
-    genericAssayData2.setGenericAssayStableId(CLINICAL_ATTRIBUTE_ID_3);
-    genericAssayData2.setMolecularProfileId(MOLECULAR_PROFILE_ID_1);
-    genericAssayData2.setSampleId(SAMPLE_ID2);
-    genericAssayData2.setPatientId(PATIENT_ID1);
-    genericAssayData2.setStudyId(STUDY_ID);
-    genericAssayData2.setValue("100");
-    genericAssayDataList.add(genericAssayData2);
-
-    GenericAssayData genericAssayData3 = new GenericAssayData();
-    genericAssayData3.setGenericAssayStableId(CLINICAL_ATTRIBUTE_ID_3);
-    genericAssayData3.setMolecularProfileId(MOLECULAR_PROFILE_ID_1);
-    genericAssayData3.setSampleId(SAMPLE_ID3);
-    genericAssayData3.setPatientId(PATIENT_ID2);
-    genericAssayData3.setStudyId(STUDY_ID);
-    genericAssayData3.setValue("100");
-    genericAssayDataList.add(genericAssayData3);
-
-    GenericAssayData genericAssayData4 = new GenericAssayData();
-    genericAssayData4.setGenericAssayStableId(CLINICAL_ATTRIBUTE_ID_3);
-    genericAssayData4.setMolecularProfileId(MOLECULAR_PROFILE_ID_1);
-    genericAssayData4.setSampleId(SAMPLE_ID4);
-    genericAssayData4.setPatientId(PATIENT_ID3);
-    genericAssayData4.setStudyId(STUDY_ID);
-    genericAssayData4.setValue("100");
-    genericAssayDataList.add(genericAssayData4);
-
-    GenericAssayData genericAssayData5 = new GenericAssayData();
-    genericAssayData5.setGenericAssayStableId(CLINICAL_ATTRIBUTE_ID_3);
-    genericAssayData5.setMolecularProfileId(MOLECULAR_PROFILE_ID_1);
-    genericAssayData5.setSampleId(SAMPLE_ID5);
-    genericAssayData5.setPatientId(PATIENT_ID4);
-    genericAssayData5.setStudyId(STUDY_ID);
-    genericAssayData5.setValue("100");
-    genericAssayDataList.add(genericAssayData5);
-
-    when(genericAssayService.fetchGenericAssayData(
-            Arrays.asList(
-                MOLECULAR_PROFILE_ID_1,
-                MOLECULAR_PROFILE_ID_1,
-                MOLECULAR_PROFILE_ID_1,
-                MOLECULAR_PROFILE_ID_1,
-                MOLECULAR_PROFILE_ID_1),
-            sampleIds,
-            Arrays.asList(CLINICAL_ATTRIBUTE_ID_3),
-            "SUMMARY"))
-        .thenReturn(genericAssayDataList);
-
-    GenericAssayDataFilter genericAssayDataFilter = new GenericAssayDataFilter();
-    genericAssayDataFilter.setStableId(CLINICAL_ATTRIBUTE_ID_3);
-    genericAssayDataFilter.setProfileType(MOLECULAR_PROFILE_ID_1);
-
-    DataFilterValue filterValue1 = new DataFilterValue();
-    filterValue1.setStart(new BigDecimal("50"));
-    filterValue1.setEnd(new BigDecimal("150"));
-    genericAssayDataFilter.setValues(Arrays.asList(filterValue1));
-    studyViewFilter.setGenericAssayDataFilters(Arrays.asList(genericAssayDataFilter));
-
-    List<SampleIdentifier> result = studyViewFilterApplier.apply(studyViewFilter);
-    // Return 4 samples since this is a patient level profile
-    // And sample1 sample2 belong to patient1
-    Assert.assertEquals(4, result.size());
-  }
-
-  @Test
-  public void applyNumericalCustomDataFilter() throws Exception {
-    // Create samples:
-    List<SampleIdentifier> sampleIdentifiers = new ArrayList<>();
-    sampleIdentifiers.add(createSampleIdentifier(SAMPLE_ID1));
-    sampleIdentifiers.add(createSampleIdentifier(SAMPLE_ID2));
-    sampleIdentifiers.add(createSampleIdentifier(SAMPLE_ID3));
-    StudyViewFilter studyViewFilter = new StudyViewFilter();
-    studyViewFilter.setSampleIdentifiers(sampleIdentifiers);
-    List<String> sampleIds =
-        sampleIdentifiers.stream().map(SampleIdentifier::getSampleId).collect(toList());
-    List<String> studyIds =
-        sampleIdentifiers.stream().map(SampleIdentifier::getStudyId).collect(toList());
-    List<Sample> samples =
-        sampleIdentifiers.stream().map(si -> createSample(si.getSampleId())).collect(toList());
-
-    // Create custom dataset interval filter: sample value must be between 0 and 10
-    ClinicalDataFilter customDataFilter = new ClinicalDataFilter();
-    customDataFilter.setAttributeId(CUSTOM_DATASET_ID);
-    DataFilterValue intervalFilter = new DataFilterValue();
-    intervalFilter.setStart(new BigDecimal("0"));
-    intervalFilter.setEnd(new BigDecimal("10"));
-    customDataFilter.setValues(of(intervalFilter));
-    List<ClinicalDataFilter> customDataFilters = new ArrayList<>();
-    customDataFilters.add(customDataFilter);
-    studyViewFilter.setCustomDataFilters(customDataFilters);
-
-    // Mock sample service:
-    when(sampleService.fetchSamples(eq(studyIds), eq(sampleIds), eq("ID"))).thenReturn(samples);
-
-    // Load custom dataset:
-    String customDataset =
-        getFileContents("classpath:numerical-custom-dataset-filter-applier.json");
-    mockCustomDataService(customDataset);
-
-    List<SampleIdentifier> result = studyViewFilterApplier.apply(studyViewFilter);
-
-    Assert.assertEquals(1, result.size());
-  }
-
-  @Test
-  public void applyCategoricalCustomDataFilter() throws Exception {
-    // Create samples:
-    List<SampleIdentifier> sampleIdentifiers = new ArrayList<>();
-    sampleIdentifiers.add(createSampleIdentifier(SAMPLE_ID1));
-    sampleIdentifiers.add(createSampleIdentifier(SAMPLE_ID2));
-    sampleIdentifiers.add(createSampleIdentifier(SAMPLE_ID3));
-    StudyViewFilter studyViewFilter = new StudyViewFilter();
-    studyViewFilter.setSampleIdentifiers(sampleIdentifiers);
-    List<String> sampleIds =
-        sampleIdentifiers.stream().map(SampleIdentifier::getSampleId).collect(toList());
-    List<String> studyIds =
-        sampleIdentifiers.stream().map(SampleIdentifier::getStudyId).collect(toList());
-    List<Sample> samples =
-        sampleIdentifiers.stream().map(si -> createSample(si.getSampleId())).collect(toList());
-
-    // Create custom dataset equality filter: sample value must be value2
-    ClinicalDataFilter customDataFilter = new ClinicalDataFilter();
-    customDataFilter.setAttributeId(CUSTOM_DATASET_ID);
-    customDataFilter.setValues(of(createDataFilterValue("value2")));
-    List<ClinicalDataFilter> customDataFilters = new ArrayList<>();
-    customDataFilters.add(customDataFilter);
-    studyViewFilter.setCustomDataFilters(customDataFilters);
-
-    // Mock sample service:
-    when(sampleService.fetchSamples(eq(studyIds), eq(sampleIds), eq("ID"))).thenReturn(samples);
-
-    // Load custom dataset:
-    String customDataset =
-        getFileContents("classpath:categorical-custom-dataset-filter-applier.json");
-    mockCustomDataService(customDataset);
-
-    List<SampleIdentifier> result = studyViewFilterApplier.apply(studyViewFilter);
-
-    Assert.assertEquals(1, result.size());
-  }
-
-  @Test
-  public void applyMutationDataFilter() throws Exception {
-
-    List<String> studyIds = Collections.nCopies(5, STUDY_ID);
-
-    StudyViewFilter studyViewFilter = new StudyViewFilter();
-    List<String> sampleIds = new ArrayList<>();
-    sampleIds.add(SAMPLE_ID1);
-    sampleIds.add(SAMPLE_ID2);
-    sampleIds.add(SAMPLE_ID3);
-    sampleIds.add(SAMPLE_ID4);
-    sampleIds.add(SAMPLE_ID5);
-
-    List<SampleIdentifier> sampleIdentifiers = new ArrayList<>();
-    SampleIdentifier sampleIdentifier1 = new SampleIdentifier();
-    sampleIdentifier1.setSampleId(SAMPLE_ID1);
-    sampleIdentifier1.setStudyId(STUDY_ID);
-    sampleIdentifiers.add(sampleIdentifier1);
-    SampleIdentifier sampleIdentifier2 = new SampleIdentifier();
-    sampleIdentifier2.setSampleId(SAMPLE_ID2);
-    sampleIdentifier2.setStudyId(STUDY_ID);
-    sampleIdentifiers.add(sampleIdentifier2);
-    SampleIdentifier sampleIdentifier3 = new SampleIdentifier();
-    sampleIdentifier3.setSampleId(SAMPLE_ID3);
-    sampleIdentifier3.setStudyId(STUDY_ID);
-    sampleIdentifiers.add(sampleIdentifier3);
-    SampleIdentifier sampleIdentifier4 = new SampleIdentifier();
-    sampleIdentifier4.setSampleId(SAMPLE_ID4);
-    sampleIdentifier4.setStudyId(STUDY_ID);
-    sampleIdentifiers.add(sampleIdentifier4);
-    SampleIdentifier sampleIdentifier5 = new SampleIdentifier();
-    sampleIdentifier5.setSampleId(SAMPLE_ID5);
-    sampleIdentifier5.setStudyId(STUDY_ID);
-    sampleIdentifiers.add(sampleIdentifier5);
-    studyViewFilter.setSampleIdentifiers(sampleIdentifiers);
-
-    List<Sample> samples = new ArrayList<>();
-    Sample sample1 = new Sample();
-    sample1.setStableId(SAMPLE_ID1);
-    sample1.setCancerStudyIdentifier(STUDY_ID);
-    samples.add(sample1);
-    Sample sample2 = new Sample();
-    sample2.setStableId(SAMPLE_ID2);
-    sample2.setCancerStudyIdentifier(STUDY_ID);
-    samples.add(sample2);
-    Sample sample3 = new Sample();
-    sample3.setStableId(SAMPLE_ID3);
-    sample3.setCancerStudyIdentifier(STUDY_ID);
-    samples.add(sample3);
-    Sample sample4 = new Sample();
-    sample4.setStableId(SAMPLE_ID4);
-    sample4.setCancerStudyIdentifier(STUDY_ID);
-    samples.add(sample4);
-    Sample sample5 = new Sample();
-    sample5.setStableId(SAMPLE_ID5);
-    sample5.setCancerStudyIdentifier(STUDY_ID);
-    samples.add(sample5);
-
-    when(sampleService.fetchSamples(studyIds, sampleIds, "ID")).thenReturn(samples);
-
-    List<MolecularProfile> molecularProfiles = new ArrayList<>();
-    MolecularProfile molecularProfile1 = new MolecularProfile();
-    molecularProfile1.setStableId(MOLECULAR_PROFILE_ID_1);
-    molecularProfile1.setCancerStudyIdentifier(STUDY_ID);
-    molecularProfiles.add(molecularProfile1);
-
-    when(molecularProfileService.getMolecularProfilesInStudies(List.of(STUDY_ID), "SUMMARY"))
-        .thenReturn(molecularProfiles);
-
-    List<Mutation> mutationList = new ArrayList<>();
-
-    Mutation mutation1 = new Mutation();
-    mutation1.setSampleId(SAMPLE_ID1);
-    mutation1.setPatientId(PATIENT_ID1);
-    mutation1.setStudyId(STUDY_ID);
-    mutation1.setMutationType(MUTATION_TYPE_1);
-    mutationList.add(mutation1);
-
-    Mutation mutation2 = new Mutation();
-    mutation2.setSampleId(SAMPLE_ID2);
-    mutation2.setPatientId(PATIENT_ID1);
-    mutation2.setStudyId(STUDY_ID);
-    mutation2.setMutationType(MUTATION_TYPE_1);
-    mutationList.add(mutation2);
-
-    Mutation mutation3 = new Mutation();
-    mutation3.setSampleId(SAMPLE_ID3);
-    mutation3.setPatientId(PATIENT_ID2);
-    mutation3.setStudyId(STUDY_ID);
-    mutation3.setMutationType(MUTATION_TYPE_2);
-    mutationList.add(mutation3);
-
-    Mutation mutation4 = new Mutation();
-    mutation4.setSampleId(SAMPLE_ID4);
-    mutation4.setPatientId(PATIENT_ID2);
-    mutation4.setStudyId(STUDY_ID);
-    mutation4.setMutationType(MUTATION_TYPE_2);
-    mutationList.add(mutation4);
-
-    Gene gene1 = new Gene();
-    gene1.setEntrezGeneId(ENTREZ_GENE_ID_1);
-    gene1.setHugoGeneSymbol(HUGO_GENE_SYMBOL_1);
-
-    when(geneService.fetchGenes(
-            Arrays.asList(HUGO_GENE_SYMBOL_1),
-            GeneIdType.HUGO_GENE_SYMBOL.name(),
-            Projection.SUMMARY.name()))
-        .thenReturn(Arrays.asList(gene1));
-    when(mutationService.getMutationsInMultipleMolecularProfiles(
-            anyList(), anyList(), anyList(), anyString(), isNull(), isNull(), isNull(), isNull()))
-        .thenReturn(mutationList);
-
-    MutationDataFilter mutationDataFilter = new MutationDataFilter();
-    mutationDataFilter.setHugoGeneSymbol(HUGO_GENE_SYMBOL_1);
-    mutationDataFilter.setProfileType(MOLECULAR_PROFILE_ID_1);
-    mutationDataFilter.setCategorization(MutationOption.MUTATED);
-
-    DataFilterValue filterValue1 = new DataFilterValue();
-    filterValue1.setValue("MUTATED");
-    mutationDataFilter.setValues(List.of(List.of(filterValue1)));
-    studyViewFilter.setMutationDataFilters(Arrays.asList(mutationDataFilter));
-
-    List<SampleIdentifier> result1 = studyViewFilterApplier.apply(studyViewFilter);
-    // Return 4 samples since four mutations are MUTATED
-    Assert.assertEquals(4, result1.size());
-
-    DataFilterValue filterValue2 = new DataFilterValue();
-    filterValue2.setValue(MUTATION_TYPE_1);
-    mutationDataFilter.setCategorization(MutationOption.EVENT);
-    mutationDataFilter.setValues(List.of(List.of(filterValue2)));
-    studyViewFilter.setMutationDataFilters(Collections.singletonList(mutationDataFilter));
-
-    // Return 2 samples since two mutations are MUTATION_TYPE_1
-    List<SampleIdentifier> result2 = studyViewFilterApplier.apply(studyViewFilter);
-    Assert.assertEquals(2, result2.size());
-  }
-
-  private DataFilterValue createDataFilterValue(String value) {
-    DataFilterValue equalityFilter = new DataFilterValue();
-    equalityFilter.setValue(value);
-    return equalityFilter;
-  }
-
-  private Sample createSample(String sampleId) {
-    Sample sample1 = new Sample();
-    sample1.setStableId(sampleId);
-    sample1.setCancerStudyIdentifier(STUDY_ID);
-    return sample1;
-  }
-
-  private SampleIdentifier createSampleIdentifier(String sampleId) {
-    SampleIdentifier sampleIdentifier1 = new SampleIdentifier();
-    sampleIdentifier1.setSampleId(sampleId);
-    sampleIdentifier1.setStudyId(STUDY_ID);
-    return sampleIdentifier1;
-  }
-
-  private void mockCustomDataService(String customDatasetFile) throws Exception {
-    when(sessionServiceRequestHandler.getSessionDataJson(any(), any()))
-        .thenReturn(customDatasetFile);
-  }
-
-  private String getFileContents(String resourceLocation) throws IOException {
-    return new String(Files.readAllBytes(ResourceUtils.getFile(resourceLocation).toPath()));
-  }
-=======
     public static final String STUDY_ID = "study_id";
     public static final String SAMPLE_ID1 = "sample_id1";
     public static final String SAMPLE_ID2 = "sample_id2";
@@ -2148,5 +1105,4 @@
         return new String(Files.readAllBytes(ResourceUtils.getFile(resourceLocation).toPath()));
     }
     
->>>>>>> a84fcbaf
 }