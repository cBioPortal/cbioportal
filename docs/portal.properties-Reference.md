--- conflicted
+++ resolved
@@ -61,13 +61,11 @@
 ```
 app.name should be set to the name of the portal instance referenced in the "AUTHORITY" column of the "AUTHORITIES" table.  See the [User Authorization](User-Authorization.md) for more information.
 
-<<<<<<< HEAD
 # OncoPrint
 
 The default view in OncoPrint ("patient" or "sample") can be set with the following option. The default is "patient".
 ```
 oncoprint.defaultview=sample
-=======
 # Civic integration
 
 Civic integration can be turned on or off with the following property (default: true):
@@ -77,5 +75,4 @@
 The Civic API url is set to https://civic.genome.wustl.edu/api/ by default. It can be overridden using the following property:
 ```
 civic.url=
->>>>>>> f0bac8aa
 ```