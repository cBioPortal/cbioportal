--- conflicted
+++ resolved
@@ -572,37 +572,11 @@
             importData();
 
             if (getAttributesType() == ImportClinicalData.AttributeTypes.PATIENT_ATTRIBUTES ||
-<<<<<<< HEAD
-                    getAttributesType() == ImportClinicalData.AttributeTypes.MIXED_ATTRIBUTES) {
-=======
                     getAttributesType() == ImportClinicalData.AttributeTypes.MIXED_ATTRIBUTES) { 
->>>>>>> 28bc2928
                 ProgressMonitor.setCurrentMessage("Total number of patient specific clinical attributes added:  "
                     + getNumPatientSpecificClinicalAttributesAdded());
             }
             if (getAttributesType() == ImportClinicalData.AttributeTypes.SAMPLE_ATTRIBUTES ||
-<<<<<<< HEAD
-                    getAttributesType() == ImportClinicalData.AttributeTypes.MIXED_ATTRIBUTES) {
-                ProgressMonitor.setCurrentMessage("Total number of sample specific clinical attributes added:  "
-                    + getNumSampleSpecificClinicalAttributesAdded());
-                ProgressMonitor.setCurrentMessage("Total number of samples added:  "
-                    + getNumSamplesAdded());
-            }
-            ProgressMonitor.setCurrentMessage("Total number of attribute values skipped because of empty value:  "
-                    + getNumEmptyClinicalAttributesSkipped());
-            if (getAttributesType() != ImportClinicalData.AttributeTypes.PATIENT_ATTRIBUTES &&
-                (getNumSampleSpecificClinicalAttributesAdded() + getNumSamplesAdded()) == 0) {
-                // should not occur
-                throw new RuntimeException("No data was added.  " +
-                        "Please check your file format and try again.");
-            }
-            if (getAttributesType() == ImportClinicalData.AttributeTypes.PATIENT_ATTRIBUTES &&
-                getNumPatientSpecificClinicalAttributesAdded() == 0) {
-                //could occur if patient clinical file is given with only PATIENT_ID column:
-                throw new RuntimeException("No data was added.  " +
-                        "Please check your file format and try again. If you only have sample clinical data, then a patients file with only PATIENT_ID column is not required.");
-            }
-=======
                     getAttributesType() == ImportClinicalData.AttributeTypes.MIXED_ATTRIBUTES) { 
                 ProgressMonitor.setCurrentMessage("Total number of sample specific clinical attributes added:  "
                     + getNumSampleSpecificClinicalAttributesAdded());
@@ -637,7 +611,6 @@
                 throw new RuntimeException("No data was added.  " +
                         "Please check your file format and try again. If you only have sample clinical data, then a patients file with only PATIENT_ID column is not required.");
             }
->>>>>>> 28bc2928
         } catch (RuntimeException e) {
             throw e;
         } catch (Exception e) {
