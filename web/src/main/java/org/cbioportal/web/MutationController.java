--- conflicted
+++ resolved
@@ -37,13 +37,8 @@
 @Api(tags = "Mutations", description = " ")
 public class MutationController {
 
-<<<<<<< HEAD
-    private static final int MUTATION_MAX_PAGE_SIZE = 10000;
-    private static final String MUTATION_DEFAULT_PAGE_SIZE = "10000";
-=======
     private static final int MUTATION_MAX_PAGE_SIZE = 50000;
     private static final String MUTATION_DEFAULT_PAGE_SIZE = "50000";
->>>>>>> 6e660dbb
 
     @Autowired
     private MutationService mutationService;
@@ -54,13 +49,8 @@
     public ResponseEntity<List<Mutation>> getMutationsInGeneticProfile(
         @ApiParam(required = true, value = "Genetic Profile ID e.g. acc_tcga_mutations")
         @PathVariable String geneticProfileId,
-<<<<<<< HEAD
-        @ApiParam("Sample ID e.g. TCGA-OR-A5J2-01")
-        @RequestParam(required = false) String sampleId,
-=======
         @ApiParam(required = true, value = "Sample ID e.g. TCGA-OR-A5J2-01")
         @RequestParam String sampleId,
->>>>>>> 6e660dbb
         @ApiParam("Level of detail of the response")
         @RequestParam(defaultValue = "SUMMARY") Projection projection,
         @ApiParam("Page size of the result list")
