<?xml version="1.0" encoding="UTF-8"?>
<project xmlns="http://maven.apache.org/POM/4.0.0" xmlns:xsi="http://www.w3.org/2001/XMLSchema-instance" xsi:schemaLocation="http://maven.apache.org/POM/4.0.0 http://maven.apache.org/xsd/maven-4.0.0.xsd">
  <!-- meta data -->
  <modelVersion>4.0.0</modelVersion>
  <groupId>org.mskcc.cbio</groupId>
  <artifactId>master</artifactId>
  <packaging>pom</packaging>
  <name>Portal Master</name>
  <!-- project version is generated through git or can be passed as
	   PROJECT_VERSION env variable (see version.sh) -->
  <version>0-unknown-version-SNAPSHOT</version>
  <description>master maven module</description>

  <scm>
    <developerConnection>scm:git:https://github.com/cBioPortal/cbioportal.git</developerConnection>
  </scm>

  <repositories>
    <repository>
      <id>plugins-release</id>
      <name>Spring Plugins</name>
      <url>https://repo.spring.io/plugins-release</url>
      <snapshots>
        <enabled>false</enabled>
      </snapshots>
    </repository>
    <repository>
      <id>spring-milestones</id>
      <name>Spring Milestones</name>
      <url>http://repo.spring.io/milestone</url>
      <snapshots>
        <enabled>false</enabled>
      </snapshots>
    </repository>
  </repositories>
  <pluginRepositories>
    <pluginRepository>
      <id>jitpack.io</id>
      <url>https://jitpack.io</url>
    </pluginRepository>
  </pluginRepositories>

  <profiles>
    <profile>
      <id>public</id>
      <activation>
        <activeByDefault>true</activeByDefault>
      </activation>
      <properties>
        <importer-main-class>org.mskcc.cbio.importer.Admin</importer-main-class>
      </properties>
    <build>
    <plugins>
          <plugin>
            <groupId>com.github.cbioportal.maven-external-version</groupId>
            <artifactId>maven-external-version-plugin</artifactId>
            <version>f09c2b9608744881111f24e55d55a91e54e6cb5f</version>
            <extensions>true</extensions>
            <configuration>
              <strategy hint="script">
                <script>./version.sh</script>
              </strategy>
            </configuration>
          </plugin>
          <plugin>
            <groupId>org.jacoco</groupId>
            <artifactId>jacoco-maven-plugin</artifactId>
             <version>${jacoco-maven-plugin.version}</version>
             <executions>
                <!--
                    Prepares the property pointing to the JaCoCo runtime agent which
                    is passed as VM argument when Maven the Surefire plugin is executed.
                -->
                <execution>
                    <id>pre-unit-test</id>
                    <phase>process-test-classes</phase>
                    <goals>
                        <goal>prepare-agent</goal>
                    </goals>
                    <configuration>
                        <!-- Sets the path to the file which contains the execution data. -->
                        <destFile>${project.build.directory}/coverage-reports/jacoco-ut.exec</destFile>
                        <!--
                            Sets the name of the property containing the settings
                            for JaCoCo runtime agent.
                        -->
                        <propertyName>argLine</propertyName>
                    </configuration>
                </execution>
                <!--
                    Ensures that the code coverage report for unit tests is created after
                    unit tests have been run.
                -->
                <execution>
                    <id>post-unit-test</id>
                    <phase>test</phase>
                    <goals>
                        <goal>report</goal>
                    </goals>
                    <configuration>
                        <!-- Sets the path to the file which contains the execution data. -->
                        <dataFile>${project.build.directory}/coverage-reports/jacoco-ut.exec</dataFile>
                        <!-- Sets the output directory for the code coverage report. -->
                        <outputDirectory>${project.build.directory}/coverage-reports/jacoco-ut</outputDirectory>
                    </configuration>
                </execution>
             </executions>
          </plugin>
          <!-- copy portal.properties.EXAMPLE and log4j.properties.EXAMPLE if they don't exist -->
          <plugin>
            <artifactId>maven-antrun-plugin</artifactId>
            <version>1.8</version>
            <!-- only needs to be executed for parent pom -->
            <inherited>false</inherited>
            <executions>
              <execution>
                <phase>validate</phase>
                <goals>
                  <goal>run</goal>
                </goals>
                <configuration>
                  <target>
                    <taskdef resource="net/sf/antcontrib/antlib.xml" classpathref="maven.dependency.classpath" />
                    <if>
                      <not>
                        <available file="${basedir}/src/main/resources/portal.properties" />
                      </not>
                      <then>
                        <copy file="${basedir}/src/main/resources/portal.properties.EXAMPLE" tofile="${basedir}/src/main/resources/portal.properties" />
                      </then>
                    </if>
                    <if>
                      <not>
                        <available file="${basedir}/src/main/resources/log4j.properties" />
                      </not>
                      <then>
                        <copy file="${basedir}/src/main/resources/log4j.properties.EXAMPLE" tofile="${basedir}/src/main/resources/log4j.properties" />
                      </then>
                    </if>
                  </target>
                </configuration>
              </execution>
            </executions>
            <dependencies>
              <dependency>
                <groupId>ant-contrib</groupId>
                <artifactId>ant-contrib</artifactId>
                <version>1.0b3</version>
                <exclusions>
                    <exclusion>
                        <groupId>ant</groupId>
                        <artifactId>ant</artifactId>
                    </exclusion>
                </exclusions>
              </dependency>
              <dependency>
                <groupId>org.apache.ant</groupId>
                <artifactId>ant-nodeps</artifactId>
                <version>1.8.1</version>
              </dependency>
            </dependencies>
          </plugin>
          <!-- Generate test DB schema without key `UQ_MUTATION_EVENT_DETAILS` to accommodate H2 MySQL driver not supporting partial indexes -->
          <plugin>
            <artifactId>exec-maven-plugin</artifactId>
            <groupId>org.codehaus.mojo</groupId>
            <version>1.6.0</version>
            <inherited>false</inherited>
            <executions>
              <execution>
                <id>Generate Test DB schema</id>
                <phase>integration-test</phase>
                <goals>
                  <goal>exec</goal>
                </goals>
                <configuration>
                  <executable>${basedir}/db-scripts/src/main/resources/gen-cgds-test-schema.sh</executable>
                </configuration>
              </execution>
            </executions>
        </plugin>
          <plugin>
            <groupId>pl.project13.maven</groupId>
            <artifactId>git-commit-id-plugin</artifactId>
            <version>2.2.4</version>
                <executions>
                    <execution>
                        <id>get-the-git-infos</id>
                        <goals>
                            <goal>revision</goal>
                        </goals>
                        <!-- *NOTE*: The default phase of revision is initialize, but in case you want to change it, you can do so by adding the phase here -->
                        <phase>initialize</phase>
                    </execution>
                    <execution>
                        <id>validate-the-git-infos</id>
                        <goals>
                            <goal>validateRevision</goal>
                        </goals>
                        <!-- *NOTE*: The default phase of validateRevision is verify, but in case you want to change it, you can do so by adding the phase here -->
                        <phase>package</phase>
                    </execution>
                </executions>
            <configuration>
                <generateGitPropertiesFile>true</generateGitPropertiesFile>
                <gitDescribe>
                    <tags>true</tags>
                </gitDescribe>
            </configuration>
          </plugin>
    </plugins>
    </build>
    </profile>
    <profile>
      <id>external</id>
      <properties>
        <importer-main-class>org.mskcc.cbio.importer.PortalImporterTool</importer-main-class>
        <final-war-name>cbioportal</final-war-name>
      </properties>
    </profile>
    <profile>
      <id>heroku</id>

      <build>
        <plugins>
          <!-- copy files in heroku/ to root-->
          <plugin>
            <groupId>org.apache.maven.plugins</groupId>
            <artifactId>maven-resources-plugin</artifactId>
            <!-- only needs to be executed for parent pom -->
            <inherited>false</inherited>
            <version>2.7</version>
            <dependencies>
              <dependency>
                <groupId>org.apache.maven.shared</groupId>
                <artifactId>maven-filtering</artifactId>
                <version>1.3</version>
              </dependency>
            </dependencies>
            <executions>
              <execution>
                <id>copy-resources</id>
                <phase>validate</phase>
                <goals>
                  <goal>copy-resources</goal>
                </goals>
                <configuration>
                  <outputDirectory>.</outputDirectory>
                  <resources>
                    <resource>
                      <directory>heroku/</directory>
                      <filtering>true</filtering>
                    </resource>
                  </resources>
                </configuration>
              </execution>
            </executions>
          </plugin>
		  <!-- don't generate git.properties on heroku (unf doesn't work, since
			   .git directory is not accessible during build) -->
          <plugin>
            <groupId>pl.project13.maven</groupId>
            <artifactId>git-commit-id-plugin</artifactId>
                <executions>
                    <execution>
                        <id>get-the-git-infos</id>
						<phase>none</phase>
                    </execution>
                    <execution>
                        <id>validate-the-git-infos</id>
						<phase>none</phase>
                    </execution>
                </executions>
          </plugin>
        </plugins>
      </build>
    </profile>
  </profiles>

  <properties>
<<<<<<< HEAD
    <frontend.version>45b44e0ec865e5c9af2ca9aea6bf4dd1d7c269eb</frontend.version>
=======
    <frontend.version>v3.1.11</frontend.version>
>>>>>>> f0b3e53c
    <frontend.groupId>com.github.cbioportal</frontend.groupId>
    <slf4j.version>1.6.6</slf4j.version>
    <spring.version>4.3.14.RELEASE</spring.version>
    <spring.context.support.version>4.3.14.RELEASE</spring.context.support.version>
    <spring.integration.version>4.3.14.RELEASE</spring.integration.version>
    <spring.security.version>5.0.7.RELEASE</spring.security.version>
    <spring.security.saml.version>1.0.3.RELEASE</spring.security.saml.version>
    <mybatis.spring.version>1.3.0</mybatis.spring.version>
    <mybatis.version>3.4.1</mybatis.version>
    <hibernate.version>3.6.9.Final</hibernate.version>
    <project.build.sourceEncoding>UTF-8</project.build.sourceEncoding>
    <project.reporting.outputEncoding>UTF-8</project.reporting.outputEncoding>
    <bundle.symbolicName.prefix>org.mskcc</bundle.symbolicName.prefix>
    <bundle.namespace>org.mskcc.mondrian</bundle.namespace>
    <timestamp>${maven.build.timestamp}</timestamp>
    <maven.build.timestamp.format>yyyyMMdd-HHmm</maven.build.timestamp.format>
    <jacoco-maven-plugin.version>0.7.6.201602180812</jacoco-maven-plugin.version>
    <mockito.version>1.10.19</mockito.version>

    <final.war.name>cbioportal</final.war.name>

    <db.test.driver>com.mysql.jdbc.Driver</db.test.driver>
    <!-- For MySQL < 5.5 change 'default_storage_engine' to 'storage_engine' -->
    <db.test.url>jdbc:mysql://127.0.0.1:3306/cgds_test?sessionVariables=default_storage_engine=InnoDB</db.test.url>
    <db.test.username>cbio_user</db.test.username>
    <db.test.password>somepassword</db.test.password>

    <!--For tomcat instances, the scope to tomcat catalina lib should be provided. this prop is used in portal module.-->
    <tomcat.catalina.scope>provided</tomcat.catalina.scope>
    <tomcat.session.timeout>720</tomcat.session.timeout>

    <!-- THIS SHOULD BE KEPT IN SYNC TO VERSION IN CGDS.SQL -->
    <db.version>2.12.3</db.version>
  </properties>

  <modules>
    <module>portal</module>
    <module>core</module>
    <module>business</module>
    <module>web</module>
    <module>model</module>
    <module>persistence</module>
    <module>service</module>
    <module>scripts</module>
    <module>db-scripts</module>
    <module>security</module>
  </modules>

  <dependencies>
    <!-- Spring Security for core and service -->
    <dependency>
      <groupId>org.springframework.security</groupId>
      <artifactId>spring-security-config</artifactId>
      <version>${spring.security.version}</version>
    </dependency>
    <dependency>
      <groupId>org.springframework.security</groupId>
      <artifactId>spring-security-web</artifactId>
      <version>${spring.security.version}</version>
    </dependency>
    <dependency>
      <groupId>org.springframework.security</groupId>
      <artifactId>spring-security-test</artifactId>
      <version>${spring.security.version}</version>
    </dependency>
    <!-- apache commons logging -->
    <dependency>
      <groupId>log4j</groupId>
      <artifactId>apache-log4j-extras</artifactId>
      <version>1.1</version>
    </dependency>
    <dependency>
      <groupId>org.apache.commons</groupId>
      <artifactId>commons-dbcp2</artifactId>
      <version>2.1.1</version>
    </dependency>
    <dependency>
      <groupId>commons-beanutils</groupId>
      <artifactId>commons-beanutils</artifactId>
      <version>1.9.1</version>
    </dependency>
    <!-- Apache http components -->
    <dependency>
      <groupId>org.apache.httpcomponents</groupId>
      <artifactId>httpclient</artifactId>
      <version>4.3.6</version>
    </dependency>
    <dependency>
      <groupId>org.apache.httpcomponents</groupId>
      <artifactId>httpcore</artifactId>
      <version>4.3.2</version>
    </dependency>
    <!-- Apache commons lang -->
    <dependency>
      <groupId>commons-lang</groupId>
      <artifactId>commons-lang</artifactId>
      <version>2.4</version>
    </dependency>
    <dependency>
      <groupId>org.apache.commons</groupId>
      <artifactId>commons-lang3</artifactId>
      <version>3.5</version>
    </dependency>
    <!-- junit -->
    <dependency>
      <groupId>junit</groupId>
      <artifactId>junit</artifactId>
      <version>4.12</version>
        <scope>test</scope>
    </dependency>
    <!-- log4j -->
    <dependency>
      <groupId>log4j</groupId>
      <artifactId>log4j</artifactId>
      <version>1.2.16</version>
    </dependency>
    <!-- mysql -->
    <dependency>
      <groupId>mysql</groupId>
      <artifactId>mysql-connector-java</artifactId>
      <version>5.1.47</version>
    </dependency>
    <!-- slf4j -->
    <dependency>
      <groupId>org.slf4j</groupId>
      <artifactId>slf4j-log4j12</artifactId>
      <version>${slf4j.version}</version>
    </dependency>
    <dependency>
      <groupId>org.slf4j</groupId>
      <artifactId>slf4j-api</artifactId>
      <version>${slf4j.version}</version>
    </dependency>
    <!-- spring -->
    <dependency>
      <groupId>org.springframework</groupId>
      <artifactId>spring-core</artifactId>
      <version>${spring.version}</version>
    </dependency>
    <dependency>
      <groupId>org.springframework</groupId>
      <artifactId>spring-expression</artifactId>
      <version>${spring.version}</version>
    </dependency>
    <dependency>
      <groupId>org.springframework</groupId>
      <artifactId>spring-beans</artifactId>
      <version>${spring.version}</version>
    </dependency>
    <dependency>
      <groupId>org.springframework</groupId>
      <artifactId>spring-aop</artifactId>
      <version>${spring.version}</version>
    </dependency>
    <dependency>
      <groupId>org.springframework</groupId>
      <artifactId>spring-context</artifactId>
      <version>${spring.version}</version>
    </dependency>
    <dependency>
      <groupId>org.springframework</groupId>
      <artifactId>spring-context-support</artifactId>
      <version>${spring.context.support.version}</version>
    </dependency>
    <dependency>
      <groupId>org.springframework.integration</groupId>
      <artifactId>spring-integration-core</artifactId>
      <version>${spring.integration.version}</version>
    </dependency>
    <dependency>
      <groupId>org.springframework.integration</groupId>
      <artifactId>spring-integration-sftp</artifactId>
      <version>${spring.integration.version}</version>
    </dependency>
    <dependency>
      <groupId>org.springframework</groupId>
      <artifactId>spring-tx</artifactId>
      <version>${spring.version}</version>
    </dependency>
    <dependency>
      <groupId>org.springframework</groupId>
      <artifactId>spring-orm</artifactId>
      <version>${spring.version}</version>
    </dependency>
    <dependency>
      <groupId>org.springframework</groupId>
      <artifactId>spring-jdbc</artifactId>
      <version>${spring.version}</version>
    </dependency>
    <dependency>
      <groupId>org.springframework</groupId>
      <artifactId>spring-webmvc</artifactId>
      <version>${spring.version}</version>
    </dependency>
    <dependency>
      <groupId>org.springframework</groupId>
      <artifactId>spring-web</artifactId>
      <version>${spring.version}</version>
    </dependency>
    <!-- needed for @PreAuthorize and @PostFilter in core and service -->
    <dependency>
      <groupId>org.springframework.security</groupId>
      <artifactId>spring-security-core</artifactId>
      <version>${spring.security.version}</version>
    </dependency>
    <dependency>
      <groupId>org.mybatis</groupId>
      <artifactId>mybatis-spring</artifactId>
      <version>${mybatis.spring.version}</version>
    </dependency>
    <dependency>
      <groupId>org.mybatis</groupId>
      <artifactId>mybatis</artifactId>
      <version>${mybatis.version}</version>
    </dependency>

    <dependency>
        <groupId>com.vlkan.hrrs</groupId>
        <artifactId>hrrs-servlet-filter-base64</artifactId>
        <version>0.5</version>
    </dependency>
    <!-- guava -->
    <dependency>
      <groupId>com.google.guava</groupId>
      <artifactId>guava</artifactId>
      <version>23.6-jre</version>
    </dependency>
    <dependency>
        <groupId>org.apache.commons</groupId>
        <artifactId>commons-math3</artifactId>
        <version>3.2</version>
    </dependency>
    <dependency>
      <groupId>org.mockito</groupId>
      <artifactId>mockito-core</artifactId>
      <version>${mockito.version}</version>
      <scope>test</scope>
        <exclusions>
            <exclusion>
                <artifactId>hamcrest-core</artifactId>
                <groupId>org.hamcrest</groupId>
            </exclusion>
        </exclusions>
    </dependency>
    <dependency>
        <groupId>org.hibernate</groupId>
        <artifactId>hibernate-validator</artifactId>
        <version>5.3.4.Final</version>
    </dependency>
    <dependency>
        <groupId>javax.el</groupId>
        <artifactId>javax.el-api</artifactId>
        <version>2.2.4</version>
    </dependency>
    <dependency>
        <groupId>org.glassfish.web</groupId>
        <artifactId>javax.el</artifactId>
        <version>2.2.4</version>
    </dependency>
  </dependencies>

  <build>
    <resources>
      <resource>
        <directory>src/main/resources</directory>
        <filtering>true</filtering>
        <includes>
          <include>**/portal.properties</include>
          <include>**/maven.properties</include>
          <include>**/git.properties</include>
        </includes>
      </resource>
      <resource>
        <directory>src/main/resources</directory>
        <filtering>false</filtering>
        <excludes>
          <exclude>**/portal.properties</exclude>
          <exclude>**/maven.properties</exclude>
          <exclude>**/git.properties</exclude>
        </excludes>
      </resource>
    </resources>
    <!-- this plugin will allow us to share resources with children -->
    <plugins>
      <plugin>
        <groupId>org.apache.maven.plugins</groupId>
        <artifactId>maven-resources-plugin</artifactId>
        <version>2.6</version>
      </plugin>
      <plugin>
        <groupId>org.apache.maven.plugins</groupId>
        <artifactId>maven-site-plugin</artifactId>
        <version>3.4</version>
      </plugin>
      <plugin>
        <groupId>org.apache.maven.plugins</groupId>
        <artifactId>maven-release-plugin</artifactId>
        <version>2.5.3</version>
      </plugin>
    </plugins>

    <pluginManagement>
      <plugins>
        <plugin>
          <groupId>org.apache.maven.plugins</groupId>
          <artifactId>maven-compiler-plugin</artifactId>
          <version>3.5.1</version>
          <configuration>
            <source>1.8</source>
            <target>1.8</target>
            <compilerArgs>
              <arg>-parameters</arg>
            </compilerArgs>
          </configuration>
        </plugin>
      </plugins>
    </pluginManagement>
  </build>

  <reporting>
    <plugins>
      <plugin>
        <groupId>org.apache.maven.plugins</groupId>
        <artifactId>maven-javadoc-plugin</artifactId>
        <version>2.9</version>
        <configuration>
          <doclet>org.umlgraph.doclet.UmlGraphDoc</doclet>
          <docletArtifact>
            <groupId>org.umlgraph</groupId>
            <artifactId>umlgraph</artifactId>
            <version>5.6</version>
          </docletArtifact>
          <additionalparam>-views -all</additionalparam>
          <useStandardDocletOptions>true</useStandardDocletOptions>
        </configuration>
      </plugin>
      <plugin>
        <groupId>org.apache.maven.plugins</groupId>
        <artifactId>maven-jxr-plugin</artifactId>
        <version>2.5</version>
      </plugin>
      <plugin>
        <groupId>org.apache.maven.plugins</groupId>
        <artifactId>maven-project-info-reports-plugin</artifactId>
        <version>2.7</version>
      </plugin>
    </plugins>
  </reporting>

  <distributionManagement>
    <snapshotRepository>
      <id>portal.snapshots</id>
      <name>cBio Portal Snapshots Repository</name>
      <url>${portal.snapshot.url}</url>
    </snapshotRepository>
    <repository>
      <id>portal.releases</id>
      <name>cBio Portal Releases Repository</name>
      <url>${portal.release.url}</url>
    </repository>
  </distributionManagement>
</project><|MERGE_RESOLUTION|>--- conflicted
+++ resolved
@@ -278,11 +278,7 @@
   </profiles>
 
   <properties>
-<<<<<<< HEAD
     <frontend.version>45b44e0ec865e5c9af2ca9aea6bf4dd1d7c269eb</frontend.version>
-=======
-    <frontend.version>v3.1.11</frontend.version>
->>>>>>> f0b3e53c
     <frontend.groupId>com.github.cbioportal</frontend.groupId>
     <slf4j.version>1.6.6</slf4j.version>
     <spring.version>4.3.14.RELEASE</spring.version>
