/*
 * Copyright (c) 2012 Memorial Sloan-Kettering Cancer Center.
 * This library is free software; you can redistribute it and/or modify it
 * under the terms of the GNU Lesser General Public License as published
 * by the Free Software Foundation; either version 2.1 of the License, or
 * any later version.
 *
 * This library is distributed in the hope that it will be useful, but
 * WITHOUT ANY WARRANTY, WITHOUT EVEN THE IMPLIED WARRANTY OF
 * MERCHANTABILITY OR FITNESS FOR A PARTICULAR PURPOSE.  The software and
 * documentation provided hereunder is on an "as is" basis, and
 * Memorial Sloan-Kettering Cancer Center
 * has no obligations to provide maintenance, support,
 * updates, enhancements or modifications.  In no event shall
 * Memorial Sloan-Kettering Cancer Center
 * be liable to any party for direct, indirect, special,
 * incidental or consequential damages, including lost profits, arising
 * out of the use of this software and its documentation, even if
 * Memorial Sloan-Kettering Cancer Center
 * has been advised of the possibility of such damage.  See
 * the GNU Lesser General Public License for more details.
 *
 * You should have received a copy of the GNU Lesser General Public License
 * along with this library; if not, write to the Free Software Foundation,
 * Inc., 59 Temple Place, Suite 330, Boston, MA 02111-1307 USA.
 */

package org.mskcc.cbio.portal.dao;

import org.mskcc.cbio.portal.model.*;

import java.sql.*;
import java.util.*;
import java.util.regex.Matcher;
import java.util.regex.Pattern;

import org.apache.commons.lang.StringUtils;
import org.mskcc.cbio.portal.util.MutationKeywordUtils;
import org.springframework.context.ApplicationContext;
import org.springframework.context.support.ClassPathXmlApplicationContext;

/**
 * Data access object for Mutation table
 */
public final class DaoMutation {
    public static final String NAN = "NaN";

    public static int addMutation(ExtendedMutation mutation, boolean newMutationEvent) throws DaoException {
            if (!MySQLbulkLoader.isBulkLoad()) {
                throw new DaoException("You have to turn on MySQLbulkLoader in order to insert mutations");
            } else {

                    // use this code if bulk loading
                    // write to the temp file maintained by the MySQLbulkLoader
                    MySQLbulkLoader.getMySQLbulkLoader("mutation").insertRecord(
                            Long.toString(mutation.getMutationEventId()),
                            Integer.toString(mutation.getGeneticProfileId()),
                            mutation.getCaseId(),
                            Long.toString(mutation.getGene().getEntrezGeneId()),
                            mutation.getSequencingCenter(),
                            mutation.getSequencer(),
                            mutation.getMutationStatus(),
                            mutation.getValidationStatus(),
                            mutation.getTumorSeqAllele1(),
                            mutation.getTumorSeqAllele2(),
                            mutation.getMatchedNormSampleBarcode(),
                            mutation.getMatchNormSeqAllele1(),
                            mutation.getMatchNormSeqAllele2(),
                            mutation.getTumorValidationAllele1(),
                            mutation.getTumorValidationAllele2(),
                            mutation.getMatchNormValidationAllele1(),
                            mutation.getMatchNormValidationAllele2(),
                            mutation.getVerificationStatus(),
                            mutation.getSequencingPhase(),
                            mutation.getSequenceSource(),
                            mutation.getValidationMethod(),
                            mutation.getScore(),
                            mutation.getBamFile(),
                            Integer.toString(mutation.getTumorAltCount()),
                            Integer.toString(mutation.getTumorRefCount()),
                            Integer.toString(mutation.getNormalAltCount()),
                            Integer.toString(mutation.getNormalRefCount()));

                    if (newMutationEvent) {
                        return addMutationEvent(mutation.getEvent())+1;
                    } else {
                        return 1;
                    }
            }
    }
        
        public static int addMutationEvent(ExtendedMutation.MutationEvent event) throws DaoException {
            // use this code if bulk loading
            // write to the temp file maintained by the MySQLbulkLoader
            String keyword = MutationKeywordUtils.guessOncotatorMutationKeyword(event.getProteinChange(), event.getMutationType());
            MySQLbulkLoader.getMySQLbulkLoader("mutation_event").insertRecord(
                    Long.toString(event.getMutationEventId()),
                    Long.toString(event.getGene().getEntrezGeneId()),
                    event.getChr(),
                    Long.toString(event.getStartPosition()),
                    Long.toString(event.getEndPosition()),
                    event.getReferenceAllele(),
                    event.getTumorSeqAllele(),
                    event.getProteinChange(),
                    event.getMutationType(),
                    event.getFunctionalImpactScore(),
                    Float.toString(event.getFisValue()),
                    event.getLinkXVar(),
                    event.getLinkPdb(),
                    event.getLinkMsa(),
                    event.getNcbiBuild(),
                    event.getStrand(),
                    event.getVariantType(),
                    event.getDbSnpRs(),
                    event.getDbSnpValStatus(),
                    event.getOncotatorDbSnpRs(),
                    event.getOncotatorRefseqMrnaId(),
                    event.getOncotatorCodonChange(),
                    event.getOncotatorUniprotName(),
                    event.getOncotatorUniprotAccession(),
                    Integer.toString(event.getOncotatorProteinPosStart()),
                    Integer.toString(event.getOncotatorProteinPosEnd()),
                    boolToStr(event.isCanonicalTranscript()),
                    keyword==null ? "\\N":(event.getGene().getHugoGeneSymbolAllCaps()+" "+keyword));
            return 1;
    }
        
    public static int calculateMutationCount (int profileId) throws DaoException {
        Connection con = null;
        PreparedStatement pstmt = null;
        ResultSet rs = null;
        try {
            con = JdbcUtil.getDbConnection(DaoMutation.class);
            pstmt = con.prepareStatement
                    ("INSERT INTO mutation_count " +
                    "SELECT genetic_profile.`GENETIC_PROFILE_ID` , `CASE_ID` , COUNT( * )  AS MUTATION_COUNT " +
                    "FROM `mutation` , `genetic_profile` " +
                    "WHERE mutation.`GENETIC_PROFILE_ID` = genetic_profile.`GENETIC_PROFILE_ID` " +
                    "AND genetic_profile.`GENETIC_PROFILE_ID`=? " +
                    "GROUP BY genetic_profile.`GENETIC_PROFILE_ID` , `CASE_ID`;");
            pstmt.setInt(1, profileId);
            return pstmt.executeUpdate();
        } catch (SQLException e) {
            throw new DaoException(e);
        } finally {
            JdbcUtil.closeAll(DaoMutation.class, con, pstmt, rs);
        }
    }

    public static ArrayList<ExtendedMutation> getMutations (int geneticProfileId, Collection<String> targetCaseList,
            long entrezGeneId) throws DaoException {
        Connection con = null;
        PreparedStatement pstmt = null;
        ResultSet rs = null;
        ArrayList <ExtendedMutation> mutationList = new ArrayList <ExtendedMutation>();
        try {
            con = JdbcUtil.getDbConnection(DaoMutation.class);
            pstmt = con.prepareStatement
                    ("SELECT * FROM mutation "
                    + "INNER JOIN mutation_event ON mutation.MUTATION_EVENT_ID=mutation_event.MUTATION_EVENT_ID "
                    + "WHERE CASE_ID IN ('"
                     +org.apache.commons.lang.StringUtils.join(targetCaseList, "','")+
                     "') AND GENETIC_PROFILE_ID = ? AND mutation.ENTREZ_GENE_ID = ?");
            pstmt.setInt(1, geneticProfileId);
            pstmt.setLong(2, entrezGeneId);
            rs = pstmt.executeQuery();
            while  (rs.next()) {
                ExtendedMutation mutation = extractMutation(rs);
                mutationList.add(mutation);
            }
        } catch (SQLException e) {
            throw new DaoException(e);
        } finally {
            JdbcUtil.closeAll(DaoMutation.class, con, pstmt, rs);
        }
        return mutationList;
    }

    public static ArrayList<ExtendedMutation> getMutations (int geneticProfileId, String caseId,
            long entrezGeneId) throws DaoException {
        Connection con = null;
        PreparedStatement pstmt = null;
        ResultSet rs = null;
        ArrayList <ExtendedMutation> mutationList = new ArrayList <ExtendedMutation>();
        try {
            con = JdbcUtil.getDbConnection(DaoMutation.class);
            pstmt = con.prepareStatement
                    ("SELECT * FROM mutation "
                    + "INNER JOIN mutation_event ON mutation.MUTATION_EVENT_ID=mutation_event.MUTATION_EVENT_ID "
                    + "WHERE CASE_ID = ? AND GENETIC_PROFILE_ID = ? AND mutation.ENTREZ_GENE_ID = ?");
            pstmt.setString(1, caseId);
            pstmt.setInt(2, geneticProfileId);
            pstmt.setLong(3, entrezGeneId);
            rs = pstmt.executeQuery();
            while  (rs.next()) {
                ExtendedMutation mutation = extractMutation(rs);
                mutationList.add(mutation);
            }
        } catch (SQLException e) {
            throw new DaoException(e);
        } finally {
            JdbcUtil.closeAll(DaoMutation.class, con, pstmt, rs);
        }
        return mutationList;
    }

    /**
     * Gets all Genes in a Specific Genetic Profile.
     *
     * @param geneticProfileId  Genetic Profile ID.
     * @return Set of Canonical Genes.
     * @throws DaoException Database Error.
     */
    public static Set<CanonicalGene> getGenesInProfile(int geneticProfileId) throws DaoException {
        Connection con = null;
        PreparedStatement pstmt = null;
        ResultSet rs = null;
        Set<CanonicalGene> geneSet = new HashSet<CanonicalGene>();
        DaoGeneOptimized daoGene = DaoGeneOptimized.getInstance();
        try {
            con = JdbcUtil.getDbConnection(DaoMutation.class);
            pstmt = con.prepareStatement
                    ("SELECT DISTINCT ENTREZ_GENE_ID FROM mutation WHERE GENETIC_PROFILE_ID = ?");
            pstmt.setInt(1, geneticProfileId);
            rs = pstmt.executeQuery();
            while  (rs.next()) {
                geneSet.add(daoGene.getGene(rs.getLong("ENTREZ_GENE_ID")));
            }
        } catch (SQLException e) {
            throw new DaoException(e);
        } finally {
            JdbcUtil.closeAll(DaoMutation.class, con, pstmt, rs);
        }
        return geneSet;
    }
        
        public static ArrayList<ExtendedMutation> getMutations (long entrezGeneId) throws DaoException {
            Connection con = null;
            PreparedStatement pstmt = null;
            ResultSet rs = null;
            ArrayList <ExtendedMutation> mutationList = new ArrayList <ExtendedMutation>();
            try {
                con = JdbcUtil.getDbConnection(DaoMutation.class);
                pstmt = con.prepareStatement
                        ("SELECT * FROM mutation "
                        + "INNER JOIN mutation_event ON mutation.MUTATION_EVENT_ID=mutation_event.MUTATION_EVENT_ID "
                        + "WHERE mutation.ENTREZ_GENE_ID = ?");
                pstmt.setLong(1, entrezGeneId);
                rs = pstmt.executeQuery();
                while  (rs.next()) {
                    ExtendedMutation mutation = extractMutation(rs);
                    mutationList.add(mutation);
                }
            } catch (SQLException e) {
                throw new DaoException(e);
            } finally {
                JdbcUtil.closeAll(DaoMutation.class, con, pstmt, rs);
            }
            return mutationList;
        }

        public static ArrayList<ExtendedMutation> getMutations (long entrezGeneId, String aminoAcidChange) throws DaoException {
            Connection con = null;
            PreparedStatement pstmt = null;
            ResultSet rs = null;
            ArrayList <ExtendedMutation> mutationList = new ArrayList <ExtendedMutation>();
            try {
                con = JdbcUtil.getDbConnection(DaoMutation.class);
                pstmt = con.prepareStatement
                        ("SELECT * FROM mutation_event"
                        + " INNER JOIN mutation ON mutation.MUTATION_EVENT_ID=mutation_event.MUTATION_EVENT_ID "
                        + " WHERE mutation.ENTREZ_GENE_ID = ? AND PROTEIN_CHANGE = ?");
                pstmt.setLong(1, entrezGeneId);
                pstmt.setString(2, aminoAcidChange);
                rs = pstmt.executeQuery();
                while  (rs.next()) {
                    ExtendedMutation mutation = extractMutation(rs);
                    mutationList.add(mutation);
                }
            } catch (SQLException e) {
                throw new DaoException(e);
            } finally {
                JdbcUtil.closeAll(DaoMutation.class, con, pstmt, rs);
            }
            return mutationList;
        }
        
        public static ArrayList<ExtendedMutation> getMutations (int geneticProfileId, String caseId) throws DaoException {
            return getMutations(geneticProfileId, new String[]{caseId});
        }
    
        public static ArrayList<ExtendedMutation> getMutations (int geneticProfileId, String[] caseIds) throws DaoException {
            Connection con = null;
            PreparedStatement pstmt = null;
            ResultSet rs = null;
            ArrayList <ExtendedMutation> mutationList = new ArrayList <ExtendedMutation>();
            try {
                con = JdbcUtil.getDbConnection(DaoMutation.class);
                pstmt = con.prepareStatement
                        ("SELECT * FROM mutation "
                        + "INNER JOIN mutation_event ON mutation.MUTATION_EVENT_ID=mutation_event.MUTATION_EVENT_ID "
                        + "WHERE GENETIC_PROFILE_ID = ? AND CASE_ID in ('"+StringUtils.join(caseIds, "','")+"')");
                pstmt.setInt(1, geneticProfileId);
                rs = pstmt.executeQuery();
                while  (rs.next()) {
                    ExtendedMutation mutation = extractMutation(rs);
                    mutationList.add(mutation);
                }
            } catch (SQLException e) {
                throw new DaoException(e);
            } finally {
                JdbcUtil.closeAll(DaoMutation.class, con, pstmt, rs);
            }
            return mutationList;
        }
    
        public static boolean hasAlleleFrequencyData (int geneticProfileId, String caseId) throws DaoException {
            Connection con = null;
            PreparedStatement pstmt = null;
            ResultSet rs = null;
            try {
                con = JdbcUtil.getDbConnection(DaoMutation.class);
                pstmt = con.prepareStatement
                        ("SELECT EXISTS (SELECT 1 FROM mutation "
                        + "WHERE GENETIC_PROFILE_ID = ? AND CASE_ID = ? AND TUMOR_ALT_COUNT>=0 AND TUMOR_REF_COUNT>=0)");
                pstmt.setInt(1, geneticProfileId);
                pstmt.setString(2, caseId);
                rs = pstmt.executeQuery();
                return rs.next() && rs.getInt(1)==1;
            } catch (SQLException e) {
                throw new DaoException(e);
            } finally {
                JdbcUtil.closeAll(DaoMutation.class, con, pstmt, rs);
            }
        }

        public static ArrayList<ExtendedMutation> getSimilarMutations (long entrezGeneId, String aminoAcidChange, String excludeCaseId) throws DaoException {
            Connection con = null;
            PreparedStatement pstmt = null;
            ResultSet rs = null;
            ArrayList <ExtendedMutation> mutationList = new ArrayList <ExtendedMutation>();
            try {
                con = JdbcUtil.getDbConnection(DaoMutation.class);
                pstmt = con.prepareStatement
                        ("SELECT * FROM mutation, mutation_event "
                        + "WHERE mutation.MUTATION_EVENT_ID=mutation_event.MUTATION_EVENT_ID "
                        + "AND mutation.ENTREZ_GENE_ID = ? AND PROTEIN_CHANGE = ? AND CASE_ID <> ?");
                pstmt.setLong(1, entrezGeneId);
                pstmt.setString(2, aminoAcidChange);
                pstmt.setString(3, excludeCaseId);
                rs = pstmt.executeQuery();
                while  (rs.next()) {
                    ExtendedMutation mutation = extractMutation(rs);
                    mutationList.add(mutation);
                }
            } catch (SQLException e) {
                throw new DaoException(e);
            } finally {
                JdbcUtil.closeAll(DaoMutation.class, con, pstmt, rs);
            }
            return mutationList;
        }

    public static ArrayList<ExtendedMutation> getMutations (int geneticProfileId,
            long entrezGeneId) throws DaoException {
        Connection con = null;
        PreparedStatement pstmt = null;
        ResultSet rs = null;
        ArrayList <ExtendedMutation> mutationList = new ArrayList <ExtendedMutation>();
        try {
            con = JdbcUtil.getDbConnection(DaoMutation.class);
            pstmt = con.prepareStatement
                    ("SELECT * FROM mutation "
                        + "INNER JOIN mutation_event ON mutation.MUTATION_EVENT_ID=mutation_event.MUTATION_EVENT_ID "
                        + "WHERE GENETIC_PROFILE_ID = ? AND mutation.ENTREZ_GENE_ID = ?");
            pstmt.setInt(1, geneticProfileId);
            pstmt.setLong(2, entrezGeneId);
            rs = pstmt.executeQuery();
            while  (rs.next()) {
                ExtendedMutation mutation = extractMutation(rs);
                mutationList.add(mutation);
            }
        } catch (SQLException e) {
            throw new DaoException(e);
        } finally {
            JdbcUtil.closeAll(DaoMutation.class, con, pstmt, rs);
        }
        return mutationList;
    }

    public static ArrayList<ExtendedMutation> getAllMutations () throws DaoException {
        Connection con = null;
        PreparedStatement pstmt = null;
        ResultSet rs = null;
        ArrayList <ExtendedMutation> mutationList = new ArrayList <ExtendedMutation>();
        try {
            con = JdbcUtil.getDbConnection(DaoMutation.class);
            pstmt = con.prepareStatement
                    ("SELECT * FROM mutation "
                        + "INNER JOIN mutation_event ON mutation.MUTATION_EVENT_ID=mutation_event.MUTATION_EVENT_ID");
            rs = pstmt.executeQuery();
            while  (rs.next()) {
                ExtendedMutation mutation = extractMutation(rs);
                mutationList.add(mutation);
            }
        } catch (SQLException e) {
            throw new DaoException(e);
        } finally {
            JdbcUtil.closeAll(DaoMutation.class, con, pstmt, rs);
        }
        return mutationList;
    }
    
    public static Set<ExtendedMutation.MutationEvent> getAllMutationEvents() throws DaoException {
        Connection con = null;
        PreparedStatement pstmt = null;
        ResultSet rs = null;
        Set<ExtendedMutation.MutationEvent> events = new HashSet<ExtendedMutation.MutationEvent>();
        try {
            con = JdbcUtil.getDbConnection(DaoMutation.class);
            pstmt = con.prepareStatement
                    ("SELECT * FROM mutation_event");
            rs = pstmt.executeQuery();
            while  (rs.next()) {
                ExtendedMutation.MutationEvent event = extractMutationEvent(rs);
                events.add(event);
            }
        } catch (SQLException e) {
            throw new DaoException(e);
        } finally {
            JdbcUtil.closeAll(DaoMutation.class, con, pstmt, rs);
        }
        return events;
    }
    
    public static long getLargestMutationEventId() throws DaoException {
        Connection con = null;
        PreparedStatement pstmt = null;
        ResultSet rs = null;
        try {
            con = JdbcUtil.getDbConnection(DaoMutation.class);
            pstmt = con.prepareStatement
                    ("SELECT MAX(`MUTATION_EVENT_ID`) FROM `mutation_event`");
            rs = pstmt.executeQuery();
            return rs.next() ? rs.getLong(1) : 0;
        } catch (SQLException e) {
            throw new DaoException(e);
        } finally {
            JdbcUtil.closeAll(DaoMutation.class, con, pstmt, rs);
        }
    }

    private static ExtendedMutation extractMutation(ResultSet rs) throws SQLException, DaoException {
        ExtendedMutation mutation = new ExtendedMutation(extractMutationEvent(rs));
        mutation.setGeneticProfileId(rs.getInt("GENETIC_PROFILE_ID"));
        mutation.setCaseId(rs.getString("CASE_ID"));
        mutation.setSequencingCenter(rs.getString("CENTER"));
        mutation.setSequencer(rs.getString("SEQUENCER"));
        mutation.setMutationStatus(rs.getString("MUTATION_STATUS"));
        mutation.setValidationStatus(rs.getString("VALIDATION_STATUS"));
        mutation.setTumorSeqAllele1(rs.getString("TUMOR_SEQ_ALLELE1"));
        mutation.setTumorSeqAllele2(rs.getString("TUMOR_SEQ_ALLELE2"));
        mutation.setMatchedNormSampleBarcode(rs.getString("MATCHED_NORM_SAMPLE_BARCODE"));
        mutation.setMatchNormSeqAllele1(rs.getString("MATCH_NORM_SEQ_ALLELE1"));
        mutation.setMatchNormSeqAllele2(rs.getString("MATCH_NORM_SEQ_ALLELE2"));
        mutation.setTumorValidationAllele1(rs.getString("TUMOR_VALIDATION_ALLELE1"));
        mutation.setTumorValidationAllele2(rs.getString("TUMOR_VALIDATION_ALLELE2"));
        mutation.setMatchNormValidationAllele1(rs.getString("MATCH_NORM_VALIDATION_ALLELE1"));
        mutation.setMatchNormValidationAllele2(rs.getString("MATCH_NORM_VALIDATION_ALLELE2"));
        mutation.setVerificationStatus(rs.getString("VERIFICATION_STATUS"));
        mutation.setSequencingPhase(rs.getString("SEQUENCING_PHASE"));
        mutation.setSequenceSource(rs.getString("SEQUENCE_SOURCE"));
        mutation.setValidationMethod(rs.getString("VALIDATION_METHOD"));
        mutation.setScore(rs.getString("SCORE"));
        mutation.setBamFile(rs.getString("BAM_FILE"));
        mutation.setTumorAltCount(rs.getInt("TUMOR_ALT_COUNT"));
        mutation.setTumorRefCount(rs.getInt("TUMOR_REF_COUNT"));
        mutation.setNormalAltCount(rs.getInt("NORMAL_ALT_COUNT"));
        mutation.setNormalRefCount(rs.getInt("NORMAL_REF_COUNT"));
        return mutation;
    }
    
    private static ExtendedMutation.MutationEvent extractMutationEvent(ResultSet rs) throws SQLException, DaoException {
        ExtendedMutation.MutationEvent event = new ExtendedMutation.MutationEvent();
        event.setMutationEventId(rs.getLong("MUTATION_EVENT_ID"));
        long entrezId = rs.getLong("mutation_event.ENTREZ_GENE_ID");
        DaoGeneOptimized aDaoGene = DaoGeneOptimized.getInstance();
        CanonicalGene gene = aDaoGene.getGene(entrezId);
        event.setGene(gene);
        event.setChr(rs.getString("CHR"));
        event.setStartPosition(rs.getLong("START_POSITION"));
        event.setEndPosition(rs.getLong("END_POSITION"));
        event.setProteinChange(rs.getString("PROTEIN_CHANGE"));
        event.setMutationType(rs.getString("MUTATION_TYPE"));
        event.setFunctionalImpactScore(rs.getString("FUNCTIONAL_IMPACT_SCORE"));
        event.setFisValue(rs.getFloat("FIS_VALUE"));
        event.setLinkXVar(rs.getString("LINK_XVAR"));
        event.setLinkPdb(rs.getString("LINK_PDB"));
        event.setLinkMsa(rs.getString("LINK_MSA"));
        event.setNcbiBuild(rs.getString("NCBI_BUILD"));
        event.setStrand(rs.getString("STRAND"));
        event.setVariantType(rs.getString("VARIANT_TYPE"));
        event.setDbSnpRs(rs.getString("DB_SNP_RS"));
        event.setDbSnpValStatus(rs.getString("DB_SNP_VAL_STATUS"));
        event.setReferenceAllele(rs.getString("REFERENCE_ALLELE"));
        event.setOncotatorDbSnpRs(rs.getString("ONCOTATOR_DBSNP_RS"));
        event.setOncotatorRefseqMrnaId(rs.getString("ONCOTATOR_REFSEQ_MRNA_ID"));
        event.setOncotatorCodonChange(rs.getString("ONCOTATOR_CODON_CHANGE"));
        event.setOncotatorUniprotName(rs.getString("ONCOTATOR_UNIPROT_ENTRY_NAME"));
        event.setOncotatorUniprotAccession(rs.getString("ONCOTATOR_UNIPROT_ACCESSION"));
        event.setOncotatorProteinPosStart(rs.getInt("ONCOTATOR_PROTEIN_POS_START"));
        event.setOncotatorProteinPosEnd(rs.getInt("ONCOTATOR_PROTEIN_POS_END"));
        event.setCanonicalTranscript(rs.getBoolean("CANONICAL_TRANSCRIPT"));
        event.setTumorSeqAllele(rs.getString("TUMOR_SEQ_ALLELE"));
        event.setKeyword(rs.getString("KEYWORD"));
        return event;
    }

    public static int getCount() throws DaoException {
        Connection con = null;
        PreparedStatement pstmt = null;
        ResultSet rs = null;
        try {
            con = JdbcUtil.getDbConnection(DaoMutation.class);
            pstmt = con.prepareStatement
                    ("SELECT COUNT(*) FROM mutation");
            rs = pstmt.executeQuery();
            if (rs.next()) {
                return rs.getInt(1);
            }
            return 0;
        } catch (SQLException e) {
            throw new DaoException(e);
        } finally {
            JdbcUtil.closeAll(DaoMutation.class, con, pstmt, rs);
        }
    }

    /**
     * Get significantly mutated genes
     * @param entrezGeneIds
     * @return
     * @throws DaoException 
     */
    public static Map<Long, Integer> getSMGs(int profileId, Collection<Long> entrezGeneIds,
            int thresholdRecurrence, int thresholdNumGenes) throws DaoException {
        Connection con = null;
        PreparedStatement pstmt = null;
        ResultSet rs = null;
        try {
            con = JdbcUtil.getDbConnection(DaoMutation.class);
            String sql = "SELECT mutation.ENTREZ_GENE_ID, COUNT(*), COUNT(*)/`LENGTH` AS count_per_nt"
                    + " FROM mutation, gene"
                    + " WHERE mutation.ENTREZ_GENE_ID=gene.ENTREZ_GENE_ID"
                    + " AND GENETIC_PROFILE_ID=" + profileId
                    + (entrezGeneIds==null?"":(" AND mutation.ENTREZ_GENE_ID IN("+StringUtils.join(entrezGeneIds,",")+")"))
                    + " GROUP BY mutation.ENTREZ_GENE_ID"
                    + (thresholdRecurrence>0?(" HAVING COUNT(*)>="+thresholdRecurrence):"")
                    + " ORDER BY count_per_nt DESC"
                    + (thresholdNumGenes>0?(" LIMIT 0,"+thresholdNumGenes):"");
            pstmt = con.prepareStatement(sql);
            rs = pstmt.executeQuery();
            Map<Long, Integer> map = new HashMap<Long, Integer>();
            while (rs.next()) {
                map.put(rs.getLong(1), rs.getInt(2));
            }
            return map;
        } catch (SQLException e) {
            throw new DaoException(e);
        } finally {
            JdbcUtil.closeAll(DaoMutation.class, con, pstmt, rs);
        }
    }
    
    /**
     * return the number of all mutations for a profile
     * @param profileId
     * @return Map &lt; case id, mutation count &gt;
     * @throws DaoException 
     */
    public static int countMutationEvents(int profileId) throws DaoException {
        Connection con = null;
        PreparedStatement pstmt = null;
        ResultSet rs = null;
        try {
            con = JdbcUtil.getDbConnection(DaoMutation.class);
            String sql = "SELECT count(DISTINCT `CASE_ID`, `MUTATION_EVENT_ID`) FROM mutation"
                        + " WHERE `GENETIC_PROFILE_ID`=" + profileId;
            pstmt = con.prepareStatement(sql);
            
            rs = pstmt.executeQuery();
            if (rs.next()) {
                return rs.getInt(1);
            }
            return 0;
        } catch (SQLException e) {
            throw new DaoException(e);
        } finally {
            JdbcUtil.closeAll(DaoMutation.class, con, pstmt, rs);
        }
    }
    
    
    /**
     * return the number of mutations for each case
     * @param caseIds if null, return all case available
     * @param profileId
     * @return Map &lt; case id, mutation count &gt;
     * @throws DaoException 
     */
    public static Map<String, Integer> countMutationEvents(
            int profileId, Collection<String> caseIds) throws DaoException {
        Connection con = null;
        PreparedStatement pstmt = null;
        ResultSet rs = null;
        try {
            con = JdbcUtil.getDbConnection(DaoMutation.class);
            String sql;
            if (caseIds==null) {
                sql = "SELECT `CASE_ID`, count(DISTINCT `MUTATION_EVENT_ID`) FROM mutation"
                        + " WHERE `GENETIC_PROFILE_ID`=" + profileId
                        + " GROUP BY `CASE_ID`";
                
            } else {
                sql = "SELECT `CASE_ID`, count(DISTINCT `MUTATION_EVENT_ID`) FROM mutation"
                        + " WHERE `GENETIC_PROFILE_ID`=" + profileId
                        + " AND `CASE_ID` IN ('"
                        + StringUtils.join(caseIds,"','")
                        + "') GROUP BY `CASE_ID`";
            }
            pstmt = con.prepareStatement(sql);
            
            Map<String, Integer> map = new HashMap<String, Integer>();
            rs = pstmt.executeQuery();
            while (rs.next()) {
                map.put(rs.getString(1), rs.getInt(2));
            }
            return map;
        } catch (SQLException e) {
            throw new DaoException(e);
        } finally {
            JdbcUtil.closeAll(DaoMutation.class, con, pstmt, rs);
        }
    }
    
    /**
     * get events for each case
     * @return Map &lt; case id, list of event ids &gt;
     * @throws DaoException 
     */
    public static Map<String, Set<Long>> getCasesWithMutations(Collection<Long> eventIds) throws DaoException {
        return getCasesWithMutations(StringUtils.join(eventIds, ","));
    }
    
    /**
     * get events for each case
     * @param concatEventIds event ids concatenated by comma (,)
     * @return Map &lt; case id, list of event ids &gt;
     * @throws DaoException 
     */
    public static Map<String, Set<Long>> getCasesWithMutations(String concatEventIds) throws DaoException {
        if (concatEventIds.isEmpty()) {
            return Collections.emptyMap();
        }
        Connection con = null;
        PreparedStatement pstmt = null;
        ResultSet rs = null;
        try {
            con = JdbcUtil.getDbConnection(DaoMutation.class);
            String sql = "SELECT `CASE_ID`, `MUTATION_EVENT_ID` FROM mutation"
                    + " WHERE `MUTATION_EVENT_ID` IN ("
                    + concatEventIds + ")";
            pstmt = con.prepareStatement(sql);
            
            Map<String, Set<Long>>  map = new HashMap<String, Set<Long>> ();
            rs = pstmt.executeQuery();
            while (rs.next()) {
                String caseId = rs.getString("CASE_ID");
                long eventId = rs.getLong("MUTATION_EVENT_ID");
                Set<Long> events = map.get(caseId);
                if (events == null) {
                    events = new HashSet<Long>();
                    map.put(caseId, events);
                }
                events.add(eventId);
            }
            return map;
        } catch (SQLException e) {
            throw new DaoException(e);
        } finally {
            JdbcUtil.closeAll(DaoMutation.class, con, pstmt, rs);
        }
    }
    
    /**
     * @return Map &lt; case id, list of event ids &gt;
     * @throws DaoException 
     */
    public static Map<Case, Set<Long>> getSimilarCasesWithMutationsByKeywords(
            Collection<Long> eventIds) throws DaoException {
        return getSimilarCasesWithMutationsByKeywords(StringUtils.join(eventIds, ","));
    }
    
    
    /**
     * @param concatEventIds event ids concatenated by comma (,)
     * @return Map &lt; case id, list of event ids &gt;
     * @throws DaoException 
     */
    public static Map<Case, Set<Long>> getSimilarCasesWithMutationsByKeywords(
            String concatEventIds) throws DaoException {
        if (concatEventIds.isEmpty()) {
            return Collections.emptyMap();
        }
        Connection con = null;
        PreparedStatement pstmt = null;
        ResultSet rs = null;
        try {
            con = JdbcUtil.getDbConnection(DaoMutation.class);
            String sql = "SELECT `CASE_ID`, `GENETIC_PROFILE_ID`, me1.`MUTATION_EVENT_ID`"
                    + " FROM mutation cme, mutation_event me1, mutation_event me2"
                    + " WHERE me1.`MUTATION_EVENT_ID` IN ("+ concatEventIds + ")"
                    + " AND me1.`KEYWORD`=me2.`KEYWORD`"
                    + " AND cme.`MUTATION_EVENT_ID`=me2.`MUTATION_EVENT_ID`";
            pstmt = con.prepareStatement(sql);
            
            Map<Case, Set<Long>>  map = new HashMap<Case, Set<Long>> ();
            rs = pstmt.executeQuery();
            while (rs.next()) {
                String caseId = rs.getString("CASE_ID");
                int cancerStudyId = DaoGeneticProfile.getGeneticProfileById(
                        rs.getInt("GENETIC_PROFILE_ID")).getCancerStudyId();
                Case _case = new Case(caseId, cancerStudyId);
                long eventId = rs.getLong("MUTATION_EVENT_ID");
                Set<Long> events = map.get(_case);
                if (events == null) {
                    events = new HashSet<Long>();
                    map.put(_case, events);
                }
                events.add(eventId);
            }
            return map;
        } catch (SQLException e) {
            throw new DaoException(e);
        } finally {
            JdbcUtil.closeAll(DaoMutation.class, con, pstmt, rs);
        }
    }
    
    
    /**
     * @param entrezGeneIds event ids concatenated by comma (,)
     * @return Map &lt; case id, list of event ids &gt;
     * @throws DaoException 
     */
    public static Map<Case, Set<Long>> getSimilarCasesWithMutatedGenes(
            Collection<Long> entrezGeneIds) throws DaoException {
        if (entrezGeneIds.isEmpty()) {
            return Collections.emptyMap();
        }
        Connection con = null;
        PreparedStatement pstmt = null;
        ResultSet rs = null;
        try {
            con = JdbcUtil.getDbConnection(DaoMutation.class);
            String sql = "SELECT `CASE_ID`, `GENETIC_PROFILE_ID`, `ENTREZ_GENE_ID`"
                    + " FROM mutation"
                    + " WHERE `ENTREZ_GENE_ID` IN ("+ StringUtils.join(entrezGeneIds,",") + ")";
            pstmt = con.prepareStatement(sql);
            
            Map<Case, Set<Long>>  map = new HashMap<Case, Set<Long>> ();
            rs = pstmt.executeQuery();
            while (rs.next()) {
                String caseId = rs.getString("CASE_ID");
                int cancerStudyId = DaoGeneticProfile.getGeneticProfileById(
                        rs.getInt("GENETIC_PROFILE_ID")).getCancerStudyId();
                Case _case = new Case(caseId, cancerStudyId);
                long entrez = rs.getLong("ENTREZ_GENE_ID");
                Set<Long> genes = map.get(_case);
                if (genes == null) {
                    genes = new HashSet<Long>();
                    map.put(_case, genes);
                }
                genes.add(entrez);
            }
            return map;
        } catch (SQLException e) {
            throw new DaoException(e);
        } finally {
            JdbcUtil.closeAll(DaoMutation.class, con, pstmt, rs);
        }
    }
    
    public static Map<Long, Integer> countSamplesWithMutationEvents(Collection<Long> eventIds, int profileId) throws DaoException {
        return countSamplesWithMutationEvents(StringUtils.join(eventIds, ","), profileId);
    }
    
    /**
     * return the number of samples for each mutation event
     * @param concatEventIds
     * @param profileId
     * @return Map &lt; event id, sampleCount &gt;
     * @throws DaoException 
     */
    public static Map<Long, Integer> countSamplesWithMutationEvents(String concatEventIds, int profileId) throws DaoException {
        if (concatEventIds.isEmpty()) {
            return Collections.emptyMap();
        }
        Connection con = null;
        PreparedStatement pstmt = null;
        ResultSet rs = null;
        try {
            con = JdbcUtil.getDbConnection(DaoMutation.class);
            String sql = "SELECT `MUTATION_EVENT_ID`, count(DISTINCT `CASE_ID`) FROM mutation"
                    + " WHERE `GENETIC_PROFILE_ID`=" + profileId
                    + " AND `MUTATION_EVENT_ID` IN ("
                    + concatEventIds
                    + ") GROUP BY `MUTATION_EVENT_ID`";
            pstmt = con.prepareStatement(sql);
            
            Map<Long, Integer> map = new HashMap<Long, Integer>();
            rs = pstmt.executeQuery();
            while (rs.next()) {
                map.put(rs.getLong(1), rs.getInt(2));
            }
            return map;
        } catch (SQLException e) {
            throw new DaoException(e);
        } finally {
            JdbcUtil.closeAll(DaoMutation.class, con, pstmt, rs);
        }
    }
    
    public static Map<Long, Integer> countSamplesWithMutatedGenes(Collection<Long> entrezGeneIds, int profileId) throws DaoException {
        return countSamplesWithMutatedGenes(StringUtils.join(entrezGeneIds, ","), profileId);
    }
    
    /**
     * return the number of samples for each mutated genes
     * @param concatEntrezGeneIds
     * @param profileId
     * @return Map &lt; entrez, sampleCount &gt;
     * @throws DaoException 
     */
        public static Map<Long, Integer> countSamplesWithMutatedGenes(String concatEntrezGeneIds, int profileId) throws DaoException {
        if (concatEntrezGeneIds.isEmpty()) {
            return Collections.emptyMap();
        }
        Connection con = null;
        PreparedStatement pstmt = null;
        ResultSet rs = null;
        try {
            con = JdbcUtil.getDbConnection(DaoMutation.class);
            String sql = "SELECT ENTREZ_GENE_ID, count(DISTINCT CASE_ID)"
                    + " FROM mutation"
                    + " WHERE GENETIC_PROFILE_ID=" + profileId
                    + " AND ENTREZ_GENE_ID IN ("
                    + concatEntrezGeneIds
                    + ") GROUP BY `ENTREZ_GENE_ID`";
            pstmt = con.prepareStatement(sql);
            
            Map<Long, Integer> map = new HashMap<Long, Integer>();
            rs = pstmt.executeQuery();
            while (rs.next()) {
                map.put(rs.getLong(1), rs.getInt(2));
            }
            return map;
        } catch (SQLException e) {
            throw new DaoException(e);
        } finally {
            JdbcUtil.closeAll(DaoMutation.class, con, pstmt, rs);
        }
    }

    public static Map<String, Integer> countSamplesWithKeywords(Collection<String> keywords, int profileId) throws DaoException {
        if (keywords.isEmpty()) {
            return Collections.emptyMap();
        }
        Connection con = null;
        PreparedStatement pstmt = null;
        ResultSet rs = null;
        try {
            con = JdbcUtil.getDbConnection(DaoMutation.class);
            String sql = "SELECT KEYWORD, count(DISTINCT CASE_ID)"
                    + " FROM mutation, mutation_event"
                    + " WHERE GENETIC_PROFILE_ID=" + profileId
                    + " AND mutation.MUTATION_EVENT_ID=mutation_event.MUTATION_EVENT_ID"
                    + " AND KEYWORD IN ('"
                    + StringUtils.join(keywords,"','")
                    + "') GROUP BY `KEYWORD`";
            pstmt = con.prepareStatement(sql);

            Map<String, Integer> map = new HashMap<String, Integer>();
            rs = pstmt.executeQuery();
            while (rs.next()) {
                map.put(rs.getString(1), rs.getInt(2));
            }
            return map;
        } catch (SQLException e) {
            throw new DaoException(e);
        } finally {
            JdbcUtil.closeAll(DaoMutation.class, con, pstmt, rs);
        }
    }
<<<<<<< HEAD

    /**
     *
     * Counts all the samples in each cancer study in the collection of geneticProfileIds by mutation keyword
     *
     * @param keywords
     * @param internalProfileIds
     * @return Collection of Maps {"keyword" , "hugo" , "cancer_study" , "count"} where cancer_study == cancerStudy.getName();
     * @throws DaoException
     * @author Gideon Dresdner <dresdnerg@cbio.mskcc.org>
     */
    public static Collection<Map<String, Object>> countSamplesWithKeywords(Collection<String> keywords, Collection<Integer> internalProfileIds) throws DaoException {
        Connection con = null;
        PreparedStatement pstmt = null;
        ResultSet rs = null;
        try {
            con = JdbcUtil.getDbConnection(DaoMutation.class);

            String sql = "SELECT KEYWORD, GENETIC_PROFILE_ID, mutation.ENTREZ_GENE_ID, count(DISTINCT CASE_ID) FROM mutation, mutation_event " +
                    "WHERE GENETIC_PROFILE_ID IN (" + StringUtils.join(internalProfileIds, ",") + ") " +
                    "AND mutation.MUTATION_EVENT_ID=mutation_event.MUTATION_EVENT_ID " +
                    "AND KEYWORD IN ('" + StringUtils.join(keywords, "','") + "') " +
                    "GROUP BY KEYWORD, GENETIC_PROFILE_ID";

            pstmt = con.prepareStatement(sql);
            rs = pstmt.executeQuery();

            Collection<Map<String, Object>> data = new ArrayList<Map<String, Object>>();
            while (rs.next()) {

                Map<String, Object> d = new HashMap<String, Object>();

                String keyword = rs.getString(1);
                Integer geneticProfileId = rs.getInt(2);
                Long entrez = rs.getLong(3);
                Integer count = rs.getInt(4);

                // can you do the boogie woogie to get a cancerStudy's name?
                // this is computing a join and in not optimal
                GeneticProfile geneticProfile = DaoGeneticProfile.getGeneticProfileById(geneticProfileId);
                Integer cancerStudyId = geneticProfile.getCancerStudyId();
                CancerStudy cancerStudy = DaoCancerStudy.getCancerStudyByInternalId(cancerStudyId);
                String name = cancerStudy.getName();
                String cancerType = cancerStudy.getTypeOfCancerId();

                CanonicalGene gene = DaoGeneOptimized.getInstance().getGene(entrez);
                String hugo = gene.getHugoGeneSymbolAllCaps();

                d.put("keyword", keyword);
                d.put("hugo", hugo);
                d.put("cancer_study", name);
                d.put("cancer_type", cancerType);
                d.put("count", count);

                data.add(d);
            }

            return data;

        } catch (SQLException e) {
            throw new DaoException(e);
        } finally {
            JdbcUtil.closeAll(DaoMutation.class, con, pstmt, rs);
        }
    }

    /**
     *
     * Counts up all the samples that have any mutation in a gene by genomic profile (ids)
     *
     * @param hugos
     * @param internalProfileIds
     * @return Collection of Maps {"hugo" , "cancer_study" , "count"} where cancer_study == cancerStudy.getName();
     * and gene is the hugo gene symbol.
     *
     * @throws DaoException
     * @author Gideon Dresdner <dresdnerg@cbio.mskcc.org>
     */
    public static Collection<Map<String, Object>> countSamplesWithGenes(Collection<String> hugos, Collection<Integer> internalProfileIds) throws DaoException {

        // convert hugos to entrezs
        // and simultaneously construct a map to turn them back into hugo gene symbols later
        List<Long> entrezs = new ArrayList<Long>();
        Map<Long, CanonicalGene> entrez2CanonicalGene = new HashMap<Long, CanonicalGene>();
        DaoGeneOptimized daoGeneOptimized = DaoGeneOptimized.getInstance();
        for (String hugo : hugos) {
            CanonicalGene canonicalGene = daoGeneOptimized.getGene(hugo);
            Long entrez = canonicalGene.getEntrezGeneId();

            entrezs.add(entrez);
            entrez2CanonicalGene.put(entrez, canonicalGene);
        }

        Connection con = null;
        PreparedStatement pstmt = null;
        ResultSet rs = null;
        try {
            con = JdbcUtil.getDbConnection(DaoMutation.class);

            String sql = "select mutation.ENTREZ_GENE_ID, mutation.GENETIC_PROFILE_ID, count(distinct CASE_ID) from mutation, mutation_event\n" +
                    "where GENETIC_PROFILE_ID in (" + StringUtils.join(internalProfileIds, ",") + ")\n" +
                    "and mutation.ENTREZ_GENE_ID in (" + StringUtils.join(entrezs, ",")  + ")\n" +
                    "and mutation.MUTATION_EVENT_ID=mutation_event.MUTATION_EVENT_ID\n" +
                    "group by ENTREZ_GENE_ID, GENETIC_PROFILE_ID";

            pstmt = con.prepareStatement(sql);
            rs = pstmt.executeQuery();

            Collection<Map<String, Object>> data = new ArrayList<Map<String, Object>>();
            while (rs.next()) {

                Map<String, Object> d = new HashMap<String, Object>();

                Long entrez = rs.getLong(1);
                Integer geneticProfileId = rs.getInt(2);
                Integer count = rs.getInt(3);

                // can you do the boogie woogie to get a cancerStudy's name?
                // this is computing a join and in not optimal
                GeneticProfile geneticProfile = DaoGeneticProfile.getGeneticProfileById(geneticProfileId);
                Integer cancerStudyId = geneticProfile.getCancerStudyId();
                CancerStudy cancerStudy = DaoCancerStudy.getCancerStudyByInternalId(cancerStudyId);
                String name = cancerStudy.getName();
                String cancerType = cancerStudy.getTypeOfCancerId();

                CanonicalGene canonicalGene = entrez2CanonicalGene.get(entrez);
                String hugo = canonicalGene.getHugoGeneSymbolAllCaps();

                d.put("hugo", hugo);
                d.put("cancer_study", name);
                d.put("cancer_type", cancerType);
                d.put("count", count);

                data.add(d);
            }

            return data;

        } catch (SQLException e) {
            throw new DaoException(e);
        } finally {
            JdbcUtil.closeAll(DaoMutation.class, con, pstmt, rs);
        }
    }

    public static Set<Long> getMutatedGenesForACase(String caseId, int profileId) throws DaoException {
=======
    
    public static Set<Long> getMutatedGenesForACase(String caseId) throws DaoException {
>>>>>>> 5bbe6efc
        Connection con = null;
        PreparedStatement pstmt = null;
        ResultSet rs = null;
        try {
            con = JdbcUtil.getDbConnection(DaoMutation.class);
            String sql = "SELECT DISTINCT ENTREZ_GENE_ID"
                    + " FROM mutation"
                    + " AND CASE_ID='" + caseId + "'";
            pstmt = con.prepareStatement(sql);
            
            Set<Long> set = new HashSet<Long>();
            rs = pstmt.executeQuery();
            while (rs.next()) {
                set.add(rs.getLong(1));
            }
            return set;
        } catch (SQLException e) {
            throw new DaoException(e);
        } finally {
            JdbcUtil.closeAll(DaoMutation.class, con, pstmt, rs);
        }
    }
    
    public static Set<Long> getGenesOfMutations(
            Collection<Long> eventIds, int profileId) throws DaoException {
        return getGenesOfMutations(StringUtils.join(eventIds, ","), profileId);
    }
    
    /**
     * return entrez gene ids of the mutations specified by their mutaiton event ids.
     * @param concatEventIds
     * @param profileId
     * @return
     * @throws DaoException 
     */
    public static Set<Long> getGenesOfMutations(String concatEventIds, int profileId)
            throws DaoException {
        if (concatEventIds.isEmpty()) {
            return Collections.emptySet();
        }
        Connection con = null;
        PreparedStatement pstmt = null;
        ResultSet rs = null;
        try {
            con = JdbcUtil.getDbConnection(DaoMutation.class);
            String sql = "SELECT DISTINCT ENTREZ_GENE_ID FROM mutation_event "
                    + "WHERE MUTATION_EVENT_ID in ("
                    +       concatEventIds
                    + ")";
            pstmt = con.prepareStatement(sql);
            
            Set<Long> set = new HashSet<Long>();
            rs = pstmt.executeQuery();
            while (rs.next()) {
                set.add(rs.getLong(1));
            }
            return set;
        } catch (SQLException e) {
            throw new DaoException(e);
        } finally {
            JdbcUtil.closeAll(DaoMutation.class, con, pstmt, rs);
        }
    }
    
    /**
     * return keywords of the mutations specified by their mutaiton event ids.
     * @param concatEventIds
     * @param profileId
     * @return
     * @throws DaoException 
     */
    public static Set<String> getKeywordsOfMutations(String concatEventIds, int profileId)
            throws DaoException {
        if (concatEventIds.isEmpty()) {
            return Collections.emptySet();
        }
        Connection con = null;
        PreparedStatement pstmt = null;
        ResultSet rs = null;
        try {
            con = JdbcUtil.getDbConnection(DaoMutation.class);
            String sql = "SELECT DISTINCT KEYWORD FROM mutation_event "
                    + "WHERE MUTATION_EVENT_ID in ("
                    +       concatEventIds
                    + ")";
            pstmt = con.prepareStatement(sql);
            
            Set<String> set = new HashSet<String>();
            rs = pstmt.executeQuery();
            while (rs.next()) {
                set.add(rs.getString(1));
            }
            return set;
        } catch (SQLException e) {
            throw new DaoException(e);
        } finally {
            JdbcUtil.closeAll(DaoMutation.class, con, pstmt, rs);
        }
    }

    protected static String boolToStr(boolean value)
    {
        return value ? "1" : "0";
    }

    public static void deleteAllRecordsInGeneticProfile(long geneticProfileId) throws DaoException {
        Connection con = null;
        PreparedStatement pstmt = null;
        ResultSet rs = null;
        try {
            con = JdbcUtil.getDbConnection(DaoMutation.class);
            pstmt = con.prepareStatement("DELETE from mutation WHERE GENETIC_PROFILE_ID=?");
            pstmt.setLong(1, geneticProfileId);
            pstmt.executeUpdate();
        } catch (SQLException e) {
            throw new DaoException(e);
        } finally {
            JdbcUtil.closeAll(DaoMutation.class, con, pstmt, rs);
        }
    }

    public static void deleteAllRecords() throws DaoException {
        Connection con = null;
        PreparedStatement pstmt = null;
        ResultSet rs = null;
        try {
            con = JdbcUtil.getDbConnection(DaoMutation.class);
            pstmt = con.prepareStatement("TRUNCATE TABLE mutation");
            pstmt.executeUpdate();
            pstmt = con.prepareStatement("TRUNCATE TABLE mutation_event");
            pstmt.executeUpdate();
        } catch (SQLException e) {
            throw new DaoException(e);
        } finally {
            JdbcUtil.closeAll(DaoMutation.class, con, pstmt, rs);
        }
    }
}<|MERGE_RESOLUTION|>--- conflicted
+++ resolved
@@ -902,7 +902,6 @@
             JdbcUtil.closeAll(DaoMutation.class, con, pstmt, rs);
         }
     }
-<<<<<<< HEAD
 
     /**
      *
@@ -1047,34 +1046,6 @@
             JdbcUtil.closeAll(DaoMutation.class, con, pstmt, rs);
         }
     }
-
-    public static Set<Long> getMutatedGenesForACase(String caseId, int profileId) throws DaoException {
-=======
-    
-    public static Set<Long> getMutatedGenesForACase(String caseId) throws DaoException {
->>>>>>> 5bbe6efc
-        Connection con = null;
-        PreparedStatement pstmt = null;
-        ResultSet rs = null;
-        try {
-            con = JdbcUtil.getDbConnection(DaoMutation.class);
-            String sql = "SELECT DISTINCT ENTREZ_GENE_ID"
-                    + " FROM mutation"
-                    + " AND CASE_ID='" + caseId + "'";
-            pstmt = con.prepareStatement(sql);
-            
-            Set<Long> set = new HashSet<Long>();
-            rs = pstmt.executeQuery();
-            while (rs.next()) {
-                set.add(rs.getLong(1));
-            }
-            return set;
-        } catch (SQLException e) {
-            throw new DaoException(e);
-        } finally {
-            JdbcUtil.closeAll(DaoMutation.class, con, pstmt, rs);
-        }
-    }
     
     public static Set<Long> getGenesOfMutations(
             Collection<Long> eventIds, int profileId) throws DaoException {
