--- conflicted
+++ resolved
@@ -95,14 +95,8 @@
         writer.close();
     }
 
-<<<<<<< HEAD
     private static ArrayList<Integer> outputHeader(GeneticProfile profile, FileWriter writer) throws DaoException, IOException {
-        DaoGeneticProfileSamples daoGeneticProfileSamples = new DaoGeneticProfileSamples();
-        ArrayList<Integer> sampleList = daoGeneticProfileSamples.getOrderedSampleList(profile.getGeneticProfileId());
-=======
-    private static ArrayList<String> outputHeader(GeneticProfile profile, FileWriter writer) throws DaoException, IOException {
-        ArrayList<String> caseList = DaoGeneticProfileCases.getOrderedCaseList(profile.getGeneticProfileId());
->>>>>>> 8b0e9780
+        ArrayList<Integer> sampleList = DaoGeneticProfileSamples.getOrderedSampleList(profile.getGeneticProfileId());
         writer.write("SYMBOL" + TAB);
         writer.write("ENTREZ_GENE_ID");
         for (Integer sampleId : sampleList) {
