// boilerplate for the main portal page
//
// Gideon Dresdner July 2013
requirejs(  [         'Oncoprint',    'OncoprintUtils'],
            function(   Oncoprint,      utils) {

    // This is for the moustache-like templates
    // prevents collisions with JSP tags
    _.templateSettings = {
        interpolate : /\{\{(.+?)\}\}/g
    };

    // add in controls from template
    document.getElementById('oncoprint_controls').innerHTML
        = _.template(document.getElementById('main-controls-template').innerHTML)();

    var clinicalAttributes = new ClinicalAttributesColl();

    var $zoom_el = $('#oncoprint_controls #zoom');
    var $new_zoom_el = $('#oncoprint_whole_body #oncoprint_diagram_slider_icon');
    var zoom;
    var totalAttrs=[];
    var recordAttrs;//make a record of all attrs
    
    var sort_by_values = {
            "gene data first": "gene",
            "clinical data first": "clinical",
            "alphabetically by case id": "alphabetical",
            "user-defined case list / default": "custom"
        };
    
    var gapSpaceGeneClinic = 10;// Gap between gene data and clinic 
    var mutationColorControl = 'singleColor';
    
    // basically a hack to prevent the zoom function from a particular oncoprint
    // from getting bound to the UI slider forever
    var reset_zoom = function() {
        //$zoom_el.empty();//got problem here by dong 
        $new_zoom_el.empty();
        zoom = utils.zoomSetup($new_zoom_el, oncoprint.zoom);
        
        $('#oncoprint_zoom_slider').hover(
        function () {
        $(this).css('fill', '#0000FF');
        $(this).css('font-size', '18px');
        $(this).css('cursor', 'pointer');
        },
        function () {
        $(this).css('fill', '#87CEFA');
        $(this).css('font-size', '12px');
        });
        $('#oncoprint_zoom_slider').qtip({
            content: {text: 'zoom in and out oncoprint'},
            position: {my:'left bottom', at:'top middle', viewport: $(window)},
            style: { classes: 'qtip-light qtip-rounded qtip-shadow qtip-lightwhite' },
            show: {event: "mouseover"},
            hide: {fixed: true, delay: 100, event: "mouseout"}
        });
              
        return zoom;
    };

    clinicalAttributes.fetch({
        type: 'POST',
        data: { cancer_study_id: cancer_study_id_selected,
            case_list: window.PortalGlobals.getCases() },
        success: function(attrs) {
            totalAttrs = attrs.toJSON();
            if(window.PortalGlobals.getMutationProfileId()!==null){
                var tem={attr_id: "# mutations", datatype: "NUMBER",description: "Number of mutation", display_name: "# mutations"};
                totalAttrs.unshift(tem);
            }
            
            if(window.PortalGlobals.getCancerStudyId()!==null){
                var tem={attr_id: "FRACTION_GENOME_ALTERED", datatype: "NUMBER",description: "Fraction Genome Altered", display_name: "Fraction Genome Altered"};
                totalAttrs.unshift(tem);
            }
            
            recordAttrs=totalAttrs.slice(0);// record the original total attributes
            utils.populate_clinical_attr_select(document.getElementById('select_clinical_attributes'), totalAttrs);
//            $(select_clinical_attributes_id).chosen({width: "240px", "font-size": "12px", search_contains: true});
        }
    });

    var oncoprint;
    
    var extraTracks=[]; // used to record clinical attributes added
    var extraGenes=[]; // used to record genes add customized
    var extraAttributes=[]; // used to record attributes names add customized
    var sortStatus=[];
    var cases = window.PortalGlobals.getCases();
    var genes = window.PortalGlobals.getGeneListString().split(" ");

    var outer_loader_img = $('#oncoprint #outer_loader_img');
    var inner_loader_img = $('#oncoprint #inner_loader_img');

    var geneDataColl = new GeneDataColl();
    
    var selectsortby = function()
    {
        if(sortBy1[0].innerHTML === 'gene data first')
        {
            oncoprint.sortBy("genes", cases.split(" "));  
        }
        else if(sortBy1[0].innerHTML === 'clinical data first')
        {
            oncoprint.sortBy("clinical", cases.split(" ")); 
        }
        else if(sortBy1[0].innerHTML === 'alphabetically by case id')
        {
            oncoprint.sortBy("alphabetical", cases.split(" ")); 
        }
        else
        {
            oncoprint.sortBy("custom", cases.split(" "));
        }
    };
    geneDataColl.fetch({
        type: "POST",
        data: {
            cancer_study_id: cancer_study_id_selected,
            oql: $('#gene_list').val(),
            case_list: cases,
            geneticProfileIds: window.PortalGlobals.getGeneticProfiles(),
            z_score_threshold: window.PortalGlobals.getZscoreThreshold(),
            rppa_score_threshold: window.PortalGlobals.getRppaScoreThreshold()
        },
        success: function(data) {
            oncoprint = Oncoprint(document.getElementById('oncoprint_body'), {
                geneData: data.toJSON(),
                genes: genes,
                legend: document.getElementById('oncoprint_legend')
            },extraTracks);
            outer_loader_img.hide();
            $('#oncoprint #everything').show();

            //            oncoprint.sortBy(sortBy.val(), cases.split(" "));
            if($('#oncoprint_sortbyfirst_dropdonw span')[0].innerHTML === 'Sort by')
            {
                oncoprint.sortBy("genes", cases.split(" "));
            }
            else
            {
                selectsortby();
            }

<<<<<<< HEAD
            $('.attribute_name').qtip({
                content: {text: 'Click to drag '},
                position: {my:'left bottom', at:'top middle', viewport: $(window)},
                style: { classes: 'qtip-light qtip-rounded qtip-shadow qtip-lightyellow' },
                show: {event: "mouseover"},
                hide: {fixed: true, delay: 100, event: "mouseout"}
            });  
            
            zoom = reset_zoom();
=======
            zoom = reset_zoom();  
            invodeDataManager(); 
>>>>>>> b9e3ed36
        }
    });

    var select_clinical_attributes_id = '#select_clinical_attributes';
    var oncoprintClinicals;
//    var sortBy = $('#oncoprint-diagram-toolbar-buttons #sort_by');
    var sortBy1 = $('#oncoprint-diagram-toolbar-buttons #oncoprint_sortbyfirst_dropdonw span');
//    var sortBy = $('#oncoprint_sortbyfirst_dropdonw span')[0];
//    $('#oncoprint_controls #sort_by').chosen({width: "240px", disable_search: true });
//    $('#oncoprint-diagram-toolbar-buttons #sort_by').chosen({float:"left",width: "200px", disable_search: true });

    // params: bool
    // enable or disable all the various oncoprint controls
    // true -> enable
    // false -> disable
    var toggleControls = function(bool) {
        var whitespace = $('#toggle_whitespace');
        var unaltered = $('#toggle_unaltered_cases');
        var select_clinical_attributes =  $(select_clinical_attributes_id);

        var enable_disable = !bool;

        whitespace.attr('disabled', enable_disable);
        unaltered.attr('disabled', enable_disable);
        select_clinical_attributes.prop('disabled', enable_disable).trigger("liszt:updated");
        zoom.attr('disabled', enable_disable);
//        sortBy.prop('disabled', enable_disable).trigger("liszt:updated");
    };
    
    var selectedTitle;
    //set all the icons status to default value
    var controlIconsStatusReset = function()
    {
//        $('#oncoprint_zoom_slider')[0].attributes.value = '1';
//        $('.oncoprint_diagram_showmutationcolor_icon')[0].attributes.src.value = 'images/uncolormutations.svg';
//        $('.oncoprint-diagram-showlegend-icon')[0].attributes.src.value = 'images/hidelegend.svg';
//        $('.oncoprint-diagram-removeWhitespace-icon')[0].attributes.src.value = 'images/unremoveWhitespace.svg';
//        $('.oncoprint-diagram-removeUCases-icon')[0].attributes.src.value = 'images/unremoveUCases.svg';
    }
    
    var functionFunctions = function()
    {
        $('.special_delete').click(function() {
            var attr = $(this).attr("alt");
            var indexNum = extraTracks.indexOf(attr);
            var sampleNumbers = extraGenes.length/extraAttributes.length;
            extraTracks.splice(indexNum, 1);
            extraGenes.splice(indexNum*sampleNumbers, sampleNumbers);
            extraAttributes.splice(indexNum, 1);
            sortStatus.splice(indexNum, 1);
            removeClinicalAttribute();
        });// enable delete symbol "x" function

        //tooltip for the track deletion function
        $('.special_delete').qtip({
                    content: {text: 'click here to delete this track!'},
                    position: {my:'left bottom', at:'top right', viewport: $(window)},
                    style: { classes: 'qtip-light qtip-rounded qtip-shadow qtip-lightyellow' },
                    show: {event: "mouseover"},
                    hide: {fixed: true, delay: 100, event: "mouseout"}
                    });
        $('.special_delete').hover(
                    function () {
                    $(this).css('fill', '#0000FF');
                    $(this).css('font-size', '18px');
                    $(this).css('cursor', 'pointer');
                    },
                    function () {
                    $(this).css('fill', '#87CEFA');
                    $(this).css('font-size', '12px');
                    });
                    
        $('.attribute_name').qtip({
                content: {text: 'Click to drag '},
                position: {my:'left bottom', at:'top middle', viewport: $(window)},
                style: { classes: 'qtip-light qtip-rounded qtip-shadow qtip-lightyellow' },
                show: {event: "mouseover"},
                hide: {fixed: true, delay: 100, event: "mouseout"}
            });
            
        $(".oncoprint_Sort_Button").qtip({
                content: {text: 'Click to sort '},
                position: {my:'left bottom', at:'top middle', viewport: $(window)},
                style: { classes: 'qtip-light qtip-rounded qtip-shadow qtip-lightyellow' },
                show: {event: "mouseover"},
                hide: {fixed: true, delay: 100, event: "mouseout"}
            });
        $('.oncoprint_Sort_Button').hover(
            function () {
            $(this).css('fill', '#0000FF');
            $(this).css('font-size', '18px');
            $(this).css('cursor', 'pointer');
            },
            function () {
            $(this).css('fill', '#87CEFA');
            $(this).css('font-size', '12px');
            });
        
        $('.oncoprint_Sort_Button').click(function() {
            
            var sortButtonYValue = $(this)[0].attributes.y.value;
            var indexSortButton=parseInt(sortButtonYValue/29);
            if($(this)[0].attributes.href.value==="images/increaseSort.svg")
            {
                sortStatus[indexSortButton] = 'nonSort';
            }
            else if($(this)[0].attributes.href.value==="images/nonSort.svg")
            {
                sortStatus[indexSortButton] ='increSort';
            }
            
            oncoprint.remove_oncoprint();
            inner_loader_img.show();
            toggleControls(false); //disable toggleControls

            inner_loader_img.hide();

            oncoprint = Oncoprint(document.getElementById('oncoprint_body'), {
                geneData: geneDataColl.toJSON(),
                clinicalData: extraGenes,
                genes: genes,
                clinical_attrs: extraAttributes,
                legend: document.getElementById('oncoprint_legend'),
                sortStatus:sortStatus,
                mutationColor:mutationColorControl
            },extraTracks);

//            oncoprint.sortBy(sortBy.val(), cases.split(" "));
            if($('#oncoprint_sortbyfirst_dropdonw span')[0].innerHTML === 'Sort by')
            {
                oncoprint.sortBy("genes", cases.split(" "));
            }
            else
            {
                selectsortby();
            }
            functionFunctions();
            toggleControls(true);
            
            zoom = reset_zoom();
            oncoprint.zoom(zoom.val());
            $('.oncoprint-diagram-showlegend-icon')[0].attributes.src.value === 'images/showlegend.svg';
            oncoprint.showUnalteredCases(!$('#toggle_unaltered_cases').is(":checked"));
            oncoprint.toggleWhiteSpace(!$('#toggle_whitespace').is(":checked"));
            utils.make_mouseover(d3.selectAll('.sample rect'),{linkage:true});        // hack =(
        });
        
        $('.attribute_name').click(
                    function() {
                    selectedTitle =$(this);
                    $(this).attr('fill', 'red');
                    });
                    
        controlIconsStatusReset();
    }

    //delete clinicalAttribute added before
    var removeClinicalAttribute = function()
    {
        oncoprint.remove_oncoprint();
        inner_loader_img.show();
        toggleControls(false); //disable toggleControls

        inner_loader_img.hide();
        
        oncoprint = Oncoprint(document.getElementById('oncoprint_body'), {
            geneData: geneDataColl.toJSON(),
            clinicalData: extraGenes,
            genes: genes,
            clinical_attrs: extraAttributes,
            legend: document.getElementById('oncoprint_legend'),
            sortStatus:sortStatus,
            mutationColor:mutationColorControl
        },extraTracks);
        if(extraAttributes.length < 1)
        {
//            $('#oncoprint-diagram-toolbar-buttons #sort_by')[0].options[1].disabled = true;
            $('#oncoprint-diagram-toolbar-buttons #clinical_first')[0].style.display = "none";
            sortBy1[0].innerHTML = 'gene data first';
        }
//        oncoprint.sortBy(sortBy.val(), cases.split(" "));
        if($('#oncoprint_sortbyfirst_dropdonw span')[0].innerHTML === 'Sort by')
        {
            oncoprint.sortBy("genes", cases.split(" "));
        }
        else
        {
            selectsortby();
        }
        
        totalAttrs = recordAttrs.slice(0);

//        for(var attributeElemValue in extraAttributes)
        for(var n = 0; n < extraAttributes.length; n++)
        {
            for(var m=0; m<totalAttrs.length; m++) 
            {
                if(totalAttrs[m].display_name === extraAttributes[n].display_name)
                {
                    totalAttrs.splice(m,1);
                }
            }  
        }
        
        utils.populate_clinical_attr_select(document.getElementById('select_clinical_attributes'), totalAttrs);
        
        
//        functionFunctions();
                    
        if(extraAttributes.length>1)
        {
            $('.oncoprint-diagram-top').css("display","inline");
        }
        else
        {
            $('.oncoprint-diagram-top').css("display","none");
            if(extraAttributes.length<1)
            {
                $('.select_clinical_attributes_from').attr("data-placeholder","Add a clinical attribute track");
            }
        }
//        oncoprint.sortBy(sortBy.val(), cases.split(" "));
        if($('#oncoprint_sortbyfirst_dropdonw span')[0].innerHTML === 'Sort by')
        {
            oncoprint.sortBy("genes", cases.split(" "));
        }
        else
        {
            selectsortby();
        }
        toggleControls(true);
//        // disable the option to sort by clinical data
        zoom = reset_zoom();
        functionFunctions();
    }

    var refreshOncoPrint = function(){
        oncoprint.remove_oncoprint();
        inner_loader_img.show();
        toggleControls(false); //disable toggleControls

        inner_loader_img.hide();
        
        oncoprint = Oncoprint(document.getElementById('oncoprint_body'), {
            geneData: geneDataColl.toJSON(),
            clinicalData: extraGenes,
            genes: genes,
            clinical_attrs: extraAttributes,
            legend: document.getElementById('oncoprint_legend'),
            sortStatus:sortStatus,
            mutationColor:mutationColorControl
        },extraTracks);

        functionFunctions();
//        oncoprint.sortBy(sortBy.val(), cases.split(" "));  
        if($('#oncoprint_sortbyfirst_dropdonw span')[0].innerHTML === 'Sort by')
        {
            oncoprint.sortBy("genes", cases.split(" "));
        }
        else
        {
            selectsortby();
        }
        toggleControls(true);
    }

    // handler for when user selects a clinical attribute to visualization
    var clinicalAttributeSelected = function() {
        oncoprint.remove_oncoprint();
        inner_loader_img.show();
        toggleControls(false);

        var clinicalAttribute = $(select_clinical_attributes_id + ' option:selected')[0].__data__;

        if (clinicalAttribute.attr_id === undefined) {      // selected "none"
            inner_loader_img.hide();

            oncoprint = Oncoprint(document.getElementById('oncoprint_body'), {
                geneData: geneDataColl.toJSON(),
                genes: genes,
                legend: document.getElementById('oncoprint_legend')
            },extraTracks);

//            oncoprint.sortBy(sortBy.val(), cases.split(" "));
            if($('#oncoprint_sortbyfirst_dropdonw span')[0].innerHTML === 'Sort by')
            {
                oncoprint.sortBy("genes", cases.split(" "));
            }
            else
            {
                selectsortby();
            }

            // disable the option to sort by clinical data
//            $(sortBy.add('option[value="clinical"]')[1]).prop('disabled', true);
        } else {
            
            $('.select_clinical_attributes_from').attr("data-placeholder","Add another clinical attribute track");
            
            if(clinicalAttribute.attr_id === "# mutations")
            {
                    oncoprintClinicals = new ClinicalMutationColl();
                    oncoprintClinicals.fetch({
                    type: "POST",

                    data: {
                            mutation_profile: window.PortalGlobals.getMutationProfileId(),
                            cmd: "count_mutations",
                            case_ids: cases
                    },
                    success: function(response) {
                        inner_loader_img.hide();
                        
                        extraTracks = extraTracks.concat(response.attributes().map(function(attr) { return attr.attr_id; }));
                        extraGenes = extraGenes.concat(response.toJSON());
                        extraAttributes=extraAttributes.concat(response.attributes());
                        sortStatus = sortStatus.concat('increSort');
                        oncoprint = Oncoprint(document.getElementById('oncoprint_body'), {
                            geneData: geneDataColl.toJSON(),
                            clinicalData: extraGenes,
                            genes: genes,
                            clinical_attrs: extraAttributes,
                            legend: document.getElementById('oncoprint_legend'),
                            sortStatus:sortStatus,
                            mutationColor:mutationColorControl
                        },extraTracks);
                             
//                        oncoprint.sortBy(sortBy.val(), cases.split(" "));
                        if($('#oncoprint_sortbyfirst_dropdonw span')[0].innerHTML === 'Sort by')
                        {
                            oncoprint.sortBy("genes", cases.split(" "));
                        }
                        else
                        {
                            selectsortby();
                        }

                        // enable the option to sort by clinical data
//                        $(sortBy.add('option[value="clinical"]')[1]).prop('disabled', false);
//                        sortBy.selectpicker('refresh');
//                        sortBy[0].options[1].attributes.style="display:inline";
//                        sortBy[0].options[1].disabled = false;
                        $('#oncoprint-diagram-toolbar-buttons #clinical_first')[0].style.display = "inline";

//                        // sort by genes by default
//                        sortBy.val('genes');
                        for(attributeElemValue in extraAttributes)
                        {
                            var attributeElemValueIndex;
                            
                            for(var m= 0; m<totalAttrs.length;m++) 
                            {
                                if(totalAttrs[m].display_name === extraAttributes[attributeElemValue].display_name)
                                {
                                    attributeElemValueIndex=m; 
                                    totalAttrs.splice(attributeElemValueIndex,1);
                                }
                            }  
                        }

                        utils.populate_clinical_attr_select(document.getElementById('select_clinical_attributes'), totalAttrs);
                        
                        toggleControls(true);
                        
                        functionFunctions();
                        
                        zoom = reset_zoom();

                        // sync
                        oncoprint.zoom(zoom.val());
                        oncoprint.showUnalteredCases(!$('#toggle_unaltered_cases').is(":checked"));
                        oncoprint.toggleWhiteSpace(!$('#toggle_whitespace').is(":checked"));
                        $('.oncoprint-diagram-showlegend-icon')[0].attributes.src.value === 'images/showlegend.svg';
                        utils.make_mouseover(d3.selectAll('.sample rect'),{linkage:true});        // hack =(

                    }
                });
            }
            else if(clinicalAttribute.attr_id === "FRACTION_GENOME_ALTERED")
            {
                    oncoprintClinicals = new ClinicalCNAColl();
                    oncoprintClinicals.fetch({
                    type: "POST",

                    data: {
                            cancer_study_id:window.PortalGlobals.getCancerStudyId(),
                            cmd: "get_cna_fraction",
                            case_ids: cases
                    },
                    success: function(response) {
                        inner_loader_img.hide();
                        
<<<<<<< HEAD
                        extraTracks = extraTracks.concat(response.attributes().map(function(attr) { return attr.attr_id; }));
                        extraGenes = extraGenes.concat(response.toJSON());
                        extraAttributes=extraAttributes.concat(response.attributes());
                        sortStatus = sortStatus.concat('increSort');
                        oncoprint = Oncoprint(document.getElementById('oncoprint_body'), {
                            geneData: geneDataColl.toJSON(),
                            clinicalData: extraGenes,
                            genes: genes,
                            clinical_attrs: extraAttributes,
                            legend: document.getElementById('oncoprint_legend'),
                            sortStatus:sortStatus,
                            mutationColor:mutationColorControl
                        },extraTracks);
                             
//                        oncoprint.sortBy(sortBy.val(), cases.split(" "));
                        if($('#oncoprint_sortbyfirst_dropdonw span')[0].innerHTML === 'Sort by')
                        {
                            oncoprint.sortBy("genes", cases.split(" "));
                        }
                        else
                        {
                            selectsortby();
                        }

                        // enable the option to sort by clinical data
//                        $(sortBy.add('option[value="clinical"]')[1]).prop('disabled', false);
//                        sortBy[0].options[1].disabled = false;

//                        // sort by genes by default
//                        sortBy.val('genes');
                        for(attributeElemValue in extraAttributes)
                        {
                            var attributeElemValueIndex;
                            
                            for(var m= 0; m<totalAttrs.length;m++) 
                            {
                                if(totalAttrs[m].display_name === extraAttributes[attributeElemValue].display_name)
                                {
                                    attributeElemValueIndex=m; 
                                    totalAttrs.splice(attributeElemValueIndex,1);
                                }
                            }  
                        }

                        utils.populate_clinical_attr_select(document.getElementById('select_clinical_attributes'), totalAttrs);
                        
                        toggleControls(true);
                        
                        functionFunctions();
                        
                        zoom = reset_zoom();

                        // sync
                        oncoprint.zoom(zoom.val());
                        oncoprint.showUnalteredCases(!$('#toggle_unaltered_cases').is(":checked"));
                        oncoprint.toggleWhiteSpace(!$('#toggle_whitespace').is(":checked"));
                        $('.oncoprint-diagram-showlegend-icon')[0].attributes.src.value === 'images/showlegend.svg';
                        utils.make_mouseover(d3.selectAll('.sample rect'),{linkage:true});        // hack =(
=======
                        $('.special_delete').click(resetClinicalAttribute);// enable delete symbol "x" function
                        invodeDataManager();
>>>>>>> b9e3ed36
                    }
                });
            }
            else
            {
                oncoprintClinicals = new ClinicalColl();
                    oncoprintClinicals.fetch({
                    type: "POST",

                    data: {
                        cancer_study_id: cancer_study_id_selected,
                        attribute_id: clinicalAttribute.attr_id,
                        case_list: cases
                    },
                    success: function(response) {
                        inner_loader_img.hide();
                        
                        extraTracks = extraTracks.concat(response.attributes().map(function(attr) { return attr.attr_id; }));
                        extraGenes = extraGenes.concat(response.toJSON());
                        extraAttributes=extraAttributes.concat(response.attributes());
                        sortStatus = sortStatus.concat('increSort');
                        oncoprint = Oncoprint(document.getElementById('oncoprint_body'), {
                            geneData: geneDataColl.toJSON(),
                            clinicalData: extraGenes,
                            genes: genes,
                            clinical_attrs: extraAttributes,
                            legend: document.getElementById('oncoprint_legend'),
                            sortStatus:sortStatus,
                            mutationColor:mutationColorControl
                        },extraTracks);

//                        oncoprint.sortBy(sortBy.val(), cases.split(" "));
                        if($('#oncoprint_sortbyfirst_dropdonw span')[0].innerHTML === 'Sort by')
                        {
                            oncoprint.sortBy("genes", cases.split(" "));
                        }
                        else
                        {
                            selectsortby();
                        }

                        // enable the option to sort by clinical data
//                        $(sortBy.add('option[value="clinical"]')[1]).prop('disabled', false);
//                        sortBy[0].options[1].disabled = false;

//                        // sort by genes by default
//                        sortBy.val('genes');

                        for(attributeElemValue in extraAttributes)
                        {
                            var attributeElemValueIndex;
                            
                            for(var m= 0; m<totalAttrs.length;m++) 
                            {
                                if(totalAttrs[m].display_name === extraAttributes[attributeElemValue].display_name)
                                {
                                    attributeElemValueIndex=m; 
                                    totalAttrs.splice(attributeElemValueIndex,1);
                                }
                            }
                            
                        }

                        utils.populate_clinical_attr_select(document.getElementById('select_clinical_attributes'), totalAttrs);
                        
                        toggleControls(true);

                        functionFunctions();
                        
                        zoom = reset_zoom();

                        // sync
                        oncoprint.zoom(zoom.val());
                        oncoprint.showUnalteredCases(!$('#toggle_unaltered_cases').is(":checked"));
                        oncoprint.toggleWhiteSpace(!$('#toggle_whitespace').is(":checked"));
                        $('.oncoprint-diagram-showlegend-icon')[0].attributes.src.value === 'images/showlegend.svg';
                        utils.make_mouseover(d3.selectAll('.sample rect'),{linkage:true});        // hack =(
<<<<<<< HEAD

=======
                        
                        $('.special_delete').click(resetClinicalAttribute);// enable delete symbol "x" function
                        invodeDataManager();
>>>>>>> b9e3ed36
                    }
                });
            }
//            alert(extraAttributes.length);
            if(extraAttributes.length>0)
            {
                $('.oncoprint-diagram-top').css("display","inline");
            }
        }
    };
    
    $(select_clinical_attributes_id).change(clinicalAttributeSelected);
    
    var _startX = 0;            // mouse starting positions
    var _startY = 0;
    var _endX=0;                // mouse ending positions
    var _endY=0;
    var _offsetX = 0;           // current element offset
    var _offsetY = 0;
    var _dragElement;           // needs to be passed from OnMouseDown to OnMouseMove
    var _dragElementIndex;      //index of the selected title
    var spaceHeight = 0;
    var selectedNotMutation= false;
    
    function ExtractNumber(value)
    {
        var n = parseInt(value);

        return n == null || isNaN(n) ? 0 : n;
    }
    
    function calculateGeneMovement(yMovement)
    {
        var tem = genes[yMovement];
        genes[yMovement] = genes[_dragElementIndex];
        genes[_dragElementIndex]=tem;
        refreshOncoPrint();
        zoom = reset_zoom();
        // sync
        oncoprint.zoom(zoom.val());
        oncoprint.showUnalteredCases(!$('#toggle_unaltered_cases').is(":checked"));
        oncoprint.toggleWhiteSpace(!$('#toggle_whitespace').is(":checked"));
        utils.make_mouseover(d3.selectAll('.sample rect'),{linkage:true});
    }
    
    function calculateClinicMovement(yMovement)
    {
        var sizeOfSamples = extraGenes.length/extraAttributes.length;//calculate length of samples

        //shift clinical attrs samples
        for(var i=0; i<sizeOfSamples; i++)
        {
            var temClinic = extraGenes[yMovement*sizeOfSamples+i];
            extraGenes[yMovement*sizeOfSamples+i]=extraGenes[_dragElementIndex*sizeOfSamples+i];
            extraGenes[_dragElementIndex*sizeOfSamples+i] = temClinic;
        }
        
        //shift clinical attrs names
        var tempClinicAttribute = extraTracks[yMovement];
        extraTracks[yMovement]=extraTracks[_dragElementIndex];
        extraTracks[_dragElementIndex] = tempClinicAttribute;
        
        var tempClinicAttrs = extraAttributes[yMovement];
        extraAttributes[yMovement]=extraAttributes[_dragElementIndex];
        extraAttributes[_dragElementIndex] = tempClinicAttrs;
        
        var tempSortStatus = sortStatus[yMovement];
        sortStatus[yMovement]=sortStatus[_dragElementIndex];
        sortStatus[_dragElementIndex] = tempSortStatus;
        
        refreshOncoPrint();
        zoom = reset_zoom();
        // sync
        oncoprint.zoom(zoom.val());
        oncoprint.showUnalteredCases(!$('#toggle_unaltered_cases').is(":checked"));
        oncoprint.toggleWhiteSpace(!$('#toggle_whitespace').is(":checked"));
        utils.make_mouseover(d3.selectAll('.sample rect'),{linkage:true});
    }
                
    function OnMouseDown(e)
    {
        // IE is retarded and doesn't pass the event object
        if (e == null) 
            e = window.event; 
        
        // grab the mouse position
        _startX = e.clientX;
        _startY = e.clientY;

        // IE uses srcElement, others use target
        var target = e.target != null ? e.target : e.srcElement;
        
        //alert('mouse position is:X '+_startX+'Y '+_startY);
        //
        // for IE, left click == 1
        // for Firefox, left click == 0
        if ((e.button == 1 && window.event != null || e.button == 0)&& target.className.animVal==="attribute_name")
        {        
            target.attributes.fill.value = "red";
            
            // grab the clicked element's position
            _offsetX = ExtractNumber(target.parentElement.attributes.x.value);
            _offsetY = ExtractNumber(target.parentElement.attributes.y.value);
            
//            selectedNotMutation = false;
//            _dragElementIndex=undefined;
            
            for(m in genes) 
            {
                if(genes[m] === target.textContent)
                {
                    _dragElementIndex = parseInt(m); 
                    break;
                }
            }
            
            if(_dragElementIndex === undefined)
            {
                selectedNotMutation = true;
                for(n in extraAttributes)
                {
                    if(extraAttributes[n].display_name === target.textContent)
                    {
                        _dragElementIndex = parseInt(n);
                        break;
                    }
                }
            }
            
            spaceHeight=(ExtractNumber(target.parentElement.parentElement.children[2].attributes.y.value)-ExtractNumber(target.parentElement.parentElement.children[0].attributes.y.value))/2; //get the height of each table row

            // bring the clicked element to the front while it is being dragged
            _oldZIndex = target.style.zIndex;
            target.style.zIndex = 10000;

            // we need to access the element in OnMouseMove
            _dragElement = target;

            // tell our code to start moving the element with the mouse
            document.onmousemove = OnMouseMove;

<<<<<<< HEAD
            // cancel out any text selections
            document.body.focus();

            // prevent text selection in IE
            document.onselectstart = function () { return false; };
            // prevent IE from trying to drag an image
            target.ondragstart = function() { return false; };

            // prevent text selection (except IE)
            return false;
        }
    }
    
    function OnMouseUp(e)
    {
        $('.attribute_name').attr('fill','black');
        
        var yPosition=_offsetY + e.clientY - _startY;
        
        if(selectedNotMutation)
        {
            if(yPosition > (extraAttributes.length*spaceHeight - 7))
            {
                yPosition = extraAttributes.length*spaceHeight - 7;
            }
            else if(yPosition<10)
            {
                yPosition = 10;
            }
        }
        else
        {
            
            if(extraAttributes.length>0)
            {
                if(yPosition > (extraAttributes.length*spaceHeight - gapSpaceGeneClinic + genes.length*spaceHeight - 7))
                {
                    yPosition = extraAttributes.length*spaceHeight - gapSpaceGeneClinic + genes.length*spaceHeight - 7;
                }
                else if(yPosition<(extraAttributes.length*spaceHeight - gapSpaceGeneClinic +10))
                {
                    yPosition = extraAttributes.length*spaceHeight - gapSpaceGeneClinic + 10;
                }
            }
            else
            {
                if(yPosition > (extraAttributes.length*spaceHeight + genes.length*spaceHeight - 7))
                {
                    yPosition = extraAttributes.length*spaceHeight + genes.length*spaceHeight - 7;
                }
                else if(yPosition<(extraAttributes.length*spaceHeight+10))
                {
                    yPosition = extraAttributes.length*spaceHeight + 10;
                }
            }
        }
        
        var indexValue;
        
        if(selectedNotMutation)
        {
           indexValue = parseInt(yPosition/spaceHeight); 
        }
        else
        {
            if(extraAttributes.length>0)
            {
                indexValue = parseInt((yPosition-extraAttributes.length * spaceHeight - gapSpaceGeneClinic)/spaceHeight);
            }
            else
            {
                indexValue = parseInt((yPosition-extraAttributes.length * spaceHeight)/spaceHeight);
            }
        }
        
        if(indexValue != _dragElementIndex && !isNaN(indexValue))
        {
            if(selectedNotMutation)
            {
                calculateClinicMovement(indexValue);
            }
            else
            {
                calculateGeneMovement(indexValue);
            }
        }
        else
        {
            if(_dragElement!=undefined)
            {
                _dragElement.parentElement.attributes.y.value=_offsetY.toString();
            }
        }

        if (_dragElement != null)
        {
            _dragElement.style.zIndex = _oldZIndex;

            // we're done with these events until the next OnMouseDown
            document.onmousemove = null;
            document.onselectstart = null;
            _dragElement.ondragstart = null;

            // this is how we know we're not dragging      
            _dragElement = null;
            
            _startX = 0;            // mouse starting positions
            _startY = 0;
            _endX=0;                // mouse ending positions
            _endY=0;
            _offsetX = 0;           // current element offset
            _offsetY = 0;
            _dragElement=undefined;           // needs to be passed from OnMouseDown to OnMouseMove
            _dragElementIndex=undefined;      //index of the selected title
            spaceHeight = 0;
            selectedNotMutation= false;
        }
    }
    
    function OnMouseMove(e)
    {
        if (e == null) 
            var e = window.event; 

        // this is the actual "drag code"
        var yPosition=_offsetY + e.clientY - _startY;
        
        if(selectedNotMutation)
        {
            if(yPosition > (extraAttributes.length*spaceHeight - 7))
            {
                yPosition = extraAttributes.length*spaceHeight - 7;
            }
            else if(yPosition<10)
            {
                yPosition = 10;
            }
        }
        else
        {
            if(extraAttributes.length>0)
            {
                if(yPosition > (extraAttributes.length*spaceHeight - gapSpaceGeneClinic + genes.length*spaceHeight - 7))
                {
                    yPosition = extraAttributes.length*spaceHeight - gapSpaceGeneClinic + genes.length*spaceHeight - 7;
                }
                else if(yPosition<(extraAttributes.length*spaceHeight - gapSpaceGeneClinic +10))
                {
                    yPosition = extraAttributes.length*spaceHeight - gapSpaceGeneClinic + 10;
                }
            }
            else
            {
                if(yPosition > (extraAttributes.length*spaceHeight + genes.length*spaceHeight - 7))
                {
                    yPosition = extraAttributes.length*spaceHeight + genes.length*spaceHeight - 7;
                }
                else if(yPosition<(extraAttributes.length*spaceHeight+10))
                {
                    yPosition = extraAttributes.length*spaceHeight + 10;
                }
            }
            
            console.log(yPosition);
        }
        
        _dragElement.parentElement.attributes.y.value = yPosition.toString(); 
    }

    function InitDragDrop()
    {
        document.onmousedown = OnMouseDown;
        document.onmouseup = OnMouseUp;
    }
    
=======
    var invodeDataManager = function() {
        //TODO: tmp solution for re-using data
        window.PortalGlobals.setGeneData(geneDataColl.toJSON());
        PortalDataColl.setOncoprintData(oncoprint.getOncoprintData()); 
        var alterInfo = utils.alteration_info(geneDataColl.toJSON());
        PortalDataColl.setOncoprintStat(alterInfo);
    }

>>>>>>> b9e3ed36
    $(document).ready(function() {

        // bind away
//        $('#oncoprint-diagram-toolbar-buttons #sort_by').change(function() {
//            oncoprint.sortBy(sortBy.val(), cases.split(" "));
//        });
        $('#oncoprint-diagram-toolbar-buttons #genes_first_a').click(function(){
            oncoprint.sortBy('genes', cases.split(" "));
        });
        $('#oncoprint-diagram-toolbar-buttons #clinical_first_a').click(function(){
            oncoprint.sortBy('clinical', cases.split(" "));
        });
        $('#oncoprint-diagram-toolbar-buttons #alphabetically_first_a').click(function(){
            oncoprint.sortBy('alphabetical', cases.split(" "));
        });
        $('#oncoprint-diagram-toolbar-buttons #user_defined_first_a').click(function(){
            oncoprint.sortBy('custom', cases.split(" "));
        });
        
        $('#toggle_unaltered_cases').click(function() {
            oncoprint.toggleUnalteredCases();
            utils.make_mouseover(d3.selectAll('.sample rect'),{linkage:true});     // hack =(
//            oncoprint.sortBy(sortBy.val());
        });

        $('#toggle_whitespace').click(function() {
            oncoprint.toggleWhiteSpace();
        });

            $('.oncoprint-diagram-removeUCases-icon').click(function(){
              if($(this)[0].attributes.src.value === 'images/removeUCases.svg')
              {
                oncoprint.toggleUnalteredCases();
                utils.make_mouseover(d3.selectAll('.sample rect'),{linkage:true});     // hack =(
                $(this)[0].attributes.src.value = 'images/unremoveUCases.svg';
              }
              else
              {
                oncoprint.toggleUnalteredCases();
                utils.make_mouseover(d3.selectAll('.sample rect'),{linkage:true});     // hack =(
                $(this)[0].attributes.src.value = 'images/removeUCases.svg';
              }
            });
            $('.oncoprint-diagram-removeUCases-icon').hover(
            function () {
            $(this).css('fill', '#0000FF');
            $(this).css('font-size', '18px');
            $(this).css('cursor', 'pointer');
            },
            function () {
            $(this).css('fill', '#87CEFA');
            $(this).css('font-size', '12px');
            });
            $('.oncoprint-diagram-removeUCases-icon').qtip({
            content: {text: 
                        function(){
                        if($(this)[0].attributes.src.value === 'images/removeUCases.svg')
                        {return 'remove unaltered cases';}
                        else
                        {
                            return 'show unaltered cases';
                        }
                    }
                },
            position: {my:'left bottom', at:'top right', viewport: $(window)},
            style: { classes: 'qtip-light qtip-rounded qtip-shadow qtip-lightwhite' },
            show: {event: "mouseover"},
            hide: {fixed: true, delay: 100, event: "mouseout"}
            });


            $('.oncoprint-diagram-removeWhitespace-icon').click(function(){
              if($(this)[0].attributes.src.value === 'images/removeWhitespace.svg')
              {
                  oncoprint.toggleWhiteSpace();
                  $(this)[0].attributes.src.value = 'images/unremoveWhitespace.svg';
              }
              else
              {
                 oncoprint.toggleWhiteSpace();
                 $(this)[0].attributes.src.value = 'images/removeWhitespace.svg'; 
              }
            });
            $('.oncoprint-diagram-removeWhitespace-icon').hover(
            function () {
            $(this).css('fill', '#0000FF');
            $(this).css('font-size', '18px');
            $(this).css('cursor', 'pointer');
            },
            function () {
            $(this).css('fill', '#87CEFA');
            $(this).css('font-size', '12px');
            });
            $('.oncoprint-diagram-removeWhitespace-icon').qtip({
            content: {text: 
                        function(){
                        if($(this)[0].attributes.src.value === 'images/removeWhitespace.svg')
                        {return 'remove whitespace';}
                        else
                        {
                            return 'show whitespace between cases';
                        }
                    }
            },
            position: {my:'left bottom', at:'top right', viewport: $(window)},
            style: { classes: 'qtip-light qtip-rounded qtip-shadow qtip-lightwhite' },
            show: {event: "mouseover"},
            hide: {fixed: true, delay: 100, event: "mouseout"}
            });   
            
            //show or hide legends of oncoprint
            $('.oncoprint-diagram-showlegend-icon').click(function(){
              if($(this)[0].attributes.src.value === 'images/showlegend.svg')
              {
//                $("#oncoprint_legend").css("display","inline");
                $("#oncoprint_legend .mutation_legend_table").css("display","inline");
                $(this)[0].attributes.src.value = 'images/hidelegend.svg';
              }
              else
              {
//                $("#oncoprint_legend").css("display","inline");
                $("#oncoprint_legend .mutation_legend_table").css("display","none");
                $(this)[0].attributes.src.value = 'images/showlegend.svg'; 
              }
            });
            $('.oncoprint-diagram-showlegend-icon').hover(
            function () {
            $(this).css('fill', '#0000FF');
            $(this).css('font-size', '18px');
            $(this).css('cursor', 'pointer');
            },
            function () {
            $(this).css('fill', '#87CEFA');
            $(this).css('font-size', '12px');
            });
            $('.oncoprint-diagram-showlegend-icon').qtip({
            content: {text:function(){
                        if($(this)[0].attributes.src.value === 'images/showlegend.svg')
                        {return 'show legends';}
                        else
                        {
                            return 'hide legends';
                        }
                    }
            },
            position: {my:'left bottom', at:'top right', viewport: $(window)},
            style: { classes: 'qtip-light qtip-rounded qtip-shadow qtip-lightwhite' },
            show: {event: "mouseover"},
            hide: {fixed: true, delay: 100, event: "mouseout"}
            }); 
            
            //color different mutation with different color
            $('.oncoprint_diagram_showmutationcolor_icon').click(function(){
              if($(this)[0].attributes.src.value === 'images/uncolormutations.svg')
              {
                mutationColorControl = 'singleColor';
                refreshOncoPrint();
                zoom = reset_zoom();
                // sync
                oncoprint.zoom(zoom.val());
                oncoprint.showUnalteredCases(!$('#toggle_unaltered_cases').is(":checked"));
                oncoprint.toggleWhiteSpace(!$('#toggle_whitespace').is(":checked"));
                utils.make_mouseover(d3.selectAll('.sample rect'),{linkage:true});        // hack =(
                $(this)[0].attributes.src.value = 'images/colormutations.svg';
                $('.legend_missense_name').text("mutation") ;
              }
//                else if($(this)[0].attributes.src.value === 'images/multicolormutations.svg')
//              {
//                mutationColorControl = 'singleColor';
//                refreshOncoPrint();
//                zoom = reset_zoom();
//                // sync
//                oncoprint.zoom(zoom.val());
//                oncoprint.showUnalteredCases(!$('#toggle_unaltered_cases').is(":checked"));
//                oncoprint.toggleWhiteSpace(!$('#toggle_whitespace').is(":checked"));
//                utils.make_mouseover(d3.selectAll('.sample rect'),{linkage:true});        // hack =(
//                $(this)[0].attributes.src.value = 'images/uncolormutations.svg'; 
//                $('.legend_missense_name').text("missense mutation");
//                $('.legend_nonmissense').css("display","inline");
//              }
                else if($(this)[0].attributes.src.value === 'images/colormutations.svg')
              {
                mutationColorControl = 'multiColor';
                refreshOncoPrint();
                zoom = reset_zoom();
                // sync
                oncoprint.zoom(zoom.val());
                oncoprint.showUnalteredCases(!$('#toggle_unaltered_cases').is(":checked"));
                oncoprint.toggleWhiteSpace(!$('#toggle_whitespace').is(":checked"));
                utils.make_mouseover(d3.selectAll('.sample rect'),{linkage:true});        // hack =(
                $(this)[0].attributes.src.value = 'images/uncolormutations.svg'; 
                $('.legend_missense_name').text("missense mutation");
                $('.legend_nonmissense').css("display","inline");
              }
            });
            $('.oncoprint_diagram_showmutationcolor_icon').hover(
            function () {
            $(this).css('fill', '#0000FF');
            $(this).css('font-size', '18px');
            $(this).css('cursor', 'pointer');
            },
            function () {
            $(this).css('fill', '#87CEFA');
            $(this).css('font-size', '12px');
            });
            $('.oncoprint_diagram_showmutationcolor_icon').qtip({
            content: {text: 
                        function(){
                        if($(this)[0].attributes.src.value === 'images/colormutations.svg')
                        {
                            return 'color-code different mutation types';
                        }
                        else
                        {
                            return 'show all mutations in the same color';
                        }
                    }
            },
            position: {my:'left bottom', at:'top right', viewport: $(window)},
            style: { classes: 'qtip-light qtip-rounded qtip-shadow qtip-lightwhite' },
            show: {event: "mouseover"},
            hide: {fixed: true, delay: 100, event: "mouseout"}
            }); 
            
            
            $('.oncoprint-diagram-downloads-icon').qtip({
            //id: "#oncoprint-diagram-downloads-icon-qtip",
            style: { classes: 'qtip-light qtip-rounded qtip-shadow qtip-lightwhite'  },
            show: {event: "mouseover"},
            hide: {fixed:true, delay: 100, event: "mouseout"},
            position: {my:'top center',at:'bottom center', viewport: $(window)},
            content: {
                text:   "<button class='oncoprint-diagram-download' type='pdf' style='cursor:pointer'>PDF</button>"+
                        "<button class='oncoprint-diagram-download' type='svg' style='cursor:pointer'>SVG</button>"+
                        "<button class='oncoprint-sample-download'  type='txt' style='cursor:pointer'>Samples</button>"
            },
            events:{
                render:function(event){     
                        $('.oncoprint-diagram-download').click(function() {
                        var fileType = $(this).attr("type");
                        var params = {
                            filetype: fileType,
                            filename:"oncoprint." + fileType,
                            svgelement: oncoprint.getPdfInput()
                        };

                        cbio.util.requestDownload("svgtopdf.do", params);
                    });

                    $('.oncoprint-sample-download').click(function() {
                        var samples = "Sample order in the Oncoprint is: \n";
                        var genesValue = oncoprint.getData();
                        for(var i = 0; i< genesValue.length; i++)
                        {
                            samples= samples + genesValue[i].key+"\n";
                        }
                        var a=document.createElement('a');
                        a.href='data:text/plain;base64,'+btoa(samples);
                        a.textContent='download';
                        a.download='OncoPrintSamples.txt';
                        a.click();
                    });
                }
            }
        });
        

        
        $('.oncoprint-diagram-Shift').click(function() {
            shiftGeneData();
        });
        
        $('.oncoprint-diagram-top').click(function() {
            shiftClinicData();
        });
        
        cbio.util.autoHideOnMouseLeave($("#oncoprint_whole_body"), $("#oncoprint-diagram-toolbar-buttons"));
        
        InitDragDrop();
    });
});<|MERGE_RESOLUTION|>--- conflicted
+++ resolved
@@ -144,7 +144,6 @@
                 selectsortby();
             }
 
-<<<<<<< HEAD
             $('.attribute_name').qtip({
                 content: {text: 'Click to drag '},
                 position: {my:'left bottom', at:'top middle', viewport: $(window)},
@@ -154,10 +153,8 @@
             });  
             
             zoom = reset_zoom();
-=======
-            zoom = reset_zoom();  
             invodeDataManager(); 
->>>>>>> b9e3ed36
+
         }
     });
 
@@ -532,7 +529,7 @@
                         oncoprint.toggleWhiteSpace(!$('#toggle_whitespace').is(":checked"));
                         $('.oncoprint-diagram-showlegend-icon')[0].attributes.src.value === 'images/showlegend.svg';
                         utils.make_mouseover(d3.selectAll('.sample rect'),{linkage:true});        // hack =(
-
+                        invodeDataManager();
                     }
                 });
             }
@@ -550,7 +547,6 @@
                     success: function(response) {
                         inner_loader_img.hide();
                         
-<<<<<<< HEAD
                         extraTracks = extraTracks.concat(response.attributes().map(function(attr) { return attr.attr_id; }));
                         extraGenes = extraGenes.concat(response.toJSON());
                         extraAttributes=extraAttributes.concat(response.attributes());
@@ -609,10 +605,7 @@
                         oncoprint.toggleWhiteSpace(!$('#toggle_whitespace').is(":checked"));
                         $('.oncoprint-diagram-showlegend-icon')[0].attributes.src.value === 'images/showlegend.svg';
                         utils.make_mouseover(d3.selectAll('.sample rect'),{linkage:true});        // hack =(
-=======
-                        $('.special_delete').click(resetClinicalAttribute);// enable delete symbol "x" function
                         invodeDataManager();
->>>>>>> b9e3ed36
                     }
                 });
             }
@@ -690,13 +683,7 @@
                         oncoprint.toggleWhiteSpace(!$('#toggle_whitespace').is(":checked"));
                         $('.oncoprint-diagram-showlegend-icon')[0].attributes.src.value === 'images/showlegend.svg';
                         utils.make_mouseover(d3.selectAll('.sample rect'),{linkage:true});        // hack =(
-<<<<<<< HEAD
-
-=======
-                        
-                        $('.special_delete').click(resetClinicalAttribute);// enable delete symbol "x" function
                         invodeDataManager();
->>>>>>> b9e3ed36
                     }
                 });
             }
@@ -724,7 +711,6 @@
     function ExtractNumber(value)
     {
         var n = parseInt(value);
-
         return n == null || isNaN(n) ? 0 : n;
     }
     
@@ -838,7 +824,6 @@
             // tell our code to start moving the element with the mouse
             document.onmousemove = OnMouseMove;
 
-<<<<<<< HEAD
             // cancel out any text selections
             document.body.focus();
 
@@ -1013,8 +998,7 @@
         document.onmousedown = OnMouseDown;
         document.onmouseup = OnMouseUp;
     }
-    
-=======
+
     var invodeDataManager = function() {
         //TODO: tmp solution for re-using data
         window.PortalGlobals.setGeneData(geneDataColl.toJSON());
@@ -1023,7 +1007,6 @@
         PortalDataColl.setOncoprintStat(alterInfo);
     }
 
->>>>>>> b9e3ed36
     $(document).ready(function() {
 
         // bind away
