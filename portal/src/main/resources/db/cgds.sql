--- conflicted
+++ resolved
@@ -9,47 +9,6 @@
 
 SET SQL_MODE="NO_AUTO_VALUE_ON_ZERO";
 
-<<<<<<< HEAD
-drop table IF EXISTS _case;
-drop table IF EXISTS authorities;
-drop table IF EXISTS cancer_study;
-drop table IF EXISTS cancer_type;
-drop table IF EXISTS case_cna_event;
-drop table IF EXISTS case_list;
-drop table IF EXISTS case_list_list;
-drop table IF EXISTS case_mutation_event;
-drop table IF EXISTS case_profile;
-drop table IF EXISTS clinical;
-drop table if EXISTS clinical_free_form;
-drop table IF EXISTS cna_event;
-drop table IF EXISTS copy_number_seg;
-drop table IF EXISTS drug;
-drop table IF EXISTS drug_interaction;
-drop table IF EXISTS gene;
-drop table IF EXISTS gene_alias;
-drop table IF EXISTS gene_in_profile;
-drop table IF EXISTS genetic_alteration;
-drop table IF EXISTS genetic_profile_cases;
-drop table IF EXISTS genetic_profile;
-drop table IF EXISTS interaction;
-drop table IF EXISTS micro_rna;
-drop table IF EXISTS micro_rna_alteration;
-drop table IF EXISTS mutation;
-drop table IF EXISTS mutation_event;
-drop table IF EXISTS mutation_frequency;
-drop table IF EXISTS mut_sig;
-drop table IF EXISTS protein_array_info;
-drop table IF EXISTS protein_array_target;
-drop table IF EXISTS protein_array_data;
-drop table IF EXISTS protein_array_cancer_study;
-drop table if EXISTS sanger_cancer_census;
-drop table if EXISTS text_cache;
-drop table IF EXISTS type_of_cancer;
-drop table IF EXISTS uniprot_id_mapping;
-drop table IF EXISTS users;
-
-=======
->>>>>>> 8affa996
 --
 -- Database: `cgds`
 --
@@ -306,13 +265,8 @@
 --
 -- Table structure for table `case_profile`
 --
-<<<<<<< HEAD
-
+drop table IF EXISTS case_profile;
 CREATE TABLE IF NOT EXISTS `case_profile` (
-=======
-drop table IF EXISTS _case;
-CREATE TABLE `_case` (
->>>>>>> 8affa996
   `CASE_ID` varchar(255) NOT NULL,
   `GENETIC_PROFILE_ID` int(11) NOT NULL
 ) ENGINE=MyISAM DEFAULT CHARSET=latin1;
@@ -478,13 +432,14 @@
   KEY `DRUG_NAME` (`DRUG_NAME`)
 ) ENGINE=MyISAM DEFAULT CHARSET=latin1;
 
-
+drop table IF EXISTS _case;
 CREATE TABLE IF NOT EXISTS `_case` (
   `CASE_ID` varchar(255) NOT NULL,
   `CANCER_STUDY_ID` int(11) NOT NULL,
   PRIMARY KEY (`CASE_ID`)
 ) ENGINE=InnoDB DEFAULT CHARSET=latin1;
 
+drop table IF EXISTS case_cna_event;
 CREATE TABLE IF NOT EXISTS `case_cna_event` (
   `CNA_EVENT_ID` int(255) NOT NULL,
   `CASE_ID` varchar(255) NOT NULL,
@@ -492,6 +447,7 @@
   PRIMARY KEY  (`CNA_EVENT_ID`, `CASE_ID`)
 ) ENGINE=MyISAM DEFAULT CHARSET=latin1;
 
+drop table IF EXISTS cna_event;
 CREATE TABLE IF NOT EXISTS `cna_event` (
   `CNA_EVENT_ID` int(255) NOT NULL auto_increment,
   `ENTREZ_GENE_ID` bigint(20) NOT NULL,
@@ -500,6 +456,7 @@
   UNIQUE (`ENTREZ_GENE_ID`, `ALTERATION`)
 ) ENGINE=MyISAM DEFAULT CHARSET=latin1 AUTO_INCREMENT=1;
 
+drop table IF EXISTS case_mutation_event;
 CREATE TABLE IF NOT EXISTS `case_mutation_event` (
   `GENETIC_PROFILE_ID` int(11) NOT NULL,
   `CASE_ID` varchar(255) NOT NULL,
@@ -508,7 +465,7 @@
   PRIMARY KEY  (`MUTATION_EVENT_ID`, `CASE_ID`)
 ) ENGINE=MyISAM DEFAULT CHARSET=latin1 COMMENT='Mutation Data for patient view';
 
-
+drop table IF EXISTS mutation_event;
 CREATE TABLE IF NOT EXISTS `mutation_event` (
   `MUTATION_EVENT_ID` int(255) NOT NULL auto_increment,
   `ENTREZ_GENE_ID` int(255) NOT NULL,
@@ -522,6 +479,7 @@
   UNIQUE (`ENTREZ_GENE_ID`, `MUTATION_STATUS`, `AMINO_ACID_CHANGE`)
 ) ENGINE=MyISAM DEFAULT CHARSET=latin1 AUTO_INCREMENT=1 COMMENT='Mutation Data for patient view';
 
+drop table IF EXISTS copy_number_seg;
 CREATE TABLE IF NOT EXISTS `copy_number_seg` (
   `SEG_ID` int(255) NOT NULL auto_increment,
   `CASE_ID` varchar(255) NOT NULL,
