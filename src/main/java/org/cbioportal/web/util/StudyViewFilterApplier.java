package org.cbioportal.web.util;

import java.util.ArrayList;
import java.util.Collections;
import java.util.HashMap;
import java.util.HashSet;
import java.util.List;
import java.util.Map;
import java.util.Objects;
import java.util.Set;
import java.util.function.Function;
import java.util.stream.Collectors;
import java.util.stream.Stream;
import org.apache.commons.collections4.CollectionUtils;
import org.apache.commons.collections4.map.MultiKeyMap;
import org.cbioportal.model.Binnable;
import org.cbioportal.model.ClinicalAttribute;
import org.cbioportal.model.ClinicalData;
import org.cbioportal.model.DataBin;
import org.cbioportal.model.DiscreteCopyNumberData;
import org.cbioportal.model.Gene;
import org.cbioportal.model.GeneFilter;
import org.cbioportal.model.GeneFilterQuery;
import org.cbioportal.model.GenePanel;
import org.cbioportal.model.GenePanelData;
import org.cbioportal.model.GenePanelToGene;
import org.cbioportal.model.GenericAssayDataBin;
import org.cbioportal.model.GenomicDataBin;
import org.cbioportal.model.MolecularData;
import org.cbioportal.model.MolecularProfile;
import org.cbioportal.model.MolecularProfile.MolecularAlterationType;
import org.cbioportal.model.MolecularProfileCaseIdentifier;
import org.cbioportal.model.Mutation;
import org.cbioportal.model.MutationFilterOption;
import org.cbioportal.model.Sample;
import org.cbioportal.model.SampleList;
import org.cbioportal.model.UniqueKeyBase;
import org.cbioportal.service.ClinicalAttributeService;
import org.cbioportal.service.DiscreteCopyNumberService;
import org.cbioportal.service.GenePanelService;
import org.cbioportal.service.GeneService;
import org.cbioportal.service.GenericAssayService;
import org.cbioportal.service.MolecularDataService;
import org.cbioportal.service.MolecularProfileService;
import org.cbioportal.service.MutationService;
import org.cbioportal.service.SampleListService;
import org.cbioportal.service.SampleService;
import org.cbioportal.service.StructuralVariantService;
import org.cbioportal.service.exception.MolecularProfileNotFoundException;
import org.cbioportal.service.util.MolecularProfileUtil;
import org.cbioportal.web.parameter.ClinicalDataFilter;
import org.cbioportal.web.parameter.ClinicalDataType;
import org.cbioportal.web.parameter.DataBinCountFilter;
import org.cbioportal.web.parameter.DataBinFilter;
import org.cbioportal.web.parameter.DataBinMethod;
import org.cbioportal.web.parameter.DataFilter;
import org.cbioportal.web.parameter.DataFilterValue;
import org.cbioportal.web.parameter.DiscreteCopyNumberEventType;
import org.cbioportal.web.parameter.GeneIdType;
import org.cbioportal.web.parameter.GenericAssayDataBinCountFilter;
import org.cbioportal.web.parameter.GenericAssayDataBinFilter;
import org.cbioportal.web.parameter.GenericAssayDataFilter;
import org.cbioportal.web.parameter.GenomicDataBinCountFilter;
import org.cbioportal.web.parameter.GenomicDataBinFilter;
import org.cbioportal.web.parameter.GenomicDataFilter;
import org.cbioportal.web.parameter.MutationDataFilter;
import org.cbioportal.web.parameter.MutationOption;
import org.cbioportal.web.parameter.Projection;
import org.cbioportal.web.parameter.SampleIdentifier;
import org.cbioportal.web.parameter.StudyViewFilter;
import org.cbioportal.web.util.appliers.StudyViewSubFilterApplier;
import org.springframework.beans.factory.annotation.Autowired;
import org.springframework.cache.annotation.Cacheable;
import org.springframework.context.ApplicationContext;
import org.springframework.stereotype.Component;

@Component
public class StudyViewFilterApplier {
  @Autowired private ApplicationContext applicationContext;

  private StudyViewFilterApplier instance;

  // This gets initialized and overwritten. We do this because Spring's unit tests
  // don't know how to autowire this, even though production Spring does. If we
  // don't give this an initial value, we get NPEs.
  @Autowired private final List<StudyViewSubFilterApplier> subFilterAppliers = new ArrayList<>();

  @Autowired private SampleService sampleService;
  @Autowired private MutationService mutationService;
  @Autowired private DiscreteCopyNumberService discreteCopyNumberService;
  @Autowired private MolecularProfileService molecularProfileService;
  @Autowired private GenePanelService genePanelService;
  @Autowired private ClinicalDataEqualityFilterApplier clinicalDataEqualityFilterApplier;
  @Autowired private ClinicalDataIntervalFilterApplier clinicalDataIntervalFilterApplier;
  @Autowired private CustomDataFilterApplier customDataFilterApplier;
  @Autowired private StudyViewFilterUtil studyViewFilterUtil;
  @Autowired private GeneService geneService;
  @Autowired private ClinicalAttributeService clinicalAttributeService;
  @Autowired private SampleListService sampleListService;
  @Autowired private MolecularDataService molecularDataService;
  @Autowired private GenericAssayService genericAssayService;
  @Autowired private DataBinner dataBinner;
  @Autowired private StructuralVariantService structuralVariantService;
  @Autowired private MolecularProfileUtil molecularProfileUtil;

  private StudyViewFilterApplier getInstance() {
    if (Objects.isNull(instance)) {
      instance = applicationContext.getBean(StudyViewFilterApplier.class);
    }
    return instance;
  }

  Function<Sample, SampleIdentifier> sampleToSampleIdentifier =
      new Function<Sample, SampleIdentifier>() {

        public SampleIdentifier apply(Sample sample) {
          return studyViewFilterUtil.buildSampleIdentifier(
              sample.getCancerStudyIdentifier(), sample.getStableId());
        }
      };

  public List<SampleIdentifier> apply(StudyViewFilter studyViewFilter) {
    return this.getInstance().cachedApply(studyViewFilter);
  }

  @Cacheable(
      cacheResolver = "generalRepositoryCacheResolver",
      condition = "@cacheEnabledConfig.getEnabled()")
  public List<SampleIdentifier> cachedApply(StudyViewFilter studyViewFilter) {
    return this.apply(studyViewFilter, false);
  }

  public List<SampleIdentifier> apply(StudyViewFilter studyViewFilter, boolean negateFilters) {

    List<SampleIdentifier> sampleIdentifiers = new ArrayList<>();
    if (studyViewFilter == null) {
      return sampleIdentifiers;
    }

    if (studyViewFilter != null
        && studyViewFilter.getSampleIdentifiers() != null
        && !studyViewFilter.getSampleIdentifiers().isEmpty()) {
      List<String> studyIds = new ArrayList<>();
      List<String> sampleIds = new ArrayList<>();
      studyViewFilterUtil.extractStudyAndSampleIds(
          studyViewFilter.getSampleIdentifiers(), studyIds, sampleIds);
      sampleIdentifiers =
          sampleService.fetchSamples(studyIds, sampleIds, Projection.ID.name()).stream()
              .map(sampleToSampleIdentifier)
              .collect(Collectors.toList());
    } else {
      sampleIdentifiers =
          sampleService
              .getAllSamplesInStudies(
                  studyViewFilter.getStudyIds(), Projection.ID.name(), null, null, null, null)
              .stream()
              .map(sampleToSampleIdentifier)
              .collect(Collectors.toList());
    }

    List<String> studyIds =
        sampleIdentifiers.stream()
            .map(SampleIdentifier::getStudyId)
            .distinct()
            .collect(Collectors.toList());

    List<ClinicalDataFilter> clinicalDataEqualityFilters = new ArrayList<>();
    List<ClinicalDataFilter> clinicalDataIntervalFilters = new ArrayList<>();

    List<ClinicalDataFilter> clinicalDataFilters = studyViewFilter.getClinicalDataFilters();

    if (!CollectionUtils.isEmpty(clinicalDataFilters)) {
      List<String> attributeIds =
          clinicalDataFilters.stream()
              .map(ClinicalDataFilter::getAttributeId)
              .collect(Collectors.toList());
      List<ClinicalAttribute> clinicalAttributes =
          clinicalAttributeService.getClinicalAttributesByStudyIdsAndAttributeIds(
              studyIds, attributeIds);

      Map<String, ClinicalAttribute> clinicalAttributeMap =
          clinicalAttributes.stream()
              .collect(
                  Collectors.toMap(
                      ClinicalAttribute::getAttrId,
                      Function.identity(),
                      (a, b) -> {
                        return a.getDatatype().equals("STRING") ? a : b;
                      }));

      clinicalDataFilters.forEach(
          clinicalDataFilter -> {
            String attributeId = clinicalDataFilter.getAttributeId();
            if (clinicalAttributeMap.containsKey(attributeId)) {
              if (clinicalAttributeMap.get(attributeId).getDatatype().equals("STRING")) {
                clinicalDataEqualityFilters.add(clinicalDataFilter);
              } else {
                clinicalDataIntervalFilters.add(clinicalDataFilter);
              }
            }
          });
    }

    if (!CollectionUtils.isEmpty(clinicalDataEqualityFilters)) {
      sampleIdentifiers =
          equalityFilterClinicalData(sampleIdentifiers, clinicalDataEqualityFilters, negateFilters);
    }

    if (!CollectionUtils.isEmpty(clinicalDataIntervalFilters)) {
      sampleIdentifiers =
          intervalFilterClinicalData(sampleIdentifiers, clinicalDataIntervalFilters, negateFilters);
    }

    if (!CollectionUtils.isEmpty(studyViewFilter.getCustomDataFilters())) {
      sampleIdentifiers =
          customDataFilterApplier.apply(
              sampleIdentifiers, studyViewFilter.getCustomDataFilters(), negateFilters);
    }

    List<MolecularProfile> molecularProfiles = null;
    if (!CollectionUtils.isEmpty(studyViewFilter.getGeneFilters())
        || !CollectionUtils.isEmpty(studyViewFilter.getMutationDataFilters())
        || !CollectionUtils.isEmpty(studyViewFilter.getGenomicDataFilters())
        || !CollectionUtils.isEmpty(studyViewFilter.getGenericAssayDataFilters())
        || !CollectionUtils.isEmpty(studyViewFilter.getGenomicProfiles())) {

      molecularProfiles =
          molecularProfileService.getMolecularProfilesInStudies(studyIds, "SUMMARY");
    }

    List<GenomicDataFilter> genomicDataEqualityFilters = new ArrayList<>();
    List<GenomicDataFilter> genomicDataIntervalFilters = new ArrayList<>();

    List<GenomicDataFilter> genomicDataFilters = studyViewFilter.getGenomicDataFilters();

    if (!CollectionUtils.isEmpty(genomicDataFilters)) {
      Map<String, MolecularProfile> molecularProfileMapByType =
          molecularProfileUtil
              .categorizeMolecularProfilesByStableIdSuffixes(molecularProfiles)
              .entrySet()
              .stream()
              .collect(Collectors.toMap(Map.Entry::getKey, e -> e.getValue().get(0)));

      genomicDataFilters.forEach(
          genomicDataFilter -> {
            String profileType = genomicDataFilter.getProfileType();
            if (molecularProfileMapByType.containsKey(profileType)) {
              if (molecularProfileMapByType.get(profileType).getDatatype().equals("DISCRETE")) {
                genomicDataEqualityFilters.add(genomicDataFilter);
              } else {
                genomicDataIntervalFilters.add(genomicDataFilter);
              }
            }
          });
    }

    if (!CollectionUtils.isEmpty(genomicDataEqualityFilters)) {
      sampleIdentifiers =
          equalityFilterExpressionData(
              sampleIdentifiers, molecularProfiles, genomicDataEqualityFilters, negateFilters);
    }

    if (!CollectionUtils.isEmpty(genomicDataIntervalFilters)) {
      sampleIdentifiers =
          intervalFilterExpressionData(
              sampleIdentifiers, molecularProfiles, genomicDataIntervalFilters, negateFilters);
    }

    sampleIdentifiers =
        intervalFilterExpressionData(
            sampleIdentifiers,
            molecularProfiles,
            studyViewFilter.getGenericAssayDataFilters(),
            negateFilters);

    if (!CollectionUtils.isEmpty(studyViewFilter.getGeneFilters())) {
      Map<String, MolecularProfile> molecularProfileMap =
          molecularProfiles.stream()
              .collect(Collectors.toMap(MolecularProfile::getStableId, Function.identity()));
      List<GeneFilter> mutatedGeneFilters = new ArrayList<GeneFilter>();
      List<GeneFilter> structuralVariantGeneFilters = new ArrayList<GeneFilter>();
      List<GeneFilter> cnaGeneFilters = new ArrayList<GeneFilter>();

      splitGeneFiltersByMolecularAlterationType(
          studyViewFilter.getGeneFilters(),
          molecularProfileMap,
          mutatedGeneFilters,
          structuralVariantGeneFilters,
          cnaGeneFilters);

      if ((mutatedGeneFilters.size() + structuralVariantGeneFilters.size() + cnaGeneFilters.size())
          == studyViewFilter.getGeneFilters().size()) {
        if (!mutatedGeneFilters.isEmpty()) {
          sampleIdentifiers =
              filterMutatedGenes(mutatedGeneFilters, molecularProfileMap, sampleIdentifiers);
        }
        if (!structuralVariantGeneFilters.isEmpty()) {
          sampleIdentifiers =
              filterStructuralVariantGenes(
                  structuralVariantGeneFilters, molecularProfileMap, sampleIdentifiers);
        }
        if (!cnaGeneFilters.isEmpty()) {
          sampleIdentifiers =
              filterCNAGenes(cnaGeneFilters, molecularProfileMap, sampleIdentifiers);
        }

      } else {
        return new ArrayList<>();
      }
    }

    if (!CollectionUtils.isEmpty(studyViewFilter.getGenomicProfiles())) {
      Map<String, List<SampleIdentifier>> groupStudySampleIdentifiers =
          sampleIdentifiers.stream().collect(Collectors.groupingBy(SampleIdentifier::getStudyId));

      Map<String, List<MolecularProfile>> molecularProfileSet =
          molecularProfileUtil.categorizeMolecularProfilesByStableIdSuffixes(molecularProfiles);

      List<MolecularProfileCaseIdentifier> molecularProfileSampleIdentifiers = new ArrayList<>();

      studyViewFilter.getGenomicProfiles().stream()
          .forEach(
              profileValues -> {
                profileValues.stream()
                    .forEach(
                        profileValue -> {
                          molecularProfileSet.getOrDefault(profileValue, new ArrayList<>()).stream()
                              .forEach(
                                  profile -> {
                                    groupStudySampleIdentifiers
                                        .getOrDefault(
                                            profile.getCancerStudyIdentifier(), new ArrayList<>())
                                        .forEach(
                                            sampleIdentifier -> {
                                              MolecularProfileCaseIdentifier profileCaseIdentifier =
                                                  new MolecularProfileCaseIdentifier();
                                              profileCaseIdentifier.setMolecularProfileId(
                                                  profile.getStableId());
                                              profileCaseIdentifier.setCaseId(
                                                  sampleIdentifier.getSampleId());
                                              molecularProfileSampleIdentifiers.add(
                                                  profileCaseIdentifier);
                                            });
                                  });
                        });
              });

      List<GenePanelData> genePanelData =
          genePanelService.fetchGenePanelDataInMultipleMolecularProfiles(
              molecularProfileSampleIdentifiers);

      for (List<String> profileValues : studyViewFilter.getGenomicProfiles()) {
        Map<String, MolecularProfile> profileMap =
            profileValues.stream()
                .flatMap(
                    profileValue ->
                        molecularProfileSet.getOrDefault(profileValue, new ArrayList<>()).stream())
                .collect(Collectors.toMap(MolecularProfile::getStableId, Function.identity()));

        Set<SampleIdentifier> filteredSampleIdentifiers = new HashSet<>();
        genePanelData.forEach(
            datum -> {
              if (datum.getProfiled() && profileMap.containsKey(datum.getMolecularProfileId())) {
                SampleIdentifier sampleIdentifier =
                    studyViewFilterUtil.buildSampleIdentifier(
                        datum.getStudyId(), datum.getSampleId());
                filteredSampleIdentifiers.add(sampleIdentifier);
              }
            });
        sampleIdentifiers.retainAll(filteredSampleIdentifiers);
      }
    }

    if (!CollectionUtils.isEmpty(studyViewFilter.getCaseLists())) {
      List<SampleList> sampleLists =
          sampleListService.getAllSampleListsInStudies(studyIds, Projection.DETAILED.name());
      Map<String, List<SampleList>> groupedSampleListByListType =
          studyViewFilterUtil.categorizeSampleLists(sampleLists);

      for (List<String> sampleListTypes : studyViewFilter.getCaseLists()) {
        List<SampleIdentifier> filteredSampleIdentifiers =
            sampleListTypes.stream()
                .flatMap(
                    sampleListType ->
                        groupedSampleListByListType
                            .getOrDefault(sampleListType, new ArrayList<>())
                            .stream()
                            .flatMap(
                                sampleList -> {
                                  return sampleList.getSampleIds().stream()
                                      .map(
                                          sampleId ->
                                              studyViewFilterUtil.buildSampleIdentifier(
                                                  sampleList.getCancerStudyIdentifier(), sampleId));
                                }))
                .toList();

        sampleIdentifiers.retainAll(filteredSampleIdentifiers);
      }
    }

    List<MutationDataFilter> mutationOptionDataFilters = new ArrayList<>();
    List<MutationDataFilter> mutationTypeDataFilters = new ArrayList<>();

    List<MutationDataFilter> mutationDataFilters = studyViewFilter.getMutationDataFilters();

    if (!CollectionUtils.isEmpty(mutationDataFilters)) {
      mutationDataFilters.forEach(
          mutationDataFilter -> {
            if (mutationDataFilter.getCategorization() == MutationOption.MUTATED) {
              mutationOptionDataFilters.add(mutationDataFilter);
            } else {
              mutationTypeDataFilters.add(mutationDataFilter);
            }
          });
    }

    if (!CollectionUtils.isEmpty(mutationOptionDataFilters)) {
      sampleIdentifiers =
          filterMutationData(
              sampleIdentifiers,
              molecularProfiles,
              mutationOptionDataFilters,
              negateFilters,
              clinicalDataEqualityFilterApplier);
    }

    if (!CollectionUtils.isEmpty(mutationTypeDataFilters)) {
      sampleIdentifiers =
          filterMutationData(
              sampleIdentifiers,
              molecularProfiles,
              mutationTypeDataFilters,
              negateFilters,
              clinicalDataEqualityFilterApplier);
    }

    return chainSubFilters(studyViewFilter, sampleIdentifiers);
  }

  private List<SampleIdentifier> chainSubFilters(
      StudyViewFilter studyViewFilter, List<SampleIdentifier> sampleIdentifiers) {
    for (StudyViewSubFilterApplier subFilterApplier : subFilterAppliers) {
      if (!sampleIdentifiers.isEmpty() && subFilterApplier.shouldApplyFilter(studyViewFilter)) {
        sampleIdentifiers = subFilterApplier.filter(sampleIdentifiers, studyViewFilter);
      }
    }

    return sampleIdentifiers;
  }

  private List<SampleIdentifier> intervalFilterClinicalData(
      List<SampleIdentifier> sampleIdentifiers,
      List<ClinicalDataFilter> clinicalDataIntervalFilters,
      boolean negateFilters) {
    return clinicalDataIntervalFilterApplier.apply(
        sampleIdentifiers, clinicalDataIntervalFilters, negateFilters);
  }

  private List<SampleIdentifier> equalityFilterClinicalData(
      List<SampleIdentifier> sampleIdentifiers,
      List<ClinicalDataFilter> clinicalDataEqualityFilters,
      boolean negateFilters) {
    return clinicalDataEqualityFilterApplier.apply(
        sampleIdentifiers, clinicalDataEqualityFilters, negateFilters);
  }

  private List<SampleIdentifier> filterMutatedGenes(
      List<GeneFilter> mutatedGenefilters,
      Map<String, MolecularProfile> molecularProfileMap,
      List<SampleIdentifier> sampleIdentifiers) {

    if (sampleIdentifiers == null || sampleIdentifiers.isEmpty()) {
      return new ArrayList<>();
    }

    for (GeneFilter genefilter : mutatedGenefilters) {

      List<MolecularProfile> filteredMolecularProfiles =
          genefilter.getMolecularProfileIds().stream().map(molecularProfileMap::get).toList();

      Map<String, List<MolecularProfile>> mapByStudyId =
          filteredMolecularProfiles.stream()
              .collect(Collectors.groupingBy(MolecularProfile::getCancerStudyIdentifier));

      for (List<GeneFilterQuery> geneQueries : genefilter.getGeneQueries()) {
        List<String> studyIds = new ArrayList<>();
        List<String> sampleIds = new ArrayList<>();

        List<String> hugoGeneSymbols =
            geneQueries.stream().map(GeneFilterQuery::getHugoGeneSymbol).toList();

        Map<String, Integer> symbolToEntrezGeneId =
            geneService
                .fetchGenes(
                    new ArrayList<>(hugoGeneSymbols),
                    GeneIdType.HUGO_GENE_SYMBOL.name(),
                    Projection.SUMMARY.name())
                .stream()
                .collect(Collectors.toMap(Gene::getHugoGeneSymbol, Gene::getEntrezGeneId));

        geneQueries.removeIf(q -> !symbolToEntrezGeneId.containsKey(q.getHugoGeneSymbol()));

        geneQueries.stream()
            .forEach(q -> q.setEntrezGeneId(symbolToEntrezGeneId.get(q.getHugoGeneSymbol())));
        studyViewFilterUtil.extractStudyAndSampleIds(sampleIdentifiers, studyIds, sampleIds);

        List<String> molecularProfileIds = new ArrayList<>();
        int removedSampleCount = 0;
        for (int i = 0; i < studyIds.size(); i++) {
          String studyId = studyIds.get(i);
          if (mapByStudyId.containsKey(studyId)) {
            molecularProfileIds.add(mapByStudyId.get(studyId).get(0).getStableId());
          } else {
            sampleIds.remove(i - removedSampleCount);
            removedSampleCount++;
          }
        }

        sampleIdentifiers =
            mutationService
                .getMutationsInMultipleMolecularProfilesByGeneQueries(
                    molecularProfileIds,
                    sampleIds,
                    geneQueries,
                    Projection.ID.name(),
                    null,
                    null,
                    null,
                    null)
                .stream()
                .map(
                    m -> studyViewFilterUtil.buildSampleIdentifier(m.getStudyId(), m.getSampleId()))
                .distinct()
                .collect(Collectors.toList());
      }
    }
    return sampleIdentifiers;
  }

  private List<SampleIdentifier> filterStructuralVariantGenes(
      List<GeneFilter> svGenefilters,
      Map<String, MolecularProfile> molecularProfileMap,
      List<SampleIdentifier> sampleIdentifiers) {

    if (sampleIdentifiers == null || sampleIdentifiers.isEmpty()) {
      return new ArrayList<>();
    }

    for (GeneFilter genefilter : svGenefilters) {

      List<MolecularProfile> filteredMolecularProfiles =
          genefilter.getMolecularProfileIds().stream().map(molecularProfileMap::get).toList();

      Map<String, List<MolecularProfile>> mapByStudyId =
          filteredMolecularProfiles.stream()
              .collect(Collectors.groupingBy(MolecularProfile::getCancerStudyIdentifier));

      for (List<GeneFilterQuery> geneQueries : genefilter.getGeneQueries()) {
        List<String> studyIds = new ArrayList<>();
        List<String> sampleIds = new ArrayList<>();

        List<String> hugoGeneSymbols =
            geneQueries.stream().map(GeneFilterQuery::getHugoGeneSymbol).toList();

        Map<String, Integer> symbolToEntrezGeneId =
            geneService
                .fetchGenes(
                    new ArrayList<>(hugoGeneSymbols),
                    GeneIdType.HUGO_GENE_SYMBOL.name(),
                    Projection.SUMMARY.name())
                .stream()
                .collect(Collectors.toMap(Gene::getHugoGeneSymbol, Gene::getEntrezGeneId));

        geneQueries.removeIf(q -> !symbolToEntrezGeneId.containsKey(q.getHugoGeneSymbol()));

        geneQueries.stream()
            .forEach(q -> q.setEntrezGeneId(symbolToEntrezGeneId.get(q.getHugoGeneSymbol())));

        studyViewFilterUtil.extractStudyAndSampleIds(sampleIdentifiers, studyIds, sampleIds);

        List<String> molecularProfileIds = new ArrayList<>();
        int removedSampleCount = 0;
        for (int i = 0; i < studyIds.size(); i++) {
          String studyId = studyIds.get(i);
          if (mapByStudyId.containsKey(studyId)) {
            molecularProfileIds.add(mapByStudyId.get(studyId).get(0).getStableId());
          } else {
            sampleIds.remove(i - removedSampleCount);
            removedSampleCount++;
          }
        }

        sampleIdentifiers =
            structuralVariantService
                .fetchStructuralVariantsByGeneQueries(molecularProfileIds, sampleIds, geneQueries)
                .stream()
                .map(
                    m -> studyViewFilterUtil.buildSampleIdentifier(m.getStudyId(), m.getSampleId()))
                .distinct()
                .collect(Collectors.toList());
      }
    }
    return sampleIdentifiers;
  }

  private List<SampleIdentifier> filterCNAGenes(
      List<GeneFilter> cnaGeneFilters,
      Map<String, MolecularProfile> molecularProfileMap,
      List<SampleIdentifier> sampleIdentifiers) {

    if (sampleIdentifiers == null || sampleIdentifiers.isEmpty()) {
      return new ArrayList<>();
    }

    for (GeneFilter geneFilter : cnaGeneFilters) {

      List<MolecularProfile> filteredMolecularProfiles =
          geneFilter.getMolecularProfileIds().stream().map(molecularProfileMap::get).toList();

      for (List<GeneFilterQuery> geneQueries : geneFilter.getGeneQueries()) {

        List<String> studyIds = new ArrayList<>();
        List<String> sampleIds = new ArrayList<>();
        studyViewFilterUtil.extractStudyAndSampleIds(sampleIdentifiers, studyIds, sampleIds);

        List<String> molecularProfileIds = new ArrayList<>();
        Map<String, List<MolecularProfile>> mapByStudyId =
            filteredMolecularProfiles.stream()
                .collect(Collectors.groupingBy(MolecularProfile::getCancerStudyIdentifier));
        int removedSampleCount = 0;
        for (int i = 0; i < studyIds.size(); i++) {
          String studyId = studyIds.get(i);
          if (mapByStudyId.containsKey(studyId)) {
            molecularProfileIds.add(mapByStudyId.get(studyId).get(0).getStableId());
          } else {
            sampleIds.remove(i - removedSampleCount);
            removedSampleCount++;
          }
        }

        List<DiscreteCopyNumberData> resultList =
            DiscreteCopyNumberEventType.ALL.getAlterationTypes().stream()
                .flatMap(
                    alterationType -> {
                      List<GeneFilterQuery> filteredGeneQueries =
                          geneQueries.stream()
                              .filter(
                                  geneQuery ->
                                      geneQuery.getAlterations().stream()
                                          .anyMatch(
                                              alteration -> alteration.getCode() == alterationType))
                              .collect(Collectors.toList());

                      List<String> hugoGeneSymbols =
                          filteredGeneQueries.stream()
                              .map(GeneFilterQuery::getHugoGeneSymbol)
                              .toList();

                      Map<String, Integer> symbolToEntrezGeneId =
                          geneService
                              .fetchGenes(
                                  new ArrayList<>(hugoGeneSymbols),
                                  GeneIdType.HUGO_GENE_SYMBOL.name(),
                                  Projection.SUMMARY.name())
                              .stream()
                              .collect(
                                  Collectors.toMap(Gene::getHugoGeneSymbol, Gene::getEntrezGeneId));

                      filteredGeneQueries.removeIf(
                          q -> !symbolToEntrezGeneId.containsKey(q.getHugoGeneSymbol()));

                      filteredGeneQueries.forEach(
                          q -> q.setEntrezGeneId(symbolToEntrezGeneId.get(q.getHugoGeneSymbol())));

                      List<DiscreteCopyNumberData> copyNumberDatas = new ArrayList<>();
                      if (!filteredGeneQueries.isEmpty()) {
                        copyNumberDatas =
                            discreteCopyNumberService
                                .getDiscreteCopyNumbersInMultipleMolecularProfilesByGeneQueries(
                                    molecularProfileIds,
                                    sampleIds,
                                    filteredGeneQueries,
                                    Projection.ID.name());
                      }
                      return copyNumberDatas.stream();
                    })
                .toList();

        sampleIdentifiers =
            resultList.stream()
                .map(
                    d -> studyViewFilterUtil.buildSampleIdentifier(d.getStudyId(), d.getSampleId()))
                .distinct()
                .collect(Collectors.toList());
      }
    }

    return sampleIdentifiers;
  }

  private List<SampleIdentifier> filterMutationData(
      List<SampleIdentifier> sampleIdentifiers,
      List<MolecularProfile> molecularProfiles,
      List<MutationDataFilter> mutationDataFilters,
      boolean negateFilters,
      ClinicalDataFilterApplier clinicalDataFilterApplier) {
    if (CollectionUtils.isNotEmpty(mutationDataFilters)
        && CollectionUtils.isNotEmpty(sampleIdentifiers)) {
      List<ClinicalData> clinicalDatas =
          fetchMutationDataAndTransformToClinicalDataList(
              sampleIdentifiers, molecularProfiles, mutationDataFilters);

      MultiKeyMap<String, ?> clinicalDataMap;
      if (clinicalDataFilterApplier instanceof ClinicalDataEqualityFilterApplier) {
        clinicalDataMap = ClinicalDataEqualityFilterApplier.buildClinicalDataMap(clinicalDatas);
      } else {
        clinicalDataMap = ClinicalDataIntervalFilterApplier.buildClinicalDataMap(clinicalDatas);
      }

      List<SampleIdentifier> newSampleIdentifiers = new ArrayList<>();

      // loop through each mutationDataFilter and filter data
      for (MutationDataFilter mutationDataFilter : mutationDataFilters) {
        // loop through each list of DataFilterValue and do union or intersection selections
        for (List<DataFilterValue> values : mutationDataFilter.getValues()) {
          ClinicalDataFilter clinicalDataFilter = new ClinicalDataFilter();
          clinicalDataFilter.setAttributeId(
              mutationDataFilter.getHugoGeneSymbol() + mutationDataFilter.getProfileType());
          clinicalDataFilter.setValues(values);

          List<ClinicalDataFilter> attributes = Collections.singletonList(clinicalDataFilter);

          // union selection: filter all samples that have at least one value from a list of
          // DataFilterValue, e.g. Missense_Mutation, In_Shift_Del, ...
          List<SampleIdentifier> filteredSampleIdentifiers =
              filterSampleIdentifiers(
                  sampleIdentifiers,
                  attributes,
                  clinicalDataMap,
                  clinicalDataFilterApplier,
                  negateFilters);

          if (newSampleIdentifiers.isEmpty()) {
            newSampleIdentifiers = filteredSampleIdentifiers;
          } else {
            // intersection selection: retain shared samples from each selection for all
            // mutationDataFilter
            newSampleIdentifiers.retainAll(filteredSampleIdentifiers);
          }
        }
      }

      return newSampleIdentifiers.stream().distinct().toList();
    }

    return sampleIdentifiers;
  }

  private void splitGeneFiltersByMolecularAlterationType(
      List<GeneFilter> genefilters,
      Map<String, MolecularProfile> molecularProfileMap,
      List<GeneFilter> mutatedGeneFilters,
      List<GeneFilter> structuralVariantGeneFilters,
      List<GeneFilter> cnaGeneFilters) {

    for (GeneFilter genefilter : genefilters) {

      List<MolecularProfile> filteredMolecularProfiles =
          genefilter.getMolecularProfileIds().stream()
              // need this filter criteria since profile id might be present
              // in filter but the study might already been filtered out
              .filter(molecularProfileMap::containsKey)
              .map(molecularProfileMap::get)
              .toList();

      Set<MolecularAlterationType> alterationTypes =
          filteredMolecularProfiles.stream()
              .map(MolecularProfile::getMolecularAlterationType)
              .collect(Collectors.toSet());

      Set<String> dataTypes =
          filteredMolecularProfiles.stream()
              .map(MolecularProfile::getDatatype)
              .collect(Collectors.toSet());

      Set<String> filteredMolecularProfileIds =
          filteredMolecularProfiles.stream()
              .map(MolecularProfile::getStableId)
              .collect(Collectors.toSet());
      genefilter.setMolecularProfileIds(filteredMolecularProfileIds);

      if (alterationTypes.size() == 1) {
        MolecularAlterationType alterationType = alterationTypes.iterator().next();

        if (alterationType.equals(MolecularAlterationType.STRUCTURAL_VARIANT)) {
          structuralVariantGeneFilters.add(genefilter);
        } else if (alterationType == MolecularAlterationType.MUTATION_EXTENDED) {
          mutatedGeneFilters.add(genefilter);
        } else if (alterationType == MolecularAlterationType.COPY_NUMBER_ALTERATION
            && dataTypes.size() == 1
            && dataTypes.iterator().next().equals("DISCRETE")) {
          cnaGeneFilters.add(genefilter);
        }
      }
    }
  }

  public List<String> getUniqkeyKeys(List<String> studyIds, List<String> caseIds) {
    List<String> uniqkeyKeys = new ArrayList<String>();
    for (int i = 0; i < caseIds.size(); i++) {
      uniqkeyKeys.add(studyViewFilterUtil.getCaseUniqueKey(studyIds.get(i), caseIds.get(i)));
    }
    return uniqkeyKeys;
  }

  public <T extends DataBinCountFilter, S extends DataBinFilter, U extends DataBin>
      List<U> getDataBins(DataBinMethod dataBinMethod, T dataBinCountFilter) {
    List<S> dataBinFilters = fetchDataBinFilters(dataBinCountFilter);

    StudyViewFilter studyViewFilter = dataBinCountFilter.getStudyViewFilter();

    if (dataBinFilters.size() == 1) {
      removeSelfFromFilter(dataBinFilters.get(0), studyViewFilter);
    }

    List<U> resultDataBins;
    List<String> filteredSampleIds = new ArrayList<>();
    List<String> filteredStudyIds = new ArrayList<>();
    List<Binnable> filteredData =
        fetchData(dataBinCountFilter, studyViewFilter, filteredSampleIds, filteredStudyIds);

    List<String> filteredUniqueSampleKeys = getUniqkeyKeys(filteredStudyIds, filteredSampleIds);

    Map<String, List<Binnable>> filteredClinicalDataByAttributeId =
        filteredData.stream().collect(Collectors.groupingBy(Binnable::getAttrId));

    if (dataBinMethod == DataBinMethod.STATIC) {

      StudyViewFilter filter = studyViewFilter == null ? null : new StudyViewFilter();
      if (filter != null) {
        filter.setStudyIds(studyViewFilter.getStudyIds());
        filter.setSampleIdentifiers(studyViewFilter.getSampleIdentifiers());
      }

      List<String> unfilteredSampleIds = new ArrayList<>();
      List<String> unfilteredStudyIds = new ArrayList<>();
      List<Binnable> unfilteredData =
          fetchData(dataBinCountFilter, filter, unfilteredSampleIds, unfilteredStudyIds);

      List<String> unFilteredUniqueSampleKeys =
          getUniqkeyKeys(unfilteredSampleIds, unfilteredStudyIds);

      Map<String, List<Binnable>> unfilteredDataByAttributeId =
          unfilteredData.stream().collect(Collectors.groupingBy(Binnable::getAttrId));

      resultDataBins =
          dataBinFilters.stream()
              .flatMap(
                  dataBinFilter -> {
                    String attributeId =
                        studyViewFilterUtil.getDataBinFilterUniqueKey(dataBinFilter);
                    return dataBinner
                        .calculateClinicalDataBins(
                            dataBinFilter,
                            ClinicalDataType.SAMPLE,
                            filteredClinicalDataByAttributeId.getOrDefault(
                                attributeId, Collections.emptyList()),
                            unfilteredDataByAttributeId.getOrDefault(
                                attributeId, Collections.emptyList()),
                            filteredUniqueSampleKeys,
                            unFilteredUniqueSampleKeys)
                        .stream()
                        .map(dataBin -> (U) transform(dataBinFilter, dataBin));
                  })
              .collect(Collectors.toList());

    } else { // dataBinMethod == DataBinMethod.DYNAMIC
      resultDataBins =
          dataBinFilters.stream()
              .flatMap(
                  dataBinFilter ->
                      dataBinner
                          .calculateDataBins(
                              dataBinFilter,
                              ClinicalDataType.SAMPLE,
                              filteredClinicalDataByAttributeId.getOrDefault(
                                  studyViewFilterUtil.getDataBinFilterUniqueKey(dataBinFilter),
                                  Collections.emptyList()),
                              filteredUniqueSampleKeys)
                          .stream()
                          .map(dataBin -> (U) transform(dataBinFilter, dataBin)))
              .collect(Collectors.toList());
    }

    return resultDataBins;
  }

  private <S extends DataBinCountFilter> List<Binnable> fetchData(
      S dataBinCountFilter,
      StudyViewFilter studyViewFilter,
      List<String> sampleIds,
      List<String> studyIds) {

    List<SampleIdentifier> filteredSampleIdentifiers = apply(studyViewFilter);
    studyViewFilterUtil.extractStudyAndSampleIds(filteredSampleIdentifiers, studyIds, sampleIds);

    List<MolecularProfile> molecularProfiles =
        molecularProfileService.getMolecularProfilesInStudies(studyIds, Projection.SUMMARY.name());

    Map<String, List<MolecularProfile>> molecularProfileMap =
        molecularProfileUtil.categorizeMolecularProfilesByStableIdSuffixes(molecularProfiles);

    if (dataBinCountFilter instanceof GenomicDataBinCountFilter genomicDataBinCountFilter) {
      List<GenomicDataBinFilter> genomicDataBinFilters =
          genomicDataBinCountFilter.getGenomicDataBinFilters();

      Set<String> hugoGeneSymbols =
          genomicDataBinFilters.stream()
              .map(GenomicDataBinFilter::getHugoGeneSymbol)
              .collect(Collectors.toSet());

      Map<String, Integer> geneSymbolIdMap =
          geneService
              .fetchGenes(
                  new ArrayList<>(hugoGeneSymbols),
                  GeneIdType.HUGO_GENE_SYMBOL.name(),
                  Projection.SUMMARY.name())
              .stream()
              .collect(Collectors.toMap(Gene::getHugoGeneSymbol, Gene::getEntrezGeneId));

      return genomicDataBinFilters.stream()
          .flatMap(
              genomicDataBinFilter -> {
                Map<String, String> studyIdToMolecularProfileIdMap =
                    molecularProfileMap
                        .getOrDefault(genomicDataBinFilter.getProfileType(), new ArrayList<>())
                        .stream()
                        .collect(
                            Collectors.toMap(
                                MolecularProfile::getCancerStudyIdentifier,
                                MolecularProfile::getStableId));

                return invokeDataFunc(
                    sampleIds,
                    studyIds,
                    List.of(
                        geneSymbolIdMap.get(genomicDataBinFilter.getHugoGeneSymbol()).toString()),
                    studyIdToMolecularProfileIdMap,
                    studyViewFilterUtil.getDataBinFilterUniqueKey(genomicDataBinFilter),
                    fetchMolecularData);
              })
          .collect(Collectors.toList());
    } else if (dataBinCountFilter
        instanceof GenericAssayDataBinCountFilter genomicDataBinCountFilter) {

      List<GenericAssayDataBinFilter> genericAssayDataBinFilters =
          genomicDataBinCountFilter.getGenericAssayDataBinFilters();

      return genericAssayDataBinFilters.stream()
          .flatMap(
              genericAssayDataBinFilter -> {
                Map<String, String> studyIdToMolecularProfileIdMap =
                    molecularProfileMap
                        .getOrDefault(genericAssayDataBinFilter.getProfileType(), new ArrayList<>())
                        .stream()
                        .collect(
                            Collectors.toMap(
                                MolecularProfile::getCancerStudyIdentifier,
                                MolecularProfile::getStableId));

                return invokeDataFunc(
                    sampleIds,
                    studyIds,
                    Collections.singletonList(genericAssayDataBinFilter.getStableId()),
                    studyIdToMolecularProfileIdMap,
                    studyViewFilterUtil.getDataBinFilterUniqueKey(genericAssayDataBinFilter),
                    fetchGenericAssayData);
              })
          .collect(Collectors.toList());
    }

    return new ArrayList<>();
  }

  private Stream<ClinicalData> invokeDataFunc(
      List<String> sampleIds,
      List<String> studyIds,
      List<String> stableIds,
      Map<String, String> studyIdToMolecularProfileIdMap,
      String attributeId,
      FourParameterFunction<List<String>, List<String>, List<String>, String, List<ClinicalData>>
          dataFunc) {

    List<String> mappedSampleIds = new ArrayList<>();
    List<String> mappedProfileIds = new ArrayList<>();

    for (int i = 0; i < sampleIds.size(); i++) {
      String studyId = studyIds.get(i);
      if (studyIdToMolecularProfileIdMap.containsKey(studyId)) {
        mappedSampleIds.add(sampleIds.get(i));
        mappedProfileIds.add(studyIdToMolecularProfileIdMap.get(studyId));
      }
    }

    if (mappedSampleIds.isEmpty()) {
      return Stream.of();
    }
    return dataFunc.apply(mappedProfileIds, mappedSampleIds, stableIds, attributeId).stream();
  }

  @FunctionalInterface
  private interface FourParameterFunction<T, U, V, W, R> {
    R apply(T t, U u, V v, W w);
  }

  FourParameterFunction<List<String>, List<String>, List<String>, String, List<ClinicalData>>
      fetchMolecularData =
          (mappedProfileIds, mappedSampleIds, stableIds, attributeId) ->
              molecularDataService
                  .getMolecularDataInMultipleMolecularProfiles(
                      mappedProfileIds,
                      mappedSampleIds,
                      stableIds.stream().map(Integer::parseInt).toList(),
                      Projection.SUMMARY.name())
                  .stream()
                  .map(
                      geneMolecularData ->
                          transformDataToClinicalData(
                              geneMolecularData, attributeId, geneMolecularData.getValue()))
                  .collect(Collectors.toList());

  FourParameterFunction<List<String>, List<String>, List<String>, String, List<ClinicalData>>
      fetchGenericAssayData =
          (mappedProfileIds, mappedSampleIds, stableIds, attributeId) -> {
            try {
              return genericAssayService
                  .fetchGenericAssayData(
                      mappedProfileIds, mappedSampleIds, stableIds, Projection.SUMMARY.name())
                  .stream()
                  .map(
                      genericAssayData ->
                          transformDataToClinicalData(
                              genericAssayData, attributeId, genericAssayData.getValue()))
                  .collect(Collectors.toList());
            } catch (MolecularProfileNotFoundException e) {
              return new ArrayList<>();
            }
          };

  FourParameterFunction<List<String>, List<String>, List<String>, String, List<ClinicalData>>
      fetchMutationData =
          (mappedProfileIds, mappedSampleIds, stableIds, attributeId) ->
              mutationService
                  .getMutationsInMultipleMolecularProfiles(
                      mappedProfileIds,
                      mappedSampleIds,
                      stableIds.stream().map(Integer::parseInt).toList(),
                      Projection.DETAILED.name(),
                      null,
                      null,
                      null,
                      null)
                  .stream()
                  .map(
                      mutationData ->
                          transformDataToClinicalData(
                              mutationData,
                              attributeId,
                              mutationData.getMutationType().toUpperCase()))
                  .collect(Collectors.toList());

  FourParameterFunction<List<String>, List<String>, List<String>, String, List<ClinicalData>>
      fetchMutatedData =
          (mappedProfileIds, mappedSampleIds, stableIds, attributeId) ->
              mutationService
                  .getMutationsInMultipleMolecularProfiles(
                      mappedProfileIds,
                      mappedSampleIds,
                      stableIds.stream().map(Integer::parseInt).toList(),
                      Projection.DETAILED.name(),
                      null,
                      null,
                      null,
                      null)
                  .stream()
                  .map(
                      mutationData ->
                          transformDataToClinicalData(
                              mutationData, attributeId, MutationFilterOption.MUTATED.name()))
                  .collect(Collectors.toList());

  private <S extends DataBinFilter, T extends DataBinCountFilter> List<S> fetchDataBinFilters(
      T dataBinCountFilter) {
    if (dataBinCountFilter instanceof GenomicDataBinCountFilter) {
      return (List<S>) ((GenomicDataBinCountFilter) dataBinCountFilter).getGenomicDataBinFilters();
    } else if (dataBinCountFilter instanceof GenericAssayDataBinCountFilter) {
      return (List<S>)
          ((GenericAssayDataBinCountFilter) dataBinCountFilter).getGenericAssayDataBinFilters();
    }
    return new ArrayList<>();
  }

  private <S extends DataBinFilter> void removeSelfFromFilter(
      S dataBinFilter, StudyViewFilter studyViewFilter) {
    if (studyViewFilter != null) {
      if (dataBinFilter instanceof GenomicDataBinFilter genomicDataBinFilter
          && studyViewFilter.getGenomicDataFilters() != null) {
        studyViewFilter
            .getGenomicDataFilters()
            .removeIf(
                f ->
                    f.getHugoGeneSymbol().equals(genomicDataBinFilter.getHugoGeneSymbol())
                        && f.getProfileType().equals(genomicDataBinFilter.getProfileType()));
      } else if (dataBinFilter instanceof GenericAssayDataBinFilter genericAssayDataBinFilter
          && studyViewFilter.getGenericAssayDataFilters() != null) {
        studyViewFilter
            .getGenericAssayDataFilters()
            .removeIf(
                f ->
                    f.getStableId().equals(genericAssayDataBinFilter.getStableId())
                        && f.getProfileType().equals(genericAssayDataBinFilter.getProfileType()));
      }
    }
  }

  private <T extends DataBin, S extends DataBinFilter> T transform(
      S dataBinFilter, DataBin dataBin) {
    if (dataBinFilter instanceof GenomicDataBinFilter genomicDataBinFilter) {
      return (T) dataBintoGenomicDataBin(genomicDataBinFilter, dataBin);
    } else if (dataBinFilter instanceof GenericAssayDataBinFilter genericAssayDataBinFilter) {
      return (T) dataBintoGenericAssayDataBin(genericAssayDataBinFilter, dataBin);
    }
    return null;
  }

  private GenomicDataBin dataBintoGenomicDataBin(
      GenomicDataBinFilter genomicDataBinFilter, DataBin dataBin) {
    GenomicDataBin genomicDataBin = new GenomicDataBin();
    genomicDataBin.setCount(dataBin.getCount());
    genomicDataBin.setHugoGeneSymbol(genomicDataBinFilter.getHugoGeneSymbol());
    genomicDataBin.setProfileType(genomicDataBinFilter.getProfileType());
    if (dataBin.getSpecialValue() != null) {
      genomicDataBin.setSpecialValue(dataBin.getSpecialValue());
    }
    if (dataBin.getStart() != null) {
      genomicDataBin.setStart(dataBin.getStart());
    }
    if (dataBin.getEnd() != null) {
      genomicDataBin.setEnd(dataBin.getEnd());
    }
    return genomicDataBin;
  }

  private GenericAssayDataBin dataBintoGenericAssayDataBin(
      GenericAssayDataBinFilter genericAssayDataBinFilter, DataBin dataBin) {
    GenericAssayDataBin genericAssayDataBin = new GenericAssayDataBin();
    genericAssayDataBin.setCount(dataBin.getCount());
    genericAssayDataBin.setStableId(genericAssayDataBinFilter.getStableId());
    genericAssayDataBin.setProfileType(genericAssayDataBinFilter.getProfileType());
    if (dataBin.getSpecialValue() != null) {
      genericAssayDataBin.setSpecialValue(dataBin.getSpecialValue());
    }
    if (dataBin.getStart() != null) {
      genericAssayDataBin.setStart(dataBin.getStart());
    }
    if (dataBin.getEnd() != null) {
      genericAssayDataBin.setEnd(dataBin.getEnd());
    }
    return genericAssayDataBin;
  }

  public <S extends DataFilter> List<SampleIdentifier> intervalFilterExpressionData(
      List<SampleIdentifier> sampleIdentifiers,
      List<MolecularProfile> molecularProfiles,
      List<S> dataFilters,
      boolean negateFilters) {

    return filterExpressionData(
        sampleIdentifiers,
        molecularProfiles,
        dataFilters,
        negateFilters,
        clinicalDataIntervalFilterApplier);
  }

  public <S extends DataFilter> List<SampleIdentifier> equalityFilterExpressionData(
      List<SampleIdentifier> sampleIdentifiers,
      List<MolecularProfile> molecularProfiles,
      List<S> dataFilters,
      boolean negateFilters) {

    return filterExpressionData(
        sampleIdentifiers,
        molecularProfiles,
        dataFilters,
        negateFilters,
        clinicalDataEqualityFilterApplier);
  }

  public <S extends DataFilter> List<SampleIdentifier> filterExpressionData(
      List<SampleIdentifier> sampleIdentifiers,
      List<MolecularProfile> molecularProfiles,
      List<S> dataFilters,
      boolean negateFilters,
      ClinicalDataFilterApplier clinicalDataFilterApplier) {
    if (!CollectionUtils.isEmpty(dataFilters) && !CollectionUtils.isEmpty(sampleIdentifiers)) {
      List<ClinicalData> clinicalDatas =
          fetchDataAndTransformToClinicalDataList(
              sampleIdentifiers, molecularProfiles, dataFilters);
      List<ClinicalDataFilter> attributes = transformToClinicalDataFilter(dataFilters);

      MultiKeyMap<String, ?> clinicalDataMap;
      if (clinicalDataFilterApplier instanceof ClinicalDataEqualityFilterApplier) {
        clinicalDataMap = ClinicalDataEqualityFilterApplier.buildClinicalDataMap(clinicalDatas);
      } else {
        clinicalDataMap = ClinicalDataIntervalFilterApplier.buildClinicalDataMap(clinicalDatas);
      }

      return filterSampleIdentifiers(
              sampleIdentifiers,
              attributes,
              clinicalDataMap,
              clinicalDataFilterApplier,
              negateFilters)
          .stream()
          .distinct()
          .toList();
    }

    return sampleIdentifiers;
  }

  private <S extends DataFilter> List<ClinicalData> fetchDataAndTransformToClinicalDataList(
      List<SampleIdentifier> sampleIdentifiers,
      List<MolecularProfile> molecularProfiles,
      List<S> dataFilters) {
    Map<String, List<MolecularProfile>> molecularProfileMap =
        molecularProfileUtil.categorizeMolecularProfilesByStableIdSuffixes(molecularProfiles);

    List<String> studyIds = new ArrayList<>();
    List<String> sampleIds = new ArrayList<>();
    studyViewFilterUtil.extractStudyAndSampleIds(sampleIdentifiers, studyIds, sampleIds);

    if (dataFilters.getFirst() instanceof GenomicDataFilter) {
      List<GenomicDataFilter> genomicDataIntervalFilters = (List<GenomicDataFilter>) dataFilters;
      Set<String> hugoGeneSymbols =
          genomicDataIntervalFilters.stream()
              .map(GenomicDataFilter::getHugoGeneSymbol)
              .collect(Collectors.toSet());
      Map<String, Integer> geneNameIdMap =
          geneService
              .fetchGenes(
                  new ArrayList<>(hugoGeneSymbols),
                  GeneIdType.HUGO_GENE_SYMBOL.name(),
                  Projection.SUMMARY.name())
              .stream()
              .collect(Collectors.toMap(Gene::getHugoGeneSymbol, Gene::getEntrezGeneId));

      return genomicDataIntervalFilters.stream()
          .flatMap(
              genomicDataFilter -> {
                List<MolecularProfile> subMolecularProfiles =
                    molecularProfileMap.getOrDefault(
                        genomicDataFilter.getProfileType(), new ArrayList<>());
                Map<String, String> studyIdToMolecularProfileIdMap =
                    subMolecularProfiles.stream()
                        .collect(
                            Collectors.toMap(
                                MolecularProfile::getCancerStudyIdentifier,
                                MolecularProfile::getStableId));

                return invokeDataFunc(
                    sampleIds,
                    studyIds,
                    Collections.singletonList(
                        geneNameIdMap.get(genomicDataFilter.getHugoGeneSymbol()).toString()),
                    studyIdToMolecularProfileIdMap,
                    studyViewFilterUtil.getDataFilterUniqueKey(genomicDataFilter),
                    fetchMolecularData);
              })
          .collect(Collectors.toList());

    } else {
      return ((List<GenericAssayDataFilter>) dataFilters)
          .stream()
              .flatMap(
                  genericAssayDataFilter -> {
                    Map<String, String> studyIdToMolecularProfileIdMap =
                        molecularProfileMap
                            .getOrDefault(
                                genericAssayDataFilter.getProfileType(),
                                new ArrayList<MolecularProfile>())
                            .stream()
                            .collect(
                                Collectors.toMap(
                                    MolecularProfile::getCancerStudyIdentifier,
                                    MolecularProfile::getStableId));

                    // get original data stream from invokeDataFunc
                    Stream<ClinicalData> dataStream =
                        invokeDataFunc(
                            sampleIds,
                            studyIds,
                            Collections.singletonList(genericAssayDataFilter.getStableId()),
                            studyIdToMolecularProfileIdMap,
                            studyViewFilterUtil.getDataFilterUniqueKey(genericAssayDataFilter),
                            fetchGenericAssayData);
                    // For patient level generic assay profile, only keep the one sample per patient
                    List<MolecularProfile> profiles =
                        molecularProfileMap.getOrDefault(
                            genericAssayDataFilter.getProfileType(), new ArrayList<>());
                    if (profiles.size() > 0 && profiles.get(0).getPatientLevel()) {
                      dataStream =
                          dataStream
                              .collect(Collectors.groupingBy(ClinicalData::getPatientId))
                              .values()
                              .stream()
                              .flatMap(d -> d.stream().limit(1));
                    }
                    // don't change anything for non patient level data
                    return dataStream;
                  })
              .collect(Collectors.toList());
    }
  }

  private List<ClinicalData> fetchMutationDataAndTransformToClinicalDataList(
      List<SampleIdentifier> sampleIdentifiers,
      List<MolecularProfile> molecularProfiles,
      List<MutationDataFilter> mutationDataFilters) {
    Map<String, List<MolecularProfile>> molecularProfileMap =
        molecularProfileUtil.categorizeMolecularProfilesByStableIdSuffixes(molecularProfiles);

    List<String> studyIds = new ArrayList<>();
    List<String> sampleIds = new ArrayList<>();
    studyViewFilterUtil.extractStudyAndSampleIds(sampleIdentifiers, studyIds, sampleIds);

    Set<String> hugoGeneSymbols =
        mutationDataFilters.stream()
            .map(MutationDataFilter::getHugoGeneSymbol)
            .collect(Collectors.toSet());
    Map<String, Integer> geneNameIdMap =
        geneService
            .fetchGenes(
                new ArrayList<>(hugoGeneSymbols),
                GeneIdType.HUGO_GENE_SYMBOL.name(),
                Projection.SUMMARY.name())
            .stream()
            .collect(Collectors.toMap(Gene::getHugoGeneSymbol, Gene::getEntrezGeneId));

    return mutationDataFilters.stream()
        .flatMap(
            mutationDataFilter -> {
              List<MolecularProfile> subMolecularProfiles =
                  molecularProfileMap.getOrDefault(
                      mutationDataFilter.getProfileType(), new ArrayList<>());
              Map<String, String> studyIdToMolecularProfileIdMap =
                  subMolecularProfiles.stream()
                      .collect(
                          Collectors.toMap(
                              MolecularProfile::getCancerStudyIdentifier,
                              MolecularProfile::getStableId));

              if (mutationDataFilter.getCategorization() == MutationOption.MUTATED) {
                return fetchMutatedAndWildTypeData(
                    sampleIdentifiers,
                    geneNameIdMap,
                    mutationDataFilter,
                    studyIdToMolecularProfileIdMap);
              } else {
                // fetch mutation type data
                return invokeDataFunc(
                    sampleIds,
                    studyIds,
                    Collections.singletonList(
                        geneNameIdMap.get(mutationDataFilter.getHugoGeneSymbol()).toString()),
                    studyIdToMolecularProfileIdMap,
                    studyViewFilterUtil.getMutationDataFilterUniqueKey(mutationDataFilter),
                    fetchMutationData);
              }
            })
        .collect(Collectors.toList());
  }

  private <S extends DataFilter> List<ClinicalDataFilter> transformToClinicalDataFilter(
      List<S> dataFilters) {
    List<ClinicalDataFilter> attributes;
    attributes =
        dataFilters.stream()
            .map(
                dataFilter -> {
                  ClinicalDataFilter clinicalDataFilter = new ClinicalDataFilter();
                  clinicalDataFilter.setAttributeId(
                      studyViewFilterUtil.getDataFilterUniqueKey(dataFilter));
                  clinicalDataFilter.setValues(dataFilter.getValues());
                  return clinicalDataFilter;
                })
            .collect(Collectors.toList());
    return attributes;
  }

  private List<SampleIdentifier> fetchProfiledMutationDataByGene(
      List<String> studyIds, List<String> sampleIds, Integer entrezGeneId) {
    List<MolecularProfileCaseIdentifier> molecularProfileCaseIdentifiers =
        molecularProfileService.getMutationProfileCaseIdentifiers(studyIds, sampleIds);

    List<GenePanelData> genePanelDataList =
        genePanelService.fetchGenePanelDataInMultipleMolecularProfiles(
            molecularProfileCaseIdentifiers);

    Function<GenePanelData, SampleIdentifier> sampleIdentifierBuilder =
        sample ->
            studyViewFilterUtil.buildSampleIdentifier(sample.getStudyId(), sample.getSampleId());

    Map<String, Set<SampleIdentifier>> casesWithDataInGenePanel = new HashMap<>();
    // loop through all membership records -- ignore any where g.getGenePanelId == null
    for (GenePanelData genePanelDataRecord : genePanelDataList) {
      String associatedGenePanel = genePanelDataRecord.getGenePanelId();
      if (associatedGenePanel != null) {
        casesWithDataInGenePanel.putIfAbsent(associatedGenePanel, new HashSet<>());
        Set<SampleIdentifier> casesForThisGenePanel =
            casesWithDataInGenePanel.get(associatedGenePanel);
        casesForThisGenePanel.add(sampleIdentifierBuilder.apply(genePanelDataRecord));
      }
    }

    List<GenePanel> genePanels = new ArrayList<>();
    if (!casesWithDataInGenePanel.isEmpty()) {
      genePanels =
          genePanelService.fetchGenePanels(
              new ArrayList<>(casesWithDataInGenePanel.keySet()), Projection.DETAILED.name());
    }

    List<GenePanelData> genePanelData =
        genePanelDataList.stream().filter(GenePanelData::getProfiled).toList();

    Set<SampleIdentifier> profiledCases =
        genePanelData.stream()
            // there can be duplicate patient or sample id, append study id
            .map(sampleIdentifierBuilder)
            .collect(Collectors.toSet());

    // here we look for cases where none of the profiles have gene panel ids
    // a case with at least one profile with gene panel id is considered as a case with gene panel
    // data
    // so a case is considered without panel data only if none of the profiles has a gene panel id

    // first identify cases with gene panel data
    Set<SampleIdentifier> casesWithPanelData =
        genePanelData.stream()
            .filter(g -> g.getGenePanelId() != null)
            // there can be duplicate patient or sample id, append study id
            .map(sampleIdentifierBuilder)
            .collect(Collectors.toSet());

    // find all unique cases
    Set<SampleIdentifier> casesWithoutPanelData =
        genePanelData.stream()
            // there can be duplicate patient or sample id, append study id
            .map(sampleIdentifierBuilder)
            .collect(Collectors.toSet());

    // removing cases with panel data from all unique cases gives us the cases without panel data
    casesWithoutPanelData.removeAll(casesWithPanelData);

    List<String> genePanelIds =
        genePanels.stream()
            .flatMap(
                genePanel -> {
                  List<GenePanelToGene> genePanelToGenes = genePanel.getGenes();
                  return genePanelToGenes.stream()
                      .filter(
                          genePanelToGene -> genePanelToGene.getEntrezGeneId().equals(entrezGeneId))
                      .map(GenePanelToGene::getGenePanelId);
                })
            .toList();

    List<SampleIdentifier> newSampleIdentifiers = new ArrayList<>();
    // different calculations depending on if gene is linked to gene panels
    if (CollectionUtils.isNotEmpty(genePanelIds)) {
      // for every gene panel associated containing the gene, use the sum of unique cases
      // as well as cases without panel data
      for (String genePanelId : genePanelIds) {
        newSampleIdentifiers.addAll(casesWithDataInGenePanel.get(genePanelId));
      }
      newSampleIdentifiers.addAll(casesWithoutPanelData);
    } else {
      // we use profiledCasesCount instead of casesWithoutPanelData to
      // prevent a divide by zero error which can happen for targeted studies
      // in which certain genes have events that are not captured by the panel.
      newSampleIdentifiers.addAll(profiledCases);
    }

    return newSampleIdentifiers;
  }

  private Stream<ClinicalData> fetchMutatedAndWildTypeData(
      List<SampleIdentifier> sampleIdentifiers,
      Map<String, Integer> geneNameIdMap,
      MutationDataFilter mutationDataFilter,
      Map<String, String> studyIdToMolecularProfileIdMap) {
    List<String> studyIds = new ArrayList<>();
    List<String> sampleIds = new ArrayList<>();
    studyViewFilterUtil.extractStudyAndSampleIds(sampleIdentifiers, studyIds, sampleIds);

    // mutated
    List<ClinicalData> mutatedClinicalDatas =
        invokeDataFunc(
                sampleIds,
                studyIds,
                Collections.singletonList(
                    geneNameIdMap.get(mutationDataFilter.getHugoGeneSymbol()).toString()),
                studyIdToMolecularProfileIdMap,
                studyViewFilterUtil.getMutationDataFilterUniqueKey(mutationDataFilter),
                fetchMutatedData)
            .toList();

    List<SampleIdentifier> mutatedSampleIdentifiers =
        mutatedClinicalDatas.stream()
            .map(
                datum ->
                    studyViewFilterUtil.buildSampleIdentifier(
                        datum.getStudyId(), datum.getSampleId()))
            .toList();

    List<ClinicalData> clinicalDatas = new ArrayList<>(mutatedClinicalDatas);

<<<<<<< HEAD
    // NA not profiled
    List<SampleIdentifier> profiledSampleIdentifiers =
        fetchProfiledMutationDataByGene(
=======
        // not profiled
        List<SampleIdentifier> profiledSampleIdentifiers = fetchProfiledMutationDataByGene(
>>>>>>> a84fcbaf
            studyIds, sampleIds, geneNameIdMap.get(mutationDataFilter.getHugoGeneSymbol()));

    List<SampleIdentifier> notProfiledSampleIdentifiers =
        sampleIdentifiers.stream()
            .filter(s -> profiledSampleIdentifiers.stream().noneMatch(p -> p.equals(s)))
            .toList();

    List<ClinicalData> notProfiledClinicalDatas =
        studyViewFilterUtil.transformSampleIdentifiersToClinicalData(
            notProfiledSampleIdentifiers,
            studyViewFilterUtil.getMutationDataFilterUniqueKey(mutationDataFilter),
<<<<<<< HEAD
            MutationFilterOption.NA.name());
=======
            MutationFilterOption.NOT_PROFILED.name()
        );
>>>>>>> a84fcbaf

    clinicalDatas.addAll(notProfiledClinicalDatas);

<<<<<<< HEAD
    // wild type data that are not mutated
    List<SampleIdentifier> notMutatedSampleIdentifiers =
        profiledSampleIdentifiers.stream()
=======
        // not mutated
        List<SampleIdentifier> notMutatedSampleIdentifiers = profiledSampleIdentifiers
            .stream()
>>>>>>> a84fcbaf
            .filter(p -> mutatedSampleIdentifiers.stream().noneMatch(m -> m.equals(p)))
            .toList();

    List<ClinicalData> notMutatedClinicalDatas =
        studyViewFilterUtil.transformSampleIdentifiersToClinicalData(
            notMutatedSampleIdentifiers,
            studyViewFilterUtil.getMutationDataFilterUniqueKey(mutationDataFilter),
<<<<<<< HEAD
            MutationFilterOption.WILD_TYPE.name());

    clinicalDatas.addAll(notMutatedClinicalDatas);

    return clinicalDatas.stream();
  }

  private <S extends UniqueKeyBase> ClinicalData transformDataToClinicalData(
      S data, String attributeId, String attributeValue) {
    ClinicalData clinicalData = new ClinicalData();

    if (data instanceof MolecularData molecularData) {
      clinicalData.setPatientId(molecularData.getPatientId());
      clinicalData.setSampleId(molecularData.getSampleId());
      clinicalData.setStudyId(molecularData.getStudyId());
    } else if (data instanceof Mutation mutationData) {
      clinicalData.setPatientId(mutationData.getPatientId());
      clinicalData.setSampleId(mutationData.getSampleId());
      clinicalData.setStudyId(mutationData.getStudyId());
    } else {
      return clinicalData;
=======
            MutationFilterOption.NOT_MUTATED.name()
        );

        clinicalDatas.addAll(notMutatedClinicalDatas);

        return clinicalDatas.stream();
    }

    private <S extends UniqueKeyBase> ClinicalData transformDataToClinicalData(S data, String attributeId, String attributeValue) {
        ClinicalData clinicalData = new ClinicalData();

        if (data instanceof MolecularData molecularData) {
            clinicalData.setPatientId(molecularData.getPatientId());
            clinicalData.setSampleId(molecularData.getSampleId());
            clinicalData.setStudyId(molecularData.getStudyId());
        } else if (data instanceof Mutation mutationData) {
            clinicalData.setPatientId(mutationData.getPatientId());
            clinicalData.setSampleId(mutationData.getSampleId());
            clinicalData.setStudyId(mutationData.getStudyId());
        } else {
            return clinicalData;
        }

        clinicalData.setAttrValue(attributeValue);
        clinicalData.setAttrId(attributeId);

        return clinicalData;
>>>>>>> a84fcbaf
    }

    clinicalData.setAttrValue(attributeValue);
    clinicalData.setAttrId(attributeId);

    return clinicalData;
  }

  private List<SampleIdentifier> filterSampleIdentifiers(
      List<SampleIdentifier> sampleIdentifiers,
      List<ClinicalDataFilter> attributes,
      MultiKeyMap<String, ?> clinicalDataMap,
      ClinicalDataFilterApplier clinicalDataFilterApplier,
      boolean negateFilters) {
    return sampleIdentifiers.stream()
        .filter(
            sampleIdentifier -> {
              int count =
                  clinicalDataFilterApplier.apply(
                      attributes,
                      clinicalDataMap,
                      sampleIdentifier.getSampleId(),
                      sampleIdentifier.getStudyId(),
                      negateFilters);
              return count == attributes.size();
            })
        .collect(Collectors.toList());
  }
}<|MERGE_RESOLUTION|>--- conflicted
+++ resolved
@@ -1496,103 +1496,51 @@
   }
 
   private Stream<ClinicalData> fetchMutatedAndWildTypeData(
-      List<SampleIdentifier> sampleIdentifiers,
-      Map<String, Integer> geneNameIdMap,
-      MutationDataFilter mutationDataFilter,
-      Map<String, String> studyIdToMolecularProfileIdMap) {
-    List<String> studyIds = new ArrayList<>();
-    List<String> sampleIds = new ArrayList<>();
-    studyViewFilterUtil.extractStudyAndSampleIds(sampleIdentifiers, studyIds, sampleIds);
-
-    // mutated
-    List<ClinicalData> mutatedClinicalDatas =
-        invokeDataFunc(
-                sampleIds,
-                studyIds,
-                Collections.singletonList(
-                    geneNameIdMap.get(mutationDataFilter.getHugoGeneSymbol()).toString()),
-                studyIdToMolecularProfileIdMap,
-                studyViewFilterUtil.getMutationDataFilterUniqueKey(mutationDataFilter),
-                fetchMutatedData)
-            .toList();
-
-    List<SampleIdentifier> mutatedSampleIdentifiers =
-        mutatedClinicalDatas.stream()
-            .map(
-                datum ->
-                    studyViewFilterUtil.buildSampleIdentifier(
-                        datum.getStudyId(), datum.getSampleId()))
-            .toList();
-
-    List<ClinicalData> clinicalDatas = new ArrayList<>(mutatedClinicalDatas);
-
-<<<<<<< HEAD
-    // NA not profiled
-    List<SampleIdentifier> profiledSampleIdentifiers =
-        fetchProfiledMutationDataByGene(
-=======
+        List<SampleIdentifier> sampleIdentifiers, Map<String, Integer> geneNameIdMap, MutationDataFilter mutationDataFilter,
+        Map<String, String> studyIdToMolecularProfileIdMap) {
+        List<String> studyIds = new ArrayList<>();
+        List<String> sampleIds = new ArrayList<>();
+        studyViewFilterUtil.extractStudyAndSampleIds(sampleIdentifiers, studyIds, sampleIds);
+
+        // mutated
+        List<ClinicalData> mutatedClinicalDatas = invokeDataFunc(sampleIds, studyIds,
+            Collections.singletonList(geneNameIdMap.get(mutationDataFilter.getHugoGeneSymbol()).toString()),
+            studyIdToMolecularProfileIdMap, studyViewFilterUtil.getMutationDataFilterUniqueKey(mutationDataFilter),
+            fetchMutatedData).toList();
+
+        List<SampleIdentifier> mutatedSampleIdentifiers = mutatedClinicalDatas
+            .stream()
+            .map(datum -> studyViewFilterUtil.buildSampleIdentifier(datum.getStudyId(), datum.getSampleId())
+            ).toList();
+
+        List<ClinicalData> clinicalDatas = new ArrayList<>(mutatedClinicalDatas);
+
         // not profiled
         List<SampleIdentifier> profiledSampleIdentifiers = fetchProfiledMutationDataByGene(
->>>>>>> a84fcbaf
             studyIds, sampleIds, geneNameIdMap.get(mutationDataFilter.getHugoGeneSymbol()));
 
-    List<SampleIdentifier> notProfiledSampleIdentifiers =
-        sampleIdentifiers.stream()
+        List<SampleIdentifier> notProfiledSampleIdentifiers = sampleIdentifiers
+            .stream()
             .filter(s -> profiledSampleIdentifiers.stream().noneMatch(p -> p.equals(s)))
             .toList();
 
-    List<ClinicalData> notProfiledClinicalDatas =
-        studyViewFilterUtil.transformSampleIdentifiersToClinicalData(
+        List<ClinicalData> notProfiledClinicalDatas = studyViewFilterUtil.transformSampleIdentifiersToClinicalData(
             notProfiledSampleIdentifiers,
             studyViewFilterUtil.getMutationDataFilterUniqueKey(mutationDataFilter),
-<<<<<<< HEAD
-            MutationFilterOption.NA.name());
-=======
             MutationFilterOption.NOT_PROFILED.name()
         );
->>>>>>> a84fcbaf
-
-    clinicalDatas.addAll(notProfiledClinicalDatas);
-
-<<<<<<< HEAD
-    // wild type data that are not mutated
-    List<SampleIdentifier> notMutatedSampleIdentifiers =
-        profiledSampleIdentifiers.stream()
-=======
+
+        clinicalDatas.addAll(notProfiledClinicalDatas);
+
         // not mutated
         List<SampleIdentifier> notMutatedSampleIdentifiers = profiledSampleIdentifiers
             .stream()
->>>>>>> a84fcbaf
             .filter(p -> mutatedSampleIdentifiers.stream().noneMatch(m -> m.equals(p)))
             .toList();
 
-    List<ClinicalData> notMutatedClinicalDatas =
-        studyViewFilterUtil.transformSampleIdentifiersToClinicalData(
+        List<ClinicalData> notMutatedClinicalDatas = studyViewFilterUtil.transformSampleIdentifiersToClinicalData(
             notMutatedSampleIdentifiers,
             studyViewFilterUtil.getMutationDataFilterUniqueKey(mutationDataFilter),
-<<<<<<< HEAD
-            MutationFilterOption.WILD_TYPE.name());
-
-    clinicalDatas.addAll(notMutatedClinicalDatas);
-
-    return clinicalDatas.stream();
-  }
-
-  private <S extends UniqueKeyBase> ClinicalData transformDataToClinicalData(
-      S data, String attributeId, String attributeValue) {
-    ClinicalData clinicalData = new ClinicalData();
-
-    if (data instanceof MolecularData molecularData) {
-      clinicalData.setPatientId(molecularData.getPatientId());
-      clinicalData.setSampleId(molecularData.getSampleId());
-      clinicalData.setStudyId(molecularData.getStudyId());
-    } else if (data instanceof Mutation mutationData) {
-      clinicalData.setPatientId(mutationData.getPatientId());
-      clinicalData.setSampleId(mutationData.getSampleId());
-      clinicalData.setStudyId(mutationData.getStudyId());
-    } else {
-      return clinicalData;
-=======
             MutationFilterOption.NOT_MUTATED.name()
         );
 
@@ -1620,14 +1568,7 @@
         clinicalData.setAttrId(attributeId);
 
         return clinicalData;
->>>>>>> a84fcbaf
-    }
-
-    clinicalData.setAttrValue(attributeValue);
-    clinicalData.setAttrId(attributeId);
-
-    return clinicalData;
-  }
+    }
 
   private List<SampleIdentifier> filterSampleIdentifiers(
       List<SampleIdentifier> sampleIdentifiers,
