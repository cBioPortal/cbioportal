package org.cbioportal.web.parameter;

import java.io.Serializable;
import java.util.List;
import java.util.Objects;

import javax.validation.constraints.AssertTrue;
import javax.validation.constraints.Size;

import com.fasterxml.jackson.annotation.JsonInclude;
import com.fasterxml.jackson.annotation.JsonInclude.Include;
import com.fasterxml.jackson.annotation.JsonIgnoreProperties;

@JsonIgnoreProperties(ignoreUnknown = true)
@JsonInclude(Include.NON_NULL)
public class StudyViewFilter implements Serializable {

    @Size(min = 1)
    private List<SampleIdentifier> sampleIdentifiers;
    @Size(min = 1)
    private List<String> studyIds;
<<<<<<< HEAD
    private List<ClinicalDataEqualityFilter> clinicalDataEqualityFilters;
    private List<ClinicalDataIntervalFilter> clinicalDataIntervalFilters;
    private List<MutationGeneFilter> mutatedGenes;
    private List<FusionGeneFilter> fusionGenes;
	private List<CopyNumberGeneFilter> cnaGenes;
    private List<StructuralVariantGeneFilter> svGenes;
	private RectangleBounds mutationCountVsCNASelection;
    private Boolean withMutationData;
    private Boolean withCNAData;
=======
    private List<ClinicalDataFilter> clinicalDataFilters;
    private List<GeneFilter> geneFilters;
	private Boolean withMutationData;
	private Boolean withCNAData;
	private Boolean withFusionData;
>>>>>>> bf87df87

    @AssertTrue
    private boolean isEitherSampleIdentifiersOrStudyIdsPresent() {
        return sampleIdentifiers != null ^ studyIds != null;
    }

    @AssertTrue
    private boolean isEitherValueOrRangePresentInClinicalDataIntervalFilters() {
        long invalidCount = 0;

        if (clinicalDataFilters != null) {
            invalidCount = clinicalDataFilters.stream()
                .flatMap(f -> f.getValues().stream())
                .filter(Objects::nonNull)
                .filter(v -> v.getValue() != null == (v.getStart() != null || v.getEnd() != null))
                .count();
        }

        return invalidCount == 0;
    }

    public List<SampleIdentifier> getSampleIdentifiers() {
        return sampleIdentifiers;
    }

    public void setSampleIdentifiers(List<SampleIdentifier> sampleIdentifiers) {
        this.sampleIdentifiers = sampleIdentifiers;
    }

    public List<String> getStudyIds() {
        return studyIds;
    }

    public void setStudyIds(List<String> studyIds) {
        this.studyIds = studyIds;
    }
    
    public List<ClinicalDataFilter> getClinicalDataFilters() {
        return clinicalDataFilters;
    }

    public void setClinicalDataFilters(List<ClinicalDataFilter> clinicalDataFilters) {
        this.clinicalDataFilters = clinicalDataFilters;
    }

    public List<GeneFilter> getGeneFilters() {
        return geneFilters;
    }

    public void setGeneFilters(List<GeneFilter> geneFilters) {
        this.geneFilters = geneFilters;
    }

    public List<StructuralVariantGeneFilter> getSVGenes() {
        return svGenes;
    }

    public void setSVGenes(List<StructuralVariantGeneFilter> svGenes) {
        this.svGenes = svGenes;
    }

    public Boolean getWithMutationData() {
        return withMutationData;
    }

    public void setWithMutationData(Boolean withMutationData) {
        this.withMutationData = withMutationData;
    }

    public Boolean getWithCNAData() {
        return withCNAData;
    }

    public void setWithCNAData(Boolean withCNAData) {
        this.withCNAData = withCNAData;
    }

    public Boolean getWithFusionData() {
        return withFusionData;
    }

    public void setWithFusionData(Boolean withFusionData) {
        this.withFusionData = withFusionData;
    }

}<|MERGE_RESOLUTION|>--- conflicted
+++ resolved
@@ -19,23 +19,11 @@
     private List<SampleIdentifier> sampleIdentifiers;
     @Size(min = 1)
     private List<String> studyIds;
-<<<<<<< HEAD
-    private List<ClinicalDataEqualityFilter> clinicalDataEqualityFilters;
-    private List<ClinicalDataIntervalFilter> clinicalDataIntervalFilters;
-    private List<MutationGeneFilter> mutatedGenes;
-    private List<FusionGeneFilter> fusionGenes;
-	private List<CopyNumberGeneFilter> cnaGenes;
-    private List<StructuralVariantGeneFilter> svGenes;
-	private RectangleBounds mutationCountVsCNASelection;
-    private Boolean withMutationData;
-    private Boolean withCNAData;
-=======
     private List<ClinicalDataFilter> clinicalDataFilters;
     private List<GeneFilter> geneFilters;
 	private Boolean withMutationData;
 	private Boolean withCNAData;
 	private Boolean withFusionData;
->>>>>>> bf87df87
 
     @AssertTrue
     private boolean isEitherSampleIdentifiersOrStudyIdsPresent() {
@@ -89,14 +77,6 @@
         this.geneFilters = geneFilters;
     }
 
-    public List<StructuralVariantGeneFilter> getSVGenes() {
-        return svGenes;
-    }
-
-    public void setSVGenes(List<StructuralVariantGeneFilter> svGenes) {
-        this.svGenes = svGenes;
-    }
-
     public Boolean getWithMutationData() {
         return withMutationData;
     }
