--- conflicted
+++ resolved
@@ -11,11 +11,7 @@
             cancer_study_identifier as cancerStudyIdentifier,
             sample_unique_id_base64 as uniqueSampleKey,
             patient_unique_id_base64 as uniquePatientKey
-<<<<<<< HEAD
-        FROM sample_view
-=======
         FROM sample_derived
->>>>>>> 2b87a263
         <where>
             sample_unique_id IN ( <include refid="sampleUniqueIdsFromStudyViewFilter"/>)
             
@@ -230,19 +226,6 @@
         value
     </sql>
     
-<<<<<<< HEAD
-    <select id="getPatientClinicalDataCounts" resultType="org.cbioportal.model.ClinicalDataCount">
-        <include refid="getCategoricalClinicalDataCountsQuery">
-            <property name="table_name_prefix" value="patient"/>
-        </include>
-    </select>
-    
-    <select id="getSampleClinicalDataCounts" resultType="org.cbioportal.model.ClinicalDataCount">
-        <include refid="getCategoricalClinicalDataCountsQuery">
-            <property name="table_name_prefix" value="sample"/>
-        </include>
-    </select>
-
     <!-- for /genomic-data-counts/fetch - (returns GenomicDataCountItem objects) -->
     <select id="getCNAAlterationCounts" resultMap="GenomicDataCountItemResultMap">
         SELECT
@@ -336,12 +319,7 @@
     
     <sql id="getSampleIdsFromPatientIds">
         SELECT sample_unique_id
-        FROM sample_view
-=======
-    <sql id="getSampleIdsFromPatientIds">
-        SELECT sample_unique_id
         FROM sample_derived
->>>>>>> 2b87a263
         <where>
             patient_unique_id IN (<include refid="patientUniqueIdsFromStudyViewFilter"/>) 
         </where>
@@ -349,11 +327,7 @@
     
     <sql id="getPatientIdsFromSampleIdFilters">
         SELECT patient_unique_id
-<<<<<<< HEAD
-        FROM sample_view
-=======
         FROM sample_derived
->>>>>>> 2b87a263
         <where>
             sample_unique_id IN (<include refid="sampleUniqueIdsFromStudyViewFilter"/>)
         </where>
@@ -393,13 +367,8 @@
     is the case we use the current sample count from the cohort as the totalProfiledCount -->
     <select id="getTotalProfiledCountByAlterationType" resultType="int">
         SELECT
-<<<<<<< HEAD
-            COUNT(*)
-        FROM sample_view
-=======
         COUNT(DISTINCT sample_unique_id)
         FROM sample_to_gene_panel stgp
->>>>>>> 2b87a263
         <where>
             stgp.alteration_type = '${alterationType}'
             AND
