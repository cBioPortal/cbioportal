--- conflicted
+++ resolved
@@ -302,19 +302,9 @@
 CREATE TABLE `clinical` (
   `CANCER_STUDY_ID` int(11) NOT NULL,
   `CASE_ID` varchar(255) NOT NULL,
-<<<<<<< HEAD
   `ATTR_ID` varchar(255) NOT NULL,
   `ATTR_VALUE` varchar(255) NOT NULL,
   PRIMARY KEY (`CANCER_STUDY_ID`, `CASE_ID`, `ATTR_ID`)
-=======
-  `OVERALL_SURVIVAL_MONTHS` double default NULL,
-  `OVERALL_SURVIVAL_STATUS` varchar(50) default NULL,
-  `DISEASE_FREE_SURVIVAL_MONTHS` double default NULL,
-  `DISEASE_FREE_SURVIVAL_STATUS` varchar(50) default NULL,
-  `AGE_AT_DIAGNOSIS` double default NULL,
-  PRIMARY KEY (`CANCER_STUDY_ID`, `CASE_ID`),
-  FOREIGN KEY (`CANCER_STUDY_ID`) REFERENCES `cancer_study` (`CANCER_STUDY_ID`) ON DELETE CASCADE
->>>>>>> 76f56ea5
 ) ENGINE=MyISAM DEFAULT CHARSET=latin1;
 
 -- --------------------------------------------------------
