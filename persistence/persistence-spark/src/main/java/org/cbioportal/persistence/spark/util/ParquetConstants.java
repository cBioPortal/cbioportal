package org.cbioportal.persistence.spark.util;

public class ParquetConstants {
<<<<<<< HEAD

    // Parquet folder names
    public static final String CASE_LIST_DIR = "/case_lists/";
    public static final String STUDIES_DIR = "/studies/";
    public static final String GENE_PANEL_DIR = "/gene_panels/";
    // Parquet file names
    public static final String DATA_MUTATIONS = "mutations";
    public static final String DATA_CNA = "data_cna";
    public static final String CLINICAL_SAMPLE = "clinical_sample";
    public static final String CNA_SEG = "data_cna_*.seg";
    public static final String META = "meta";
    public static final String CLINICAL_PATIENT = "clinical_patient";
    public static final String GISTIC_GENES = "gistic_genes";
=======
    // Parquet directory names
    public static final String CASE_LIST_DIR = "/case_lists/";
    public static final String STUDIES_DIR = "/studies/";
    // Parquet file names
    public static final String DATA_MUTATIONS = "mutations";
    public static final String CLINICAL_SAMPLE = "clinical_sample";
    public static final String CLINICAL_PATIENT = "clinical_patient";
    public static final String CNA_SEG = "data_cna*.seg";
    public static final String META = "meta";
    
>>>>>>> 19f51f48
}<|MERGE_RESOLUTION|>--- conflicted
+++ resolved
@@ -1,7 +1,6 @@
 package org.cbioportal.persistence.spark.util;
 
 public class ParquetConstants {
-<<<<<<< HEAD
 
     // Parquet folder names
     public static final String CASE_LIST_DIR = "/case_lists/";
@@ -15,16 +14,4 @@
     public static final String META = "meta";
     public static final String CLINICAL_PATIENT = "clinical_patient";
     public static final String GISTIC_GENES = "gistic_genes";
-=======
-    // Parquet directory names
-    public static final String CASE_LIST_DIR = "/case_lists/";
-    public static final String STUDIES_DIR = "/studies/";
-    // Parquet file names
-    public static final String DATA_MUTATIONS = "mutations";
-    public static final String CLINICAL_SAMPLE = "clinical_sample";
-    public static final String CLINICAL_PATIENT = "clinical_patient";
-    public static final String CNA_SEG = "data_cna*.seg";
-    public static final String META = "meta";
-    
->>>>>>> 19f51f48
 }