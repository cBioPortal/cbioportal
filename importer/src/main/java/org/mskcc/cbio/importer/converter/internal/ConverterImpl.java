--- conflicted
+++ resolved
@@ -147,14 +147,9 @@
 				Object[] args = { config, fileUtils, caseIDs, idMapper };
 				Converter converter;
                                 try {
-<<<<<<< HEAD
 					converter = (Converter)ClassLoader.getInstance(datatypeMetadata.getConverterClassName(), args, false);
-				} catch (ClassNotFoundException ex) {
-=======
-					converter = (Converter)ClassLoader.getInstance(datatypeMetadata.getConverterClassName(), args);
                                         converter.createStagingFile(portalMetadata, cancerStudyMetadata, datatypeMetadata, dataMatrices.toArray(new DataMatrix[0]));
 				} catch (Exception ex) {
->>>>>>> 80f0059e
                                     ex.printStackTrace();
                                     if (LOG.isInfoEnabled()) {
                                         LOG.error("convertData(), exception:\n" + ex.getMessage());
