--- conflicted
+++ resolved
@@ -82,7 +82,6 @@
                 geneticProfile.getGeneticAlterationType());
     }
 
-<<<<<<< HEAD
     @Test(expected = RuntimeException.class)
     public void testTreatmentResponseMissingPivotField() throws IOException, DaoException {
         File file = new File("target/test-classes/test_meta_treatment_missing_pivot.txt");
@@ -95,6 +94,4 @@
         GeneticProfileReader.loadGeneticProfile(file);
     }
 
-=======
->>>>>>> 156d706a
 }