/*
 * Copyright (c) 2015 - 2016 Memorial Sloan-Kettering Cancer Center.
 *
 * This library is distributed in the hope that it will be useful, but WITHOUT
 * ANY WARRANTY, WITHOUT EVEN THE IMPLIED WARRANTY OF MERCHANTABILITY OR FITNESS
 * FOR A PARTICULAR PURPOSE. The software and documentation provided hereunder
 * is on an "as is" basis, and Memorial Sloan-Kettering Cancer Center has no
 * obligations to provide maintenance, support, updates, enhancements or
 * modifications. In no event shall Memorial Sloan-Kettering Cancer Center be
 * liable to any party for direct, indirect, special, incidental or
 * consequential damages, including lost profits, arising out of the use of this
 * software and its documentation, even if Memorial Sloan-Kettering Cancer
 * Center has been advised of the possibility of such damage.
 */

/*
 * This file is part of cBioPortal.
 *
 * cBioPortal is free software: you can redistribute it and/or modify
 * it under the terms of the GNU Affero General Public License as
 * published by the Free Software Foundation, either version 3 of the
 * License.
 *
 * This program is distributed in the hope that it will be useful,
 * but WITHOUT ANY WARRANTY; without even the implied warranty of
 * MERCHANTABILITY or FITNESS FOR A PARTICULAR PURPOSE.  See the
 * GNU Affero General Public License for more details.
 *
 * You should have received a copy of the GNU Affero General Public License
 * along with this program.  If not, see <http://www.gnu.org/licenses/>.
*/

package org.mskcc.cbio.portal.scripts;

import java.io.*;
import java.util.*;
import java.util.regex.Matcher;
import java.util.regex.Pattern;
import java.util.stream.Collectors;
import java.util.stream.IntStream;
import java.util.stream.Stream;

import org.apache.commons.lang.ArrayUtils;
import org.mskcc.cbio.portal.dao.*;
import org.mskcc.cbio.portal.model.*;
import org.mskcc.cbio.portal.util.*;


/**
 * Code to Import Copy Number Alteration, MRNA Expression Data, Methylation, or protein RPPA data
 *
 * @author Ethan Cerami
 */
public class ImportTabDelimData {
    public static final String CNA_VALUE_AMPLIFICATION = "2";
    public static final String CNA_VALUE_GAIN = "1";
    public static final String CNA_VALUE_HEMIZYGOUS_DELETION = "-1";
    public static final String CNA_VALUE_HOMOZYGOUS_DELETION = "-2";
    public static final String CNA_VALUE_PARTIAL_DELETION = "-1.5";
    public static final String CNA_VALUE_ZERO = "0";
    private HashSet<Long> importSetOfGenes = new HashSet<Long>();
    private HashSet<Integer> importedGeneticEntitySet = new HashSet<>(); 
    private File dataFile;
    private String targetLine;
    private int geneticProfileId;
    private GeneticProfile geneticProfile;
    private int entriesSkipped = 0;
    private int nrExtraRecords = 0;
    private Set<String> arrayIdSet = new HashSet<String>();
    private String genePanel;

    /**
     * Constructor.
     *
     * @param dataFile         Data File containing Copy Number Alteration, MRNA Expression Data, or protein RPPA data
     * @param targetLine       The line we want to import.
     *                         If null, all lines are imported.
     * @param geneticProfileId GeneticProfile ID.
     * 
     * @deprecated : TODO shall we deprecate this feature (i.e. the targetLine)? 
     */
    public ImportTabDelimData(File dataFile, String targetLine, int geneticProfileId, String genePanel) {
        this.dataFile = dataFile;
        this.targetLine = targetLine;
        this.geneticProfileId = geneticProfileId;
        this.genePanel = genePanel;
    }

    /**
     * Constructor.
     *
     * @param dataFile         Data File containing Copy Number Alteration, MRNA Expression Data, or protein RPPA data
     * @param geneticProfileId GeneticProfile ID.
     */
    public ImportTabDelimData(File dataFile, int geneticProfileId, String genePanel) {
        this.dataFile = dataFile;
        this.geneticProfileId = geneticProfileId;
        this.genePanel = genePanel;
    }

    /**
     * Import the Copy Number Alteration, mRNA Expression, protein RPPA, GSVA or treatment data
     *
     * @throws IOException  IO Error.
     * @throws DaoException Database Error.
     */
    public void importData(int numLines) throws IOException, DaoException {

        geneticProfile = DaoGeneticProfile.getGeneticProfileById(geneticProfileId);

        FileReader reader = new FileReader(dataFile);
        BufferedReader buf = new BufferedReader(reader);
        String headerLine = buf.readLine();
        String parts[] = headerLine.split("\t");
        
        //Whether data regards CNA or RPPA:
        boolean discretizedCnaProfile = geneticProfile!=null
                                        && geneticProfile.getGeneticAlterationType() == GeneticAlterationType.COPY_NUMBER_ALTERATION
                                        && geneticProfile.showProfileInAnalysisTab();
        boolean rppaProfile = geneticProfile!=null
                                && geneticProfile.getGeneticAlterationType() == GeneticAlterationType.PROTEIN_LEVEL
                                && "Composite.Element.Ref".equalsIgnoreCase(parts[0]);
        boolean gsvaProfile = geneticProfile!=null
                                && geneticProfile.getGeneticAlterationType() == GeneticAlterationType.GENESET_SCORE
                                && parts[0].equalsIgnoreCase("geneset_id");
        boolean genericAssayProfile = geneticProfile!=null
                                && geneticProfile.getGeneticAlterationType() == GeneticAlterationType.GENERIC_ASSAY
                                && parts[0].equalsIgnoreCase("entity_stable_id");
        
        int numRecordsToAdd = 0;
        int samplesSkipped = 0;
        try {
            int hugoSymbolIndex = getHugoSymbolIndex(parts);
            int entrezGeneIdIndex = getEntrezGeneIdIndex(parts);
            int rppaGeneRefIndex = getRppaGeneRefIndex(parts);
            int genesetIdIndex = getGenesetIdIndex(parts);
            int sampleStartIndex = getStartIndex(parts, hugoSymbolIndex, entrezGeneIdIndex, rppaGeneRefIndex, genesetIdIndex);
            int treatmentIdIndex = getTreatmentIdIndex(parts);
            int treatmentNameIndex = -1;
            int treatmentDescIndex = -1;
            int treatmentUrlIndex = -1;
            if (rppaProfile) {
                if (rppaGeneRefIndex == -1) {
                    throw new RuntimeException("Error: the following column should be present for RPPA data: Composite.Element.Ref");
                }
            } else if (gsvaProfile) {
                if (genesetIdIndex == -1) {
                    throw new RuntimeException("Error: the following column should be present for gene set score data: geneset_id");
                }
            } else if (genericAssayProfile) {
                if (treatmentIdIndex == -1) {
                    throw new RuntimeException("Error: the following column should be present for this type of data: entity_stable_id");
                }
                treatmentNameIndex = getTreatmentNameIndex(parts);
                treatmentDescIndex = getTreatmentDescIndex(parts);
                treatmentUrlIndex = getTreatmentUrlIndex(parts);
            } else if (hugoSymbolIndex == -1 && entrezGeneIdIndex == -1) {
                throw new RuntimeException("Error: at least one of the following columns should be present: Hugo_Symbol or Entrez_Gene_Id");
            }
            
            String sampleIds[];
            sampleIds = new String[parts.length - sampleStartIndex];
            System.arraycopy(parts, sampleStartIndex, sampleIds, 0, parts.length - sampleStartIndex);

            int nrUnknownSamplesAdded = 0;
            ProgressMonitor.setCurrentMessage(" --> total number of samples: " + sampleIds.length);            
    
            // link Samples to the genetic profile
            ArrayList <Integer> orderedSampleList = new ArrayList<Integer>();
            ArrayList <Integer> filteredSampleIndices = new ArrayList<Integer>();
            for (int i = 0; i < sampleIds.length; i++) {
                Sample sample = DaoSample.getSampleByCancerStudyAndSampleId(geneticProfile.getCancerStudyId(),
                                                                           StableIdUtil.getSampleId(sampleIds[i]));
                // can be null in case of 'normal' sample, throw exception if not 'normal' and sample not found in db
                if (sample == null) {
                    if (StableIdUtil.isNormal(sampleIds[i])) {
                        filteredSampleIndices.add(i);
                        samplesSkipped++;
                        continue;
                    }
                    else {
                        throw new RuntimeException("Unknown sample id '" + StableIdUtil.getSampleId(sampleIds[i]) + "' found in tab-delimited file: " + this.dataFile.getCanonicalPath());
                    }
                }
                if (!DaoSampleProfile.sampleExistsInGeneticProfile(sample.getInternalId(), geneticProfileId)) {
                    Integer genePanelID = (genePanel == null) ? null : GeneticProfileUtil.getGenePanelId(genePanel);
                    DaoSampleProfile.addSampleProfile(sample.getInternalId(), geneticProfileId, genePanelID);
                }
                orderedSampleList.add(sample.getInternalId());
            }
            if (nrUnknownSamplesAdded > 0) {
                ProgressMonitor.logWarning("WARNING: Number of samples added on the fly because they were missing in clinical data:  " + nrUnknownSamplesAdded);
            }
            if (samplesSkipped > 0) {
                ProgressMonitor.setCurrentMessage(" --> total number of samples skipped (normal samples): " + samplesSkipped);
            }
            ProgressMonitor.setCurrentMessage(" --> total number of data lines:  " + (numLines-1));
            
            DaoGeneticProfileSamples.addGeneticProfileSamples(geneticProfileId, orderedSampleList);
    
            //Gene cache:
            DaoGeneOptimized daoGene = DaoGeneOptimized.getInstance();
    
            //Object to insert records in the generic 'genetic_alteration' table: 
            DaoGeneticAlteration daoGeneticAlteration = DaoGeneticAlteration.getInstance();
    
            //cache for data found in  cna_event' table:
            Map<CnaEvent.Event, CnaEvent.Event> existingCnaEvents = null;            
            if (discretizedCnaProfile) {
                existingCnaEvents = new HashMap<CnaEvent.Event, CnaEvent.Event>();
                for (CnaEvent.Event event : DaoCnaEvent.getAllCnaEvents()) {
                    existingCnaEvents.put(event, event);
                }
                MySQLbulkLoader.bulkLoadOn();
            }                
            
            int lenParts = parts.length;
            
            String line = buf.readLine();
            while (line != null) {
                ProgressMonitor.incrementCurValue();
                ConsoleUtil.showProgress();
                boolean recordAdded = false;
                
                // either parse line as geneset or gene for importing into 'genetic_alteration' table
                if (gsvaProfile) {
                    recordAdded = parseGenesetLine(line, lenParts, sampleStartIndex, genesetIdIndex, 
                            filteredSampleIndices, daoGeneticAlteration);
                } else if (genericAssayProfile) {
                    recordAdded = parseTreatmentLine(line, lenParts, sampleStartIndex, treatmentIdIndex, 
                            filteredSampleIndices, daoGeneticAlteration);
                } else {
                    recordAdded = parseLine(line, lenParts, sampleStartIndex, 
                            hugoSymbolIndex, entrezGeneIdIndex, rppaGeneRefIndex, 
                            rppaProfile, discretizedCnaProfile,
                            daoGene, 
                            filteredSampleIndices, orderedSampleList, 
                            existingCnaEvents, daoGeneticAlteration);
                }
                
                // increment number of records added or entries skipped
                if (recordAdded) {
                    numRecordsToAdd++;
                }
                else {
                    entriesSkipped++;
                }
                
                line = buf.readLine();
            }
            if (MySQLbulkLoader.isBulkLoad()) {
               MySQLbulkLoader.flushAll();
            }
            
            if (rppaProfile) {
                ProgressMonitor.setCurrentMessage(" --> total number of extra records added because of multiple genes in one line:  " + nrExtraRecords);
            }
            if (entriesSkipped > 0) {
                ProgressMonitor.setCurrentMessage(" --> total number of data entries skipped (see table below):  " + entriesSkipped);
            }

            if (numRecordsToAdd == 0) {
                throw new DaoException ("Something has gone wrong!  I did not save any records" +
                        " to the database!");
            }
        }
        finally {
            buf.close();
        }                
    }

<<<<<<< HEAD
=======
    /**
    * Attempt to create a genetic_alteration record based on the current line read from a profile data file.
    * <ol>
    *   <li>Commented out lines and blank lines are always skipped (returns false)
    *   <li>The line is split into columns by the tab delimiter
    *   <li>The involved genes (list of entrez_gene_ids) are determined:
    *     <ol>
    *       <li>Hugo_Symbol and Entrez_Gene_Id column indices are read and validated
    *       <li>if neither are available, the line is skipped
    *       <li>if Hugo_Symbol contains '///' or '---', the line is skipped
    *       <li>rppaProfile parsing has special rules for determining the involved genes
    *       <li>if Entrez_Gene_Id is available, use that to determine the involved genes
    *       <li>if Hugo_Symbol is available, use that to determine the involved genes (truncate symbols with '|' in them)
    *       <li>if the involved genes list is still empty, the line is skipped (returns false)
    *     </ol>
    *   <li>We now choose between three branches:
    *     <ol>
    *       <li>if the set of involved genes is empty, we skip the line (returns false)
    *       <li>if there is exactly 1 involved gene:
    *         <ol>
    *           <li>if this is a 'discretizedCnaProfile', normalize the CNA values and create a list of cnaEvents to be added
    *           <li>attempt to store the record in genetic_alteration
    *           <li>if the record is successfully stored (not duplicated), create (or update) records in sample_cna_event for the created list of cnaEvents (if any)
    *         </ol>
    *       <li>if there are several involved genes, loop ; for each one:
    *         <ol>
    *           <li>if the gene type is 'miRNA' (or this is an rppaProfile), attempt to store the record (using this gene) in genetic_alteration
    *           <li>otherwise, increment a count of how many genes were not of type 'miRNA' (used for logging)
    *         </ol>
    *         <ul>
    *           <li>after looping through all involved genes, check whether any records were successfully stored in genetic_alteration - if not log the failure
    *         </ul>
    *     </ol>
    *   <li>If a record was (or more than one were) successfully stored in genetic_alteration, return true ; else false
    * </ol>
    * <p>
    * During the import of any single profile data file, at most one record per Entrez_Gene_Id will be successfuly imported to genetic_alteration.
    * Each attempt to import is done through a call to the function storeGeneticAlterations().
    * That function will check an instance variable importSetOfGenes, and if the gene has been previously imported, no new attempt is made (failure).
    * Each time a gene is successfully imported, it is added to importSetOfGenes.
    * <p>
    * MicroRNA are treated specially because of the possible presence of constructed combination forms (such as 'MIR-100/100*' and 'MIR-100/100').
    * In these cases a Hugo_Symbol such as 'hsa-mir-100' may be expected to match the Entrez_Gene_Id for both of these combination forms.
    * In that case, we want to import several copies of the genetic alteration profile line .. one for each matched gene of type 'miRNA'.
    * This allows the visualization of both CNA event profiles for the microRNA precursor with expression profiles for the microRNA mature form.
    * <p>
    * The current implementation of this code does not attempt to "merge" / "unify" lines in the profile data file which have duplicated Entrez_Gene_Id.
    * Instead, the first encountered line which maps to the Entrez_Gene_Id will be stored as a record in genetic_alteration (returns true).
    * Later lines which attempt to store a record with that Entrez_Gene_Id will not be stored as a record in genetic_alteration (returns false).
    * For microRNA gene aliases it is possible that complex interactions will occur, where an earlier line in the data file stores a record under several Entrez_Gene_Ids, and a later line in the file fails to store records under some of those previously 'used' Entrez_Gene_Ids, but succeeds in storing a record under one or more not previously used Entrez_Gene_Ids. So a microRNA line from the file may be imported "partially successfully" (returns true).
    * <p>
    * Examples Cases:<br>
    * Gene records are P1, P2, P3, P4 (protein coding), M1, M2, M3 (microRNA).
    * Gene_Symbol AMA is gene_alias for M1 and M2, Gene_Symbol AMB is gene_alias for M2 and M3, Gene_Symbol AAMBIG is gene_alias for P3 and P4. Gene_Symbol AMIXED is gene_alias for P1 and M3.
    * <p>
    * Case_1 (the last two lines will be skipped and logged like "Gene P1 (#) found to be duplicated in your file. Duplicated row will be ignored!")<br>
    * <table>
    * <tr><th>Hugo_Symbol<th>Sample1<th>...
    * <tr><td>P1<td>0<td>...
    * <tr><td>P2<td>0<td>...
    * <tr><td>P1<td>0<td>...
    * <tr><td>P1<td>0<td>...
    * </table>
    * <p>
    * Case_2 (the last line will be skipped and logged like "Gene M1 (#) (given as alias in your file as: AMA) found to be duplicated in your file. Duplicated row will be ignored!" , "Gene M2 (#) (given as alias in your file as: AMA) found to be duplicated in your file. Duplicated row will be ignored!" , "Could not store microRNA or RPPA data" )<br>
    * <table>
    * <tr><th>Hugo_Symbol<th>Sample1<th>...
    * <tr><td>AMA<td>0<td>...
    * <tr><td>AMA<td>0<td>...
    * </table>
    * <p>
    * Case_3 (the last line in the file will fail with log messages like "Gene symbol AAMBIG found to be ambiguous. Record will be skipped for this gene.")<br>
    * <table>
    * <tr><th>Hugo_Symbol<th>Sample1<th>...
    * <tr><td>P1<td>0<td>...
    * <tr><td>P2<td>0<td>...
    * <tr><td>AAMBIG<td>0<td>...
    * </table>
    * <p>
    * Case_4 (the second to last line will partially succeed, storing a record in genetic_alteration for gene M3 but failing for M2 with a log message like "Gene M2 (#) (given as alias in your file as: AMB) found to be duplicated in your file. Duplicated row will be ignored!" ; the last line in the file will fail with log messages like "Gene M3 (#) (given as alias in your file as: AMIXED) found to be duplicated in your file. Duplicated row will be ignored!" , "Gene symbol AMIXED found to be ambiguous (a mixture of microRNA and other types). Record will be skipped for this gene.")<br>
    * <table>
    * <tr><th>Hugo_Symbol<th>Sample1<th>...
    * <tr><td>AMA<td>0<td>...
    * <tr><td>AMB<td>0<td>...
    * <tr><td>AMIXED<td>0<td>...
    * </table>
    *
    * @param  line                      the line from the profile data file to be parsed
    * @param  nrColumns                 the number of columns, defined by the header line
    * @param  sampleStartIndex          the index of the first column with a sample name in the header field
    * @param  hugoSymbolIndex           the index of the column Hugo_Symbol
    * @param  entrezGeneIdIndex         the index of the column Entrez_Gene_Id
    * @param  rppaGeneRefIndex          the index of the column Composite.Element.Ref
    * @param  rppaProfile               true if this is an rppa profile (i.e. alteration type is PROTEIN_LEVEL and the first column is Composite.Element.Ref)
    * @param  discretizedCnaProfile     true if this is a discretized CNA profile (i.e. alteration type COPY_NUMBER_ALTERATION and showProfileInAnalysisTab is true)
    * @param  daoGene                   an instance of DaoGeneOptimized ... for use in resolving gene symbols
    * @param  filteredSampleIndicesList not used (dead code)
    * @param  orderedSampleList         a list of the internal sample ids corresponding to the sample names in the header line
    * @param  existingCnaEvents         a collection of CnaEvents, to be added to or updated during parsing of individual lines
    * @param  daoGeneticAlteration      in instance of DaoGeneticAlteration ... for use in storing records in the genetic_alteration table
    * @return                           true if any record was stored in genetic_alteration, else false
    * @throws DaoException              if any DaoException is thrown while using daoGene or daoGeneticAlteration
    */
>>>>>>> 09f473f6
    private boolean parseLine(String line, int nrColumns, int sampleStartIndex, 
            int hugoSymbolIndex, int entrezGeneIdIndex, int rppaGeneRefIndex,
            boolean rppaProfile, boolean discretizedCnaProfile,
            DaoGeneOptimized daoGene,
            List <Integer> filteredSampleIndices, List <Integer> orderedSampleList,
            Map<CnaEvent.Event, CnaEvent.Event> existingCnaEvents, DaoGeneticAlteration daoGeneticAlteration
            ) throws DaoException {
        
        //TODO: refactor this entire function - split functionality into smaller units / subroutines

        boolean recordStored = false; 
        
        //  Ignore lines starting with #
        if (!line.startsWith("#") && line.trim().length() > 0) {
            String[] parts = line.split("\t",-1);
            
            if (parts.length>nrColumns) {
                if (line.split("\t").length>nrColumns) {
                    ProgressMonitor.logWarning("Ignoring line with more fields (" + parts.length
                            + ") than specified in the headers(" + nrColumns + "): \n"+parts[0]);
                    return false;
                }
            }
            String values[] = (String[]) ArrayUtils.subarray(parts, sampleStartIndex, parts.length>nrColumns?nrColumns:parts.length);
            values = filterOutNormalValues(filteredSampleIndices, values);

            String geneSymbol = null;
            if (hugoSymbolIndex != -1) {
                geneSymbol = parts[hugoSymbolIndex];
            }
            //RPPA: //TODO - we should split up the RPPA scenario from this code...too many if/else because of this
            if (rppaGeneRefIndex != -1) {
                geneSymbol = parts[rppaGeneRefIndex];
            }
            if (geneSymbol!=null && geneSymbol.isEmpty()) {
                geneSymbol = null;
            }
            if (rppaProfile && geneSymbol == null) {
                ProgressMonitor.logWarning("Ignoring line with no Composite.Element.REF value");
                return false;
            }
            //get entrez
            String entrez = null;
            if (entrezGeneIdIndex!=-1) {
                entrez = parts[entrezGeneIdIndex];
            }
            if (entrez!=null) {
                if (entrez.isEmpty()) {
                    entrez = null;
                }
                else if (!entrez.matches("[0-9]+")) {
                    //TODO - would be better to give an exception in some cases, like negative Entrez values
                    ProgressMonitor.logWarning("Ignoring line with invalid Entrez_Id " + entrez);
                    return false;
                }                
            }
            
            //If all are empty, skip line:
            if (geneSymbol == null && entrez == null) {
                ProgressMonitor.logWarning("Ignoring line with no Hugo_Symbol or Entrez_Id value");
                return false;
            }
            else {
                if (geneSymbol != null && (geneSymbol.contains("///") || geneSymbol.contains("---"))) {
                    //  Ignore gene IDs separated by ///.  This indicates that
                    //  the line contains information regarding multiple genes, and
                    //  we cannot currently handle this.
                    //  Also, ignore gene IDs that are specified as ---.  This indicates
                    //  the line contains information regarding an unknown gene, and
                    //  we cannot currently handle this.
                    ProgressMonitor.logWarning("Ignoring gene ID:  " + geneSymbol);
                    return false;
                } else {
                    List<CanonicalGene> genes = null;
                    //If rppa, parse genes from "Composite.Element.REF" column:
                    if (rppaProfile) {
                        genes = parseRPPAGenes(geneSymbol);
                        if (genes == null) {
                            //will be null when there is a parse error in this case, so we
                            //can return here and avoid duplicated messages:
                            return false;
                        }    
                    }
                    else {
                        //try entrez:
                        if (entrez != null) {
                            CanonicalGene gene = daoGene.getGene(Long.parseLong(entrez));
                            if (gene != null) {
                                genes = Arrays.asList(gene);
                            }
                        }
                        //no entrez or could not resolve by entrez, try hugo:
                        if ((genes == null || genes.isEmpty()) && geneSymbol != null) {
                            // deal with multiple symbols separate by |, use the first one
                            int ix = geneSymbol.indexOf("|");
                            if (ix>0) {
                                geneSymbol = geneSymbol.substring(0, ix);
                            }
                            genes = daoGene.getGene(geneSymbol, true);
                        }
                        //if genes still null, skip current record
                        if (genes == null || genes.isEmpty()) {
                            ProgressMonitor.logWarning("Entrez_Id " + entrez + " not found. Record will be skipped for this gene.");
                            return false;
                        }
                    }

                    if (genes == null || genes.isEmpty()) {
                        genes = Collections.emptyList();
                    }

                    //  If no target line is specified or we match the target, process.
                    if (targetLine == null || parts[0].equals(targetLine)) {
                        if (genes.isEmpty()) {
                            //  if gene is null, we might be dealing with a micro RNA ID
                            if (geneSymbol != null && geneSymbol.toLowerCase().contains("-mir-")) {
//                                if (microRnaIdSet.contains(geneId)) {
//                                    storeMicroRnaAlterations(values, daoMicroRnaAlteration, geneId);
//                                    numRecordsStored++;
//                                } else {
                                    ProgressMonitor.logWarning("microRNA is not known to me:  [" + geneSymbol
                                        + "]. Ignoring it "
                                        + "and all tab-delimited data associated with it!");
                                    return false;
//                                }
                            } else {
                                String gene = (geneSymbol != null) ? geneSymbol : entrez;
                                ProgressMonitor.logWarning("Gene not found for:  [" + gene
                                    + "]. Ignoring it "
                                    + "and all tab-delimited data associated with it!");
                                return false;
                            }
                        } else if (genes.size()==1) {
                            List<CnaEvent> cnaEventsToAdd = new ArrayList<CnaEvent>();
                            
                            if (discretizedCnaProfile) {
                                long entrezGeneId = genes.get(0).getEntrezGeneId();
                                for (int i = 0; i < values.length; i++) {
                                    
                                    // temporary solution -- change partial deletion back to full deletion.
                                    if (values[i].equals(CNA_VALUE_PARTIAL_DELETION)) {
                                        values[i] = CNA_VALUE_HOMOZYGOUS_DELETION;
                                    }
                                    if (values[i].equals(CNA_VALUE_AMPLIFICATION) 
                                           // || values[i].equals(CNA_VALUE_GAIN)  >> skipping GAIN, ZERO, HEMIZYGOUS_DELETION to minimize size of dataset in DB
                                           // || values[i].equals(CNA_VALUE_ZERO)
                                           // || values[i].equals(CNA_VALUE_HEMIZYGOUS_DELETION)
                                            || values[i].equals(CNA_VALUE_HOMOZYGOUS_DELETION)) {
                                        CnaEvent cnaEvent = new CnaEvent(orderedSampleList.get(i), geneticProfileId, entrezGeneId, Short.parseShort(values[i]));
                                        //delayed add:
                                        cnaEventsToAdd.add(cnaEvent);
                                    }
                                }
                            }
                            recordStored = storeGeneticAlterations(values, daoGeneticAlteration, genes.get(0), geneSymbol);
                            //only add extra CNA related records if the step above worked, otherwise skip:
                            if (recordStored) {
                                for (CnaEvent cnaEvent : cnaEventsToAdd) {
                                    if (existingCnaEvents.containsKey(cnaEvent.getEvent())) {
                                        cnaEvent.setEventId(existingCnaEvents.get(cnaEvent.getEvent()).getEventId());
                                        DaoCnaEvent.addCaseCnaEvent(cnaEvent, false);
                                    } else {
                                        //cnaEvent.setEventId(++cnaEventId); not needed anymore, column now has AUTO_INCREMENT 
                                        DaoCnaEvent.addCaseCnaEvent(cnaEvent, true);
                                        existingCnaEvents.put(cnaEvent.getEvent(), cnaEvent.getEvent());
                                    }
                                }
                            }                            
                        } else {
                            boolean hasMicroRNA = false;
                            int otherCase = 0;
                            for (CanonicalGene gene : genes) {
                                if (gene.isMicroRNA() || rppaProfile) { // for micro rna or protein data, duplicate the data
                                    if (gene.isMicroRNA()) {
                                        hasMicroRNA = true;
                                    }
                                    boolean result = storeGeneticAlterations(values, daoGeneticAlteration, gene, geneSymbol);
                                    if (result == true) {
                                        recordStored = true;
                                        nrExtraRecords++;
                                    }
                                }
                                else {
                                    otherCase++;
                                }
                            }
                            if (recordStored) {
                                //skip one, to avoid double counting:
                                nrExtraRecords--;
                            }
                            if (!recordStored) {
                                if (otherCase == 0) {
                                    // this means that microRNA or RPPA could not be stored
                                    ProgressMonitor.logWarning("Could not store microRNA or RPPA data"); //TODO detect the type of of data and give specific warning
                                }
                                else {
                                    // this case :
                                    //      - the hugo gene symbol was ambiguous (matched multiple entrez-gene-ids)
                                    //      - at least one of the entrez-gene-ids was not a microRNA (and this is not an rppaProfile)
                                    //      - all of the matched microRNA ids (if any) failed to be imported (presumably already imported on a prior line)
                                    String microRNAClause = "";
                                    if (hasMicroRNA) {
                                        microRNAClause = " (a mixture of microRNA and other types)";
                                    }
                                    ProgressMonitor.logWarning("Gene symbol " + geneSymbol + " found to be ambiguous" + microRNAClause + ". Record will be skipped for this gene.");
                                }
                            }
                        }
                    }
                }
            }
        }
        return recordStored;
    }
    
    /**
     * Parses line for gene set record and stores record in 'genetic_alteration' table.
     * @param line
     * @param nrColumns
     * @param sampleStartIndex
     * @param genesetIdIndex
     * @param filteredSampleIndices
     * @param daoGeneticAlteration
     * @return
     * @throws DaoException 
     */
    private boolean parseGenesetLine(String line, int nrColumns, int sampleStartIndex, int genesetIdIndex,
             List<Integer> filteredSampleIndices, DaoGeneticAlteration daoGeneticAlteration) throws DaoException {
        boolean storedRecord = false;
        
        if (!line.startsWith("#") && line.trim().length() > 0) {
            String[] parts = line.split("\t",-1);

            if (parts.length>nrColumns) {
                if (line.split("\t").length>nrColumns) {
                    ProgressMonitor.logWarning("Ignoring line with more fields (" + parts.length
                                        + ") than specified in the headers(" + nrColumns + "): \n"+parts[0]);
                    return false;
                }
            }
            
            String values[] = (String[]) ArrayUtils.subarray(parts, sampleStartIndex, parts.length>nrColumns?nrColumns:parts.length);

            // trim whitespace from values
            values = Stream.of(values).map(String::trim).toArray(String[]::new);
            values = filterOutNormalValues(filteredSampleIndices, values);
            
            Geneset geneset = DaoGeneset.getGenesetByExternalId(parts[genesetIdIndex]);
            if (geneset !=  null) {
                storedRecord = storeGeneticEntityGeneticAlterations(values, daoGeneticAlteration, geneset.getGeneticEntityId(), 
                        DaoGeneticEntity.EntityTypes.GENESET, geneset.getExternalId());
            }
            else {
                ProgressMonitor.logWarning("Geneset " + parts[genesetIdIndex] + " not found in DB. Record will be skipped.");
            }
        }
        return storedRecord;
    }

    /**
     * Parses line for treatment profile record and stores record in 'genetic_alteration' table.
     * @param line  row from the separated-text that contains one or more values on a single sample
     * @param nrColumns
     * @param sampleStartIndex  index of the first sample column
     * @param treatmentIdIndex  index of the column that uniquely identifies a sample
     * @param filteredSampleIndices
     * @param daoGeneticAlteration
     * @return
     * @throws DaoException 
     */
    // TODO: TREATMENT BACKLOG this code is a duplicate of the parseGenesetLine.
    // consider refactoring do that both functions are covered by a single
    // base class
    private boolean parseTreatmentLine(String line, int nrColumns, int sampleStartIndex, int treatmentIdIndex,
             List<Integer> filteredSampleIndices, DaoGeneticAlteration daoGeneticAlteration) throws DaoException {

        boolean recordIsStored = false;
        
        if (!line.startsWith("#") && line.trim().length() > 0) {
            String[] parts = line.split("\t", -1);

            if (parts.length > nrColumns) {
                if (line.split("\t").length > nrColumns) {
                    ProgressMonitor.logWarning("Ignoring line with more fields (" + parts.length
                                        + ") than specified in the headers(" + nrColumns + "): \n"+parts[0]);
                    return false;
                }
            }
            
            String values[] = (String[]) ArrayUtils.subarray(parts, sampleStartIndex, parts.length>nrColumns?nrColumns:parts.length);

            // trim whitespace from values
            values = Stream.of(values).map(String::trim).toArray(String[]::new);
            values = filterOutNormalValues(filteredSampleIndices, values);
            
            Treatment treatment = DaoTreatment.getTreatmentByStableId(parts[treatmentIdIndex]);
            
            if (treatment ==  null) {
                ProgressMonitor.logWarning("Treatment " + parts[treatmentIdIndex] + " not found in DB. Record will be skipped.");
            } else {
                recordIsStored = storeGeneticEntityGeneticAlterations(values, daoGeneticAlteration, treatment.getGeneticEntityId(), 
                                    DaoGeneticEntity.EntityTypes.GENERIC_ASSAY, treatment.getStableId());
            }

            return recordIsStored;
        }

        return recordIsStored;
    }

    private boolean storeGeneticAlterations(String[] values, DaoGeneticAlteration daoGeneticAlteration,
            CanonicalGene gene, String geneSymbol) throws DaoException {
        //  Check that we have not already imported information regarding this gene.
        //  This is an important check, because a GISTIC or RAE file may contain
        //  multiple rows for the same gene, and we only want to import the first row.
        try {
            if (!importSetOfGenes.contains(gene.getEntrezGeneId())) {
                daoGeneticAlteration.addGeneticAlterations(geneticProfileId, gene.getEntrezGeneId(), values);
                importSetOfGenes.add(gene.getEntrezGeneId());
                return true;
            }
            else {
                //TODO - review this part - maybe it should be an Exception instead of just a warning.
                String geneSymbolMessage = "";
                if (geneSymbol != null && !geneSymbol.equalsIgnoreCase(gene.getHugoGeneSymbolAllCaps()))
                    geneSymbolMessage = "(given as alias in your file as: " + geneSymbol + ") ";
                ProgressMonitor.logWarning("Gene " + gene.getHugoGeneSymbolAllCaps() + " (" + gene.getEntrezGeneId() + ")" + geneSymbolMessage + " found to be duplicated in your file. Duplicated row will be ignored!");
                return false;
            }
        }
        catch (Exception e)
        {
            throw new RuntimeException("Aborted: Error found for row starting with " + geneSymbol + ": " + e.getMessage());
        }
    }
    
    /**
     * Stores genetic alteration data for a genetic entity. 
     * @param values
     * @param daoGeneticAlteration
     * @param geneticEntityId - internal id for genetic entity
     * @param geneticEntityType - "GENE", "GENESET", "PHOSPHOPROTEIN"
     * @param geneticEntityName - hugo symbol for "GENE", external id for "GENESET", phospho gene name for "PHOSPHOPROTEIN"
     * @return boolean indicating if record was stored successfully or not
     */
    private boolean storeGeneticEntityGeneticAlterations(String[] values, DaoGeneticAlteration daoGeneticAlteration,
        Integer geneticEntityId, DaoGeneticEntity.EntityTypes geneticEntityType, String geneticEntityName) {
        try {
            if (importedGeneticEntitySet.add(geneticEntityId)) {
                daoGeneticAlteration.addGeneticAlterationsForGeneticEntity(geneticProfile.getGeneticProfileId(), geneticEntityId, values);
                return true;
            }
            else {
                ProgressMonitor.logWarning("Data for genetic entity " + geneticEntityName 
                    + " [" + geneticEntityType +"] already imported from file. Record will be skipped.");
                return false;
            }
        }
        catch (Exception ex) {
            throw new RuntimeException("Aborted: Error found for row starting with " + geneticEntityName + ": " + ex.getMessage());
        }
    }

    /**
     * Tries to parse the genes and look them up in DaoGeneOptimized
     * 
     * @param antibodyWithGene
     * @return returns null if something was wrong, e.g. could not parse the antibodyWithGene string; returns 
     * a list with 0 or more elements otherwise.
     * @throws DaoException
     */
    private List<CanonicalGene> parseRPPAGenes(String antibodyWithGene) throws DaoException {
        DaoGeneOptimized daoGene = DaoGeneOptimized.getInstance();
        String[] parts = antibodyWithGene.split("\\|");
        //validate:
        if (parts.length < 2) {
            ProgressMonitor.logWarning("Could not parse Composite.Element.Ref value " + antibodyWithGene + ". Record will be skipped.");
            //return null when there was a parse error:
            return null;
        }
        String[] symbols = parts[0].split(" ");
        String arrayId = parts[1];
        //validate arrayId: if arrayId if duplicated, warn:
        if (!arrayIdSet.add(arrayId)) {
            ProgressMonitor.logWarning("Id " + arrayId + " in [" + antibodyWithGene + "] found to be duplicated. Record will be skipped.");
            return null;
        }
        List<String> symbolsNotFound = new ArrayList<String>();
        List<CanonicalGene> genes = new ArrayList<CanonicalGene>();
        for (String symbol : symbols) {
            if (symbol.equalsIgnoreCase("NA")) {
                //workaround because of bug in firehose. See https://github.com/cBioPortal/cbioportal/issues/839#issuecomment-203523078
                ProgressMonitor.logWarning("Gene " + symbol + " will be interpreted as 'Not Available' in this case. Record will be skipped for this gene.");
            }
            else {
                CanonicalGene gene = daoGene.getNonAmbiguousGene(symbol, null);
                if (gene!=null) {
                    genes.add(gene);
                }
                else {
                    symbolsNotFound.add(symbol);
                }
            }
        }
        if (genes.size() == 0) {
            //return empty list:
            return genes;
        }
        //So one or more genes were found, but maybe some were not found. If any 
        //is not found, report it here:
        for (String symbol : symbolsNotFound) {
            ProgressMonitor.logWarning("Gene " + symbol + " not found in DB. Record will be skipped for this gene.");
        }
        
        Pattern p = Pattern.compile("(p[STY][0-9]+(?:_[STY][0-9]+)*)");
        Matcher m = p.matcher(arrayId);
        String residue;
        if (!m.find()) {
            //type is "protein_level":
            return genes;
        } else {
            //type is "phosphorylation":
            residue = m.group(1);
            return importPhosphoGene(genes, residue);
        }
    }
    
    private List<CanonicalGene> importPhosphoGene(List<CanonicalGene> genes, String residue) throws DaoException {
        DaoGeneOptimized daoGene = DaoGeneOptimized.getInstance();
        List<CanonicalGene> phosphoGenes = new ArrayList<CanonicalGene>();
        for (CanonicalGene gene : genes) {
            Set<String> aliases = new HashSet<String>();
            aliases.add("rppa-phospho");
            aliases.add("phosphoprotein");
            aliases.add("phospho"+gene.getStandardSymbol());
            String phosphoSymbol = gene.getStandardSymbol()+"_"+residue;
            CanonicalGene phosphoGene = daoGene.getGene(phosphoSymbol);
            if (phosphoGene==null) {
                ProgressMonitor.logWarning("Phosphoprotein " + phosphoSymbol + " not yet known in DB. Adding it to `gene` table with 3 aliases in `gene_alias` table.");
                phosphoGene = new CanonicalGene(phosphoSymbol, aliases);
                phosphoGene.setType(CanonicalGene.PHOSPHOPROTEIN_TYPE);
                phosphoGene.setCytoband(gene.getCytoband());
                daoGene.addGene(phosphoGene);
            }
            phosphoGenes.add(phosphoGene);
        }
        return phosphoGenes;
    }

    
    // returns index for geneset id column
    private int getGenesetIdIndex(String[] headers) {
        return getColIndexByName(headers, "geneset_id");
    }

    // returns index for entity_stable_id column
    private int getTreatmentIdIndex(String[] headers) {
        return getColIndexByName(headers, "entity_stable_id");
    }

    // returns index for treatment name column
    private int getTreatmentNameIndex(String[] headers) {
        return getColIndexByName(headers, ImportUtils.metaFieldTag+"name");
    }

    // returns index for treatment description column
    private int getTreatmentDescIndex(String[] headers) {
        return getColIndexByName(headers, ImportUtils.metaFieldTag+"description");
    }

    // returns index for treatment linkout url column
    private int getTreatmentUrlIndex(String[] headers) {
        return getColIndexByName(headers, ImportUtils.metaFieldTag+"url");
    }
    
    private int getHugoSymbolIndex(String[] headers) {
        return getColIndexByName(headers, "Hugo_Symbol");
    }
    
    private int getEntrezGeneIdIndex(String[] headers) {
        return getColIndexByName(headers, "Entrez_Gene_Id");
    }
    
    private int getRppaGeneRefIndex(String[] headers) {
        return getColIndexByName(headers, "Composite.Element.Ref");
    }
    
    // helper function for finding the index of a column by name
    private int getColIndexByName(String[] headers, String colName) {
        for (int i=0; i<headers.length; i++) {
            if (headers[i].equalsIgnoreCase(colName)) {
                return i;
            }
        }
        return -1;
    }

    private int getStartIndex(String[] headers, int ...featureColIds) {

        // get the feature column index with the highest value
        Integer lastFeatureCol = IntStream.of(featureColIds).max().orElse(-1);
        
        // list the names of feature columns here
        List<String> featureColNames = new ArrayList<String>();
        featureColNames.add("Gene Symbol");
        featureColNames.add("Hugo_Symbol");
        featureColNames.add("Entrez_Gene_Id");
        featureColNames.add("Locus ID");
        featureColNames.add("Cytoband");
        featureColNames.add("Composite.Element.Ref");
        featureColNames.add("geneset_id");
        featureColNames.add("entity_stable_id");

        // Find column relating to meta infomation names via
        // the 'META:'-tag and add to the feature col names
        List<String> metaColNames = Stream.of(headers)
            .filter(name -> name.startsWith(ImportUtils.metaFieldTag))
            .collect(Collectors.toList());
        featureColNames.addAll(metaColNames);

        int startIndex = -1;
        
        for (int i=0; i<headers.length; i++) {
            String h = headers[i];
            //if the column is not one of the gene symbol/gene id columns or other pre-sample columns:
            // and the column is found after all non value columns that are passed in
            if ( featureColNames.stream().noneMatch(e -> e.equalsIgnoreCase(h))
                && i > lastFeatureCol) {
                //then we consider this the start of the sample columns:
                startIndex = i;
                break;
            }
        }
        if (startIndex == -1)
            throw new RuntimeException("Could not find a sample column in the file");
        
        return startIndex;
    }

    private String[] filterOutNormalValues(List <Integer> filteredSampleIndices, String[] values)
    {
        ArrayList<String> filteredValues = new ArrayList<String>();
        for (int lc = 0; lc < values.length; lc++) {
            if (!filteredSampleIndices.contains(lc)) {
                filteredValues.add(values[lc]);
            }
        }
        return filteredValues.toArray(new String[filteredValues.size()]);
    }
}<|MERGE_RESOLUTION|>--- conflicted
+++ resolved
@@ -269,8 +269,6 @@
         }                
     }
 
-<<<<<<< HEAD
-=======
     /**
     * Attempt to create a genetic_alteration record based on the current line read from a profile data file.
     * <ol>
@@ -374,7 +372,6 @@
     * @return                           true if any record was stored in genetic_alteration, else false
     * @throws DaoException              if any DaoException is thrown while using daoGene or daoGeneticAlteration
     */
->>>>>>> 09f473f6
     private boolean parseLine(String line, int nrColumns, int sampleStartIndex, 
             int hugoSymbolIndex, int entrezGeneIdIndex, int rppaGeneRefIndex,
             boolean rppaProfile, boolean discretizedCnaProfile,
