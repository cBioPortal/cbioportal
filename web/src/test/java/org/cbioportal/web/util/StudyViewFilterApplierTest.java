package org.cbioportal.web.util;

import java.math.BigDecimal;
import java.util.*;
import org.cbioportal.model.*;
import org.cbioportal.model.MolecularProfile.MolecularAlterationType;
import org.cbioportal.service.*;
import org.cbioportal.web.parameter.*;
import org.junit.Assert;
import org.junit.Before;
import org.junit.Test;
import org.junit.runner.RunWith;
import org.mockito.*;
import org.mockito.junit.MockitoJUnitRunner;

@RunWith(MockitoJUnitRunner.Silent.class)
public class StudyViewFilterApplierTest {

    public static final String STUDY_ID = "study_id";
    public static final String SAMPLE_ID1 = "sample_id1";
    public static final String SAMPLE_ID2 = "sample_id2";
    public static final String SAMPLE_ID3 = "sample_id3";
    public static final String SAMPLE_ID4 = "sample_id4";
    public static final String SAMPLE_ID5 = "sample_id5";
    public static final String PATIENT_ID1 = "patient_id1";
    public static final String PATIENT_ID2 = "patient_id2";
    public static final String PATIENT_ID3 = "patient_id3";
    public static final String PATIENT_ID4 = "patient_id4";
    public static final String CLINICAL_ATTRIBUTE_ID_1 = "attribute_id1";
    public static final String CLINICAL_ATTRIBUTE_ID_2 = "attribute_id2";
    public static final String CLINICAL_ATTRIBUTE_ID_3 = "attribute_id3";
    public static final Integer ENTREZ_GENE_ID_1 = 1;
    public static final Integer ENTREZ_GENE_ID_2 = 2;
    public static final String HUGO_GENE_SYMBOL_1 = "HUGO_GENE_SYMBOL_1";
    public static final String HUGO_GENE_SYMBOL_2 = "HUGO_GENE_SYMBOL_2";
    public static final String MOLECULAR_PROFILE_ID_1 = "molecular_profile_id1";
    public static final String MOLECULAR_PROFILE_ID_2 = "molecular_profile_id2";

    @InjectMocks
    private StudyViewFilterApplier studyViewFilterApplier;

    @Mock
    private SampleService sampleService;
    @Mock
    private PatientService patientService;
    @Mock
    private ClinicalDataService clinicalDataService;
    @Mock
    private MutationService mutationService;
    @Mock
    private DiscreteCopyNumberService discreteCopyNumberService;
    @Mock
    private MolecularProfileService molecularProfileService;
    @Mock
    private GenePanelService genePanelService;
    @Mock
    private GeneService geneService;
    @Mock
    private ClinicalAttributeService clinicalAttributeService;
    @Mock
    private MolecularDataService molecularDataService;
    @Mock
    private SampleListService sampleListService;
    @Mock
    private GenericAssayService genericAssayService;
    // Do not mock utility classes, we also want to test their functionality
    @Spy
    @InjectMocks
    private ClinicalDataEqualityFilterApplier clinicalDataEqualityFilterApplier;
    @Spy
    @InjectMocks
    private ClinicalDataIntervalFilterApplier clinicalDataIntervalFilterApplier;
    @Spy
    @InjectMocks
    private StudyViewFilterUtil studyViewFilterUtil;
<<<<<<< HEAD
    @Mock
    private ClinicalAttributeService clinicalAttributeService;
    @Mock
    private MolecularDataService molecularDataService;
    @Mock
    private SampleListService sampleListService;
    @Mock
    private StructuralVariantService structuralVariantService;
=======
    @Spy
    @InjectMocks
    private DataBinner dataBinner;
    @Spy
    @InjectMocks
    private DataBinHelper dataBinHelper;
>>>>>>> 5b1e5b23

    @Before
    public void setup() {
        MockitoAnnotations.initMocks(this);
<<<<<<< HEAD

        studyViewFilterApplier = new StudyViewFilterApplier(sampleService, mutationService, discreteCopyNumberService,
                molecularProfileService, genePanelService, clinicalDataService, clinicalDataEqualityFilterApplier,
                clinicalDataIntervalFilterApplier, studyViewFilterUtil, geneService, clinicalAttributeService,
                molecularDataService, sampleListService, structuralVariantService);
=======
>>>>>>> 5b1e5b23
    }

    @Test
    public void apply() throws Exception {

        List<String> studyIds = new ArrayList<>();
        studyIds.add(STUDY_ID);
        studyIds.add(STUDY_ID);
        studyIds.add(STUDY_ID);
        studyIds.add(STUDY_ID);
        studyIds.add(STUDY_ID);

        StudyViewFilter studyViewFilter = new StudyViewFilter();
        List<String> sampleIds = new ArrayList<>();
        sampleIds.add(SAMPLE_ID1);
        sampleIds.add(SAMPLE_ID2);
        sampleIds.add(SAMPLE_ID3);
        sampleIds.add(SAMPLE_ID4);
        sampleIds.add(SAMPLE_ID5);

        List<SampleIdentifier> sampleIdentifiers = new ArrayList<>();
        SampleIdentifier sampleIdentifier1 = new SampleIdentifier();
        sampleIdentifier1.setSampleId(SAMPLE_ID1);
        sampleIdentifier1.setStudyId(STUDY_ID);
        sampleIdentifiers.add(sampleIdentifier1);
        SampleIdentifier sampleIdentifier2 = new SampleIdentifier();
        sampleIdentifier2.setSampleId(SAMPLE_ID2);
        sampleIdentifier2.setStudyId(STUDY_ID);
        sampleIdentifiers.add(sampleIdentifier2);
        SampleIdentifier sampleIdentifier3 = new SampleIdentifier();
        sampleIdentifier3.setSampleId(SAMPLE_ID3);
        sampleIdentifier3.setStudyId(STUDY_ID);
        sampleIdentifiers.add(sampleIdentifier3);
        SampleIdentifier sampleIdentifier4 = new SampleIdentifier();
        sampleIdentifier4.setSampleId(SAMPLE_ID4);
        sampleIdentifier4.setStudyId(STUDY_ID);
        sampleIdentifiers.add(sampleIdentifier4);
        SampleIdentifier sampleIdentifier5 = new SampleIdentifier();
        sampleIdentifier5.setSampleId(SAMPLE_ID5);
        sampleIdentifier5.setStudyId(STUDY_ID);
        sampleIdentifiers.add(sampleIdentifier5);
        studyViewFilter.setSampleIdentifiers(sampleIdentifiers);
        List<ClinicalDataFilter> clinicalDataEqualityFilters = new ArrayList<>();
        ClinicalDataFilter clinicalDataEqualityFilter1 = new ClinicalDataFilter();
        clinicalDataEqualityFilter1.setAttributeId(CLINICAL_ATTRIBUTE_ID_1);
        DataFilterValue filterValue = new DataFilterValue();
        filterValue.setValue("value1");
        clinicalDataEqualityFilter1.setValues(Arrays.asList(filterValue));
        clinicalDataEqualityFilters.add(clinicalDataEqualityFilter1);
        ClinicalDataFilter clinicalDataEqualityFilter2 = new ClinicalDataFilter();
        clinicalDataEqualityFilter2.setAttributeId(CLINICAL_ATTRIBUTE_ID_2);

        DataFilterValue filterValue1 = new DataFilterValue();
        filterValue1.setValue("value1");
        DataFilterValue filterValue2 = new DataFilterValue();
        filterValue2.setValue("NA");
        clinicalDataEqualityFilter2.setValues(Arrays.asList(filterValue1, filterValue2));
        clinicalDataEqualityFilters.add(clinicalDataEqualityFilter2);
        studyViewFilter.setClinicalDataFilters(clinicalDataEqualityFilters);
        List<GeneFilter> geneFilters = new ArrayList<>();
        GeneFilter mutationGeneFilter = new GeneFilter();
        mutationGeneFilter.setGeneQueries(Arrays.asList(Arrays.asList(HUGO_GENE_SYMBOL_1)));
        mutationGeneFilter.setMolecularProfileIds(new HashSet<>(Arrays.asList(MOLECULAR_PROFILE_ID_1)));
        geneFilters.add(mutationGeneFilter);

        GeneFilter copyNumberGeneFilter = new GeneFilter();
        copyNumberGeneFilter.setGeneQueries(Arrays.asList(Arrays.asList(HUGO_GENE_SYMBOL_2 + ":HOMDEL")));
        copyNumberGeneFilter.setMolecularProfileIds(new HashSet<>(Arrays.asList(MOLECULAR_PROFILE_ID_2)));
        geneFilters.add(copyNumberGeneFilter);
        studyViewFilter.setGeneFilters(geneFilters);

        List<Sample> samples = new ArrayList<>();
        Sample sample1 = new Sample();
        sample1.setStableId(SAMPLE_ID1);
        sample1.setCancerStudyIdentifier(STUDY_ID);
        samples.add(sample1);
        Sample sample2 = new Sample();
        sample2.setStableId(SAMPLE_ID2);
        sample2.setCancerStudyIdentifier(STUDY_ID);
        samples.add(sample2);
        Sample sample3 = new Sample();
        sample3.setStableId(SAMPLE_ID3);
        sample3.setCancerStudyIdentifier(STUDY_ID);
        samples.add(sample3);
        Sample sample4 = new Sample();
        sample4.setStableId(SAMPLE_ID4);
        sample4.setCancerStudyIdentifier(STUDY_ID);
        samples.add(sample4);
        Sample sample5 = new Sample();
        sample5.setStableId(SAMPLE_ID5);
        sample5.setCancerStudyIdentifier(STUDY_ID);
        samples.add(sample5);

        List<String> patientIds = new ArrayList<>();
        patientIds.add(PATIENT_ID1);
        patientIds.add(PATIENT_ID2);
        patientIds.add(PATIENT_ID3);
        patientIds.add(PATIENT_ID4);

        List<Patient> patients = new ArrayList<>();
        Patient patient1 = new Patient();
        patient1.setStableId(PATIENT_ID1);
        patient1.setCancerStudyIdentifier(STUDY_ID);
        patients.add(patient1);
        Patient patient2 = new Patient();
        patient2.setStableId(PATIENT_ID2);
        patient2.setCancerStudyIdentifier(STUDY_ID);
        patients.add(patient2);
        Patient patient3 = new Patient();
        patient3.setStableId(PATIENT_ID3);
        patient3.setCancerStudyIdentifier(STUDY_ID);
        patients.add(patient3);
        Patient patient4 = new Patient();
        patient4.setStableId(PATIENT_ID4);
        patient4.setCancerStudyIdentifier(STUDY_ID);
        patients.add(patient4);

        Mockito.when(sampleService.fetchSamples(studyIds, sampleIds, "ID")).thenReturn(samples);
        Mockito.when(patientService.getPatientsOfSamples(studyIds, sampleIds)).thenReturn(patients);

        List<ClinicalData> patientClinicalDataList = new ArrayList<>();
        ClinicalData patientClinicalData1 = new ClinicalData();
        patientClinicalData1.setAttrId(CLINICAL_ATTRIBUTE_ID_2);
        patientClinicalData1.setAttrValue("value2");
        patientClinicalData1.setPatientId(PATIENT_ID1);
        patientClinicalData1.setSampleId(SAMPLE_ID1);
        patientClinicalData1.setStudyId(STUDY_ID);
        patientClinicalDataList.add(patientClinicalData1);
        ClinicalData patientClinicalData2 = new ClinicalData();
        patientClinicalData2.setAttrId(CLINICAL_ATTRIBUTE_ID_2);
        patientClinicalData2.setAttrValue("N/A");
        patientClinicalData2.setPatientId(PATIENT_ID2);
        patientClinicalData2.setSampleId(SAMPLE_ID2);
        patientClinicalData2.setStudyId(STUDY_ID);
        patientClinicalDataList.add(patientClinicalData2);
        ClinicalData patientClinicalData3 = new ClinicalData();
        patientClinicalData3.setAttrId(CLINICAL_ATTRIBUTE_ID_2);
        patientClinicalData3.setAttrValue("value3");
        patientClinicalData3.setPatientId(PATIENT_ID3);
        patientClinicalData3.setSampleId(SAMPLE_ID3);
        patientClinicalData3.setStudyId(STUDY_ID);
        patientClinicalDataList.add(patientClinicalData3);

        Mockito.when(clinicalDataService.getPatientClinicalDataDetailedToSample(
                Arrays.asList(STUDY_ID, STUDY_ID, STUDY_ID, STUDY_ID), patientIds,
                Arrays.asList(CLINICAL_ATTRIBUTE_ID_1, CLINICAL_ATTRIBUTE_ID_2))).thenReturn(patientClinicalDataList);

        List<String> updatedPatientIds = new ArrayList<>();
        updatedPatientIds.add(PATIENT_ID1);
        updatedPatientIds.add(PATIENT_ID2);
        updatedPatientIds.add(PATIENT_ID4);

        List<Sample> updatedSamples = new ArrayList<>();
        updatedSamples.add(sample1);
        updatedSamples.add(sample2);
        updatedSamples.add(sample4);
        updatedSamples.add(sample5);

        Mockito.when(sampleService.getSamplesOfPatientsInMultipleStudies(Arrays.asList(STUDY_ID, STUDY_ID, STUDY_ID),
                updatedPatientIds, "ID")).thenReturn(updatedSamples);

        List<ClinicalData> sampleClinicalDataList = new ArrayList<>();
        ClinicalData sampleClinicalData1 = new ClinicalData();
        sampleClinicalData1.setAttrId(CLINICAL_ATTRIBUTE_ID_1);
        sampleClinicalData1.setAttrValue("value1");
        sampleClinicalData1.setSampleId(SAMPLE_ID1);
        sampleClinicalData1.setStudyId(STUDY_ID);
        sampleClinicalDataList.add(sampleClinicalData1);
        ClinicalData sampleClinicalData2 = new ClinicalData();
        sampleClinicalData2.setAttrId(CLINICAL_ATTRIBUTE_ID_1);
        sampleClinicalData2.setAttrValue("value1");
        sampleClinicalData2.setSampleId(SAMPLE_ID2);
        sampleClinicalData2.setStudyId(STUDY_ID);
        sampleClinicalDataList.add(sampleClinicalData2);
        ClinicalData sampleClinicalData3 = new ClinicalData();
        sampleClinicalData3.setAttrId(CLINICAL_ATTRIBUTE_ID_1);
        sampleClinicalData3.setAttrValue("NAN");
        sampleClinicalData3.setSampleId(SAMPLE_ID3);
        sampleClinicalData3.setStudyId(STUDY_ID);
        sampleClinicalDataList.add(sampleClinicalData3);
        ClinicalData sampleClinicalData4 = new ClinicalData();
        sampleClinicalData4.setAttrId(CLINICAL_ATTRIBUTE_ID_1);
        sampleClinicalData4.setAttrValue("value1");
        sampleClinicalData4.setSampleId(SAMPLE_ID4);
        sampleClinicalData4.setStudyId(STUDY_ID);
        sampleClinicalDataList.add(sampleClinicalData4);
        ClinicalData sampleClinicalData5 = new ClinicalData();
        sampleClinicalData5.setAttrId(CLINICAL_ATTRIBUTE_ID_1);
        sampleClinicalData5.setAttrValue("value1");
        sampleClinicalData5.setSampleId(SAMPLE_ID5);
        sampleClinicalData5.setStudyId(STUDY_ID);
        sampleClinicalDataList.add(sampleClinicalData5);

        List<String> updatedSampleIds = new ArrayList<>();
        updatedSampleIds.add(SAMPLE_ID1);
        updatedSampleIds.add(SAMPLE_ID2);
        updatedSampleIds.add(SAMPLE_ID4);
        updatedSampleIds.add(SAMPLE_ID5);

        Mockito.when(
                clinicalDataService.fetchClinicalData(Arrays.asList(STUDY_ID, STUDY_ID, STUDY_ID, STUDY_ID, STUDY_ID),
                        Arrays.asList(SAMPLE_ID1, SAMPLE_ID2, SAMPLE_ID3, SAMPLE_ID4, SAMPLE_ID5),
                        Arrays.asList(CLINICAL_ATTRIBUTE_ID_1, CLINICAL_ATTRIBUTE_ID_2), "SAMPLE", "SUMMARY"))
                .thenReturn(sampleClinicalDataList);

        List<Patient> updatedPatients = new ArrayList<>();
        Patient updatedPatient1 = new Patient();
        updatedPatient1.setStableId(PATIENT_ID1);
        updatedPatient1.setCancerStudyIdentifier(STUDY_ID);
        updatedPatients.add(updatedPatient1);
        Patient updatedPatient2 = new Patient();
        updatedPatient2.setStableId(PATIENT_ID2);
        updatedPatient2.setCancerStudyIdentifier(STUDY_ID);
        updatedPatients.add(updatedPatient2);
        Patient updatedPatient3 = new Patient();
        updatedPatient3.setStableId(PATIENT_ID4);
        updatedPatient3.setCancerStudyIdentifier(STUDY_ID);
        updatedPatients.add(updatedPatient3);

        Mockito.when(
                patientService.getPatientsOfSamples(Arrays.asList(STUDY_ID, STUDY_ID, STUDY_ID, STUDY_ID, STUDY_ID),
                        Arrays.asList(SAMPLE_ID1, SAMPLE_ID2, SAMPLE_ID3, SAMPLE_ID4, SAMPLE_ID5)))
                .thenReturn(updatedPatients);

        MolecularProfile molecularProfile1 = new MolecularProfile();
        molecularProfile1.setStableId(MOLECULAR_PROFILE_ID_1);
        molecularProfile1.setMolecularAlterationType(MolecularAlterationType.MUTATION_EXTENDED);
        molecularProfile1.setCancerStudyIdentifier(STUDY_ID);

        MolecularProfile molecularProfile2 = new MolecularProfile();
        molecularProfile2.setStableId(MOLECULAR_PROFILE_ID_2);
        molecularProfile2.setCancerStudyIdentifier(STUDY_ID);
        molecularProfile2.setMolecularAlterationType(MolecularAlterationType.COPY_NUMBER_ALTERATION);
        molecularProfile2.setDatatype("DISCRETE");

        Mockito.when(molecularProfileService.getMolecularProfilesInStudies(Arrays.asList(STUDY_ID), "SUMMARY"))
                .thenReturn(Arrays.asList(molecularProfile1, molecularProfile2));

        List<Mutation> mutations = new ArrayList<>();
        Mutation mutation1 = new Mutation();
        mutation1.setSampleId(SAMPLE_ID1);
        mutation1.setStudyId(STUDY_ID);
        mutations.add(mutation1);
        Mutation mutation2 = new Mutation();
        mutation2.setSampleId(SAMPLE_ID2);
        mutation2.setStudyId(STUDY_ID);
        mutations.add(mutation2);
        Mutation mutation3 = new Mutation();
        mutation3.setSampleId(SAMPLE_ID4);
        mutation3.setStudyId(STUDY_ID);
        mutations.add(mutation3);
        Mutation mutation4 = new Mutation();
        mutation4.setSampleId(SAMPLE_ID4);
        mutation4.setStudyId(STUDY_ID);
        mutations.add(mutation4);

        Gene gene1 = new Gene();
        gene1.setEntrezGeneId(ENTREZ_GENE_ID_1);
        Mockito.when(geneService.fetchGenes(Arrays.asList(HUGO_GENE_SYMBOL_1), GeneIdType.HUGO_GENE_SYMBOL.name(),
                Projection.SUMMARY.name())).thenReturn(Arrays.asList(gene1));

        Mockito.when(mutationService.getMutationsInMultipleMolecularProfiles(
                Arrays.asList(MOLECULAR_PROFILE_ID_1, MOLECULAR_PROFILE_ID_1, MOLECULAR_PROFILE_ID_1,
                        MOLECULAR_PROFILE_ID_1),
                updatedSampleIds, Arrays.asList(ENTREZ_GENE_ID_1), "ID", null, null, null, null)).thenReturn(mutations);

        updatedSampleIds = new ArrayList<>();
        updatedSampleIds.add(SAMPLE_ID1);
        updatedSampleIds.add(SAMPLE_ID2);
        updatedSampleIds.add(SAMPLE_ID4);

        Mockito.when(molecularProfileService.getFirstDiscreteCNAProfileIds(Arrays.asList(STUDY_ID, STUDY_ID, STUDY_ID),
                updatedSampleIds))
                .thenReturn(Arrays.asList(MOLECULAR_PROFILE_ID_2, MOLECULAR_PROFILE_ID_2, MOLECULAR_PROFILE_ID_2));

        List<DiscreteCopyNumberData> discreteCopyNumberDataList = new ArrayList<>();
        DiscreteCopyNumberData discreteCopyNumberData1 = new DiscreteCopyNumberData();
        discreteCopyNumberData1.setSampleId(SAMPLE_ID1);
        discreteCopyNumberData1.setStudyId(STUDY_ID);
        discreteCopyNumberDataList.add(discreteCopyNumberData1);
        DiscreteCopyNumberData discreteCopyNumberData2 = new DiscreteCopyNumberData();
        discreteCopyNumberData2.setSampleId(SAMPLE_ID1);
        discreteCopyNumberData2.setStudyId(STUDY_ID);
        discreteCopyNumberDataList.add(discreteCopyNumberData2);
        DiscreteCopyNumberData discreteCopyNumberData3 = new DiscreteCopyNumberData();
        discreteCopyNumberData3.setSampleId(SAMPLE_ID2);
        discreteCopyNumberData3.setStudyId(STUDY_ID);
        discreteCopyNumberDataList.add(discreteCopyNumberData3);

        Gene gene2 = new Gene();
        gene2.setEntrezGeneId(ENTREZ_GENE_ID_2);
        Mockito.when(geneService.fetchGenes(Arrays.asList(HUGO_GENE_SYMBOL_2), GeneIdType.HUGO_GENE_SYMBOL.name(),
                Projection.SUMMARY.name())).thenReturn(Arrays.asList(gene2));

        Mockito.when(discreteCopyNumberService.getDiscreteCopyNumbersInMultipleMolecularProfiles(
                Arrays.asList(MOLECULAR_PROFILE_ID_2, MOLECULAR_PROFILE_ID_2, MOLECULAR_PROFILE_ID_2), updatedSampleIds,
                Arrays.asList(ENTREZ_GENE_ID_2), Arrays.asList(-2), "ID")).thenReturn(discreteCopyNumberDataList);

        List<ClinicalAttribute> clinicalAttributeList = new ArrayList<>();
        ClinicalAttribute clinicalAttribute1 = new ClinicalAttribute();
        clinicalAttribute1.setAttrId(CLINICAL_ATTRIBUTE_ID_1);
        clinicalAttribute1.setDatatype("STRING");
        clinicalAttributeList.add(clinicalAttribute1);
        ClinicalAttribute clinicalAttribute2 = new ClinicalAttribute();
        clinicalAttribute2.setAttrId(CLINICAL_ATTRIBUTE_ID_2);
        clinicalAttribute2.setDatatype("STRING");
        clinicalAttributeList.add(clinicalAttribute2);

        Mockito.when(clinicalAttributeService.getClinicalAttributesByStudyIdsAndAttributeIds(Arrays.asList(STUDY_ID),
                Arrays.asList(CLINICAL_ATTRIBUTE_ID_1, CLINICAL_ATTRIBUTE_ID_2))).thenReturn(clinicalAttributeList);

        List<SampleIdentifier> result = studyViewFilterApplier.apply(studyViewFilter);

        Assert.assertEquals(2, result.size());
        Assert.assertEquals(SAMPLE_ID1, result.get(0).getSampleId());
        Assert.assertEquals(SAMPLE_ID2, result.get(1).getSampleId());
    }

    @Test
    public void applyIntervalFilters() throws Exception {

        List<String> studyIds = new ArrayList<>();
        studyIds.add(STUDY_ID);
        studyIds.add(STUDY_ID);
        studyIds.add(STUDY_ID);
        studyIds.add(STUDY_ID);
        studyIds.add(STUDY_ID);

        StudyViewFilter studyViewFilter = new StudyViewFilter();
        List<String> sampleIds = new ArrayList<>();
        sampleIds.add(SAMPLE_ID1);
        sampleIds.add(SAMPLE_ID2);
        sampleIds.add(SAMPLE_ID3);
        sampleIds.add(SAMPLE_ID4);
        sampleIds.add(SAMPLE_ID5);

        List<SampleIdentifier> sampleIdentifiers = new ArrayList<>();
        SampleIdentifier sampleIdentifier1 = new SampleIdentifier();
        sampleIdentifier1.setSampleId(SAMPLE_ID1);
        sampleIdentifier1.setStudyId(STUDY_ID);
        sampleIdentifiers.add(sampleIdentifier1);
        SampleIdentifier sampleIdentifier2 = new SampleIdentifier();
        sampleIdentifier2.setSampleId(SAMPLE_ID2);
        sampleIdentifier2.setStudyId(STUDY_ID);
        sampleIdentifiers.add(sampleIdentifier2);
        SampleIdentifier sampleIdentifier3 = new SampleIdentifier();
        sampleIdentifier3.setSampleId(SAMPLE_ID3);
        sampleIdentifier3.setStudyId(STUDY_ID);
        sampleIdentifiers.add(sampleIdentifier3);
        SampleIdentifier sampleIdentifier4 = new SampleIdentifier();
        sampleIdentifier4.setSampleId(SAMPLE_ID4);
        sampleIdentifier4.setStudyId(STUDY_ID);
        sampleIdentifiers.add(sampleIdentifier4);
        SampleIdentifier sampleIdentifier5 = new SampleIdentifier();
        sampleIdentifier5.setSampleId(SAMPLE_ID5);
        sampleIdentifier5.setStudyId(STUDY_ID);
        sampleIdentifiers.add(sampleIdentifier5);
        studyViewFilter.setSampleIdentifiers(sampleIdentifiers);

        List<Sample> samples = new ArrayList<>();
        Sample sample1 = new Sample();
        sample1.setStableId(SAMPLE_ID1);
        sample1.setCancerStudyIdentifier(STUDY_ID);
        samples.add(sample1);
        Sample sample2 = new Sample();
        sample2.setStableId(SAMPLE_ID2);
        sample2.setCancerStudyIdentifier(STUDY_ID);
        samples.add(sample2);
        Sample sample3 = new Sample();
        sample3.setStableId(SAMPLE_ID3);
        sample3.setCancerStudyIdentifier(STUDY_ID);
        samples.add(sample3);
        Sample sample4 = new Sample();
        sample4.setStableId(SAMPLE_ID4);
        sample4.setCancerStudyIdentifier(STUDY_ID);
        samples.add(sample4);
        Sample sample5 = new Sample();
        sample5.setStableId(SAMPLE_ID5);
        sample5.setCancerStudyIdentifier(STUDY_ID);
        samples.add(sample5);

        List<Patient> patients = new ArrayList<>();
        Patient patient1 = new Patient();
        patient1.setStableId(PATIENT_ID1);
        patient1.setCancerStudyIdentifier(STUDY_ID);
        patients.add(patient1);
        Patient patient2 = new Patient();
        patient2.setStableId(PATIENT_ID2);
        patient2.setCancerStudyIdentifier(STUDY_ID);
        patients.add(patient2);
        Patient patient3 = new Patient();
        patient3.setStableId(PATIENT_ID3);
        patient3.setCancerStudyIdentifier(STUDY_ID);
        patients.add(patient3);
        Patient patient4 = new Patient();
        patient4.setStableId(PATIENT_ID4);
        patient4.setCancerStudyIdentifier(STUDY_ID);
        patients.add(patient4);

        Mockito.when(sampleService.fetchSamples(studyIds, sampleIds, "ID")).thenReturn(samples);
        Mockito.when(patientService.getPatientsOfSamples(studyIds, sampleIds)).thenReturn(patients);

        List<ClinicalData> sampleClinicalDataList = new ArrayList<>();
        ClinicalData sampleClinicalData1 = new ClinicalData();
        sampleClinicalData1.setAttrId(CLINICAL_ATTRIBUTE_ID_3);
        sampleClinicalData1.setAttrValue("66.6");
        sampleClinicalData1.setSampleId(SAMPLE_ID1);
        sampleClinicalData1.setStudyId(STUDY_ID);
        sampleClinicalDataList.add(sampleClinicalData1);
        ClinicalData sampleClinicalData2 = new ClinicalData();
        sampleClinicalData2.setAttrId(CLINICAL_ATTRIBUTE_ID_3);
        sampleClinicalData2.setAttrValue("666");
        sampleClinicalData2.setSampleId(SAMPLE_ID2);
        sampleClinicalData2.setStudyId(STUDY_ID);
        sampleClinicalDataList.add(sampleClinicalData2);
        ClinicalData sampleClinicalData3 = new ClinicalData();
        sampleClinicalData3.setAttrId(CLINICAL_ATTRIBUTE_ID_3);
        sampleClinicalData3.setAttrValue("NAN");
        sampleClinicalData3.setSampleId(SAMPLE_ID3);
        sampleClinicalData3.setStudyId(STUDY_ID);
        sampleClinicalDataList.add(sampleClinicalData3);
        ClinicalData sampleClinicalData4 = new ClinicalData();
        sampleClinicalData4.setAttrId(CLINICAL_ATTRIBUTE_ID_3);
        sampleClinicalData4.setAttrValue("6.66");
        sampleClinicalData4.setSampleId(SAMPLE_ID4);
        sampleClinicalData4.setStudyId(STUDY_ID);
        sampleClinicalDataList.add(sampleClinicalData4);
        ClinicalData sampleClinicalData5 = new ClinicalData();
        sampleClinicalData5.setAttrId(CLINICAL_ATTRIBUTE_ID_3);
        sampleClinicalData5.setAttrValue("SOMETHING_ELSE");
        sampleClinicalData5.setSampleId(SAMPLE_ID5);
        sampleClinicalData5.setStudyId(STUDY_ID);
        sampleClinicalDataList.add(sampleClinicalData5);

        Mockito.when(
                clinicalDataService.fetchClinicalData(Arrays.asList(STUDY_ID, STUDY_ID, STUDY_ID, STUDY_ID, STUDY_ID),
                        sampleIds, Arrays.asList(CLINICAL_ATTRIBUTE_ID_3), "SAMPLE", "SUMMARY"))
                .thenReturn(sampleClinicalDataList);

        Mockito.when(clinicalDataService.getPatientClinicalDataDetailedToSample(
                Arrays.asList(STUDY_ID, STUDY_ID, STUDY_ID, STUDY_ID), sampleIds,
                Arrays.asList(CLINICAL_ATTRIBUTE_ID_3))).thenReturn(new ArrayList<ClinicalData>());

        List<ClinicalDataFilter> clinicalDataIntervalFilters = new ArrayList<>();
        ClinicalDataFilter clinicalDataIntervalFilter1 = new ClinicalDataFilter();
        clinicalDataIntervalFilter1.setAttributeId(CLINICAL_ATTRIBUTE_ID_3);
        DataFilterValue filterValue1 = new DataFilterValue();
        filterValue1.setStart(new BigDecimal("66.6"));
        filterValue1.setEnd(new BigDecimal("666"));
        clinicalDataIntervalFilter1.setValues(Collections.singletonList(filterValue1));
        clinicalDataIntervalFilters.add(clinicalDataIntervalFilter1);
        studyViewFilter.setClinicalDataFilters(clinicalDataIntervalFilters);

        List<ClinicalAttribute> clinicalAttributeList = new ArrayList<>();
        ClinicalAttribute clinicalAttribute1 = new ClinicalAttribute();
        clinicalAttribute1.setAttrId(CLINICAL_ATTRIBUTE_ID_3);
        clinicalAttribute1.setDatatype("NUMBER");
        clinicalAttributeList.add(clinicalAttribute1);

        Mockito.when(clinicalAttributeService.getClinicalAttributesByStudyIdsAndAttributeIds(Arrays.asList(STUDY_ID),
                Arrays.asList(CLINICAL_ATTRIBUTE_ID_3))).thenReturn(clinicalAttributeList);

        List<SampleIdentifier> result1 = studyViewFilterApplier.apply(studyViewFilter);
        Assert.assertEquals(1, result1.size());

        DataFilterValue filterValue2 = new DataFilterValue();
        filterValue2.setStart(new BigDecimal("6.66"));
        filterValue2.setEnd(new BigDecimal("66.6"));
        clinicalDataIntervalFilter1.setValues(Arrays.asList(filterValue1, filterValue2));

        List<SampleIdentifier> result2 = studyViewFilterApplier.apply(studyViewFilter);
        Assert.assertEquals(2, result2.size());

        DataFilterValue filterValue3 = new DataFilterValue();
        filterValue3.setStart(new BigDecimal("6.66"));
        filterValue3.setEnd(new BigDecimal("666"));
        clinicalDataIntervalFilter1.setValues(Arrays.asList(filterValue1, filterValue2, filterValue3));

        List<SampleIdentifier> result3 = studyViewFilterApplier.apply(studyViewFilter);
        Assert.assertEquals(2, result3.size());

        DataFilterValue filterValue4 = new DataFilterValue();
        filterValue4.setValue("na");
        clinicalDataIntervalFilter1.setValues(Arrays.asList(filterValue3, filterValue4));

        List<SampleIdentifier> result4 = studyViewFilterApplier.apply(studyViewFilter);
        Assert.assertEquals(3, result4.size());

        DataFilterValue filterValue5 = new DataFilterValue();
        filterValue5.setValue("something_else");
        clinicalDataIntervalFilter1.setValues(Arrays.asList(filterValue1, filterValue5));

        List<SampleIdentifier> result5 = studyViewFilterApplier.apply(studyViewFilter);
        Assert.assertEquals(2, result5.size());
    }
}<|MERGE_RESOLUTION|>--- conflicted
+++ resolved
@@ -73,35 +73,18 @@
     @Spy
     @InjectMocks
     private StudyViewFilterUtil studyViewFilterUtil;
-<<<<<<< HEAD
-    @Mock
-    private ClinicalAttributeService clinicalAttributeService;
-    @Mock
-    private MolecularDataService molecularDataService;
-    @Mock
-    private SampleListService sampleListService;
-    @Mock
-    private StructuralVariantService structuralVariantService;
-=======
     @Spy
     @InjectMocks
     private DataBinner dataBinner;
     @Spy
     @InjectMocks
     private DataBinHelper dataBinHelper;
->>>>>>> 5b1e5b23
+    @Mock
+    private StructuralVariantService structuralVariantService;
 
     @Before
     public void setup() {
         MockitoAnnotations.initMocks(this);
-<<<<<<< HEAD
-
-        studyViewFilterApplier = new StudyViewFilterApplier(sampleService, mutationService, discreteCopyNumberService,
-                molecularProfileService, genePanelService, clinicalDataService, clinicalDataEqualityFilterApplier,
-                clinicalDataIntervalFilterApplier, studyViewFilterUtil, geneService, clinicalAttributeService,
-                molecularDataService, sampleListService, structuralVariantService);
-=======
->>>>>>> 5b1e5b23
     }
 
     @Test
