--- conflicted
+++ resolved
@@ -1,10 +1,7 @@
 package org.cbioportal.persistence.mybatisclickhouse;
 import org.cbioportal.model.AlterationCountByGene;
-<<<<<<< HEAD
 import org.cbioportal.model.ClinicalAttribute;
-=======
 import org.cbioportal.model.CaseListDataCount;
->>>>>>> 110236b6
 import org.cbioportal.model.ClinicalData;
 import org.cbioportal.model.ClinicalDataCount;
 import org.cbioportal.model.GenePanelToGene;
@@ -80,35 +77,16 @@
         return mapper.getGenomicDataCounts(studyViewFilter, categorizedClinicalDataCountFilter, shouldApplyPatientIdFilters(categorizedClinicalDataCountFilter));
     }
     
-<<<<<<< HEAD
     public List<ClinicalAttribute> getClinicalAttributes() {
         return mapper.getClinicalAttributes();
-=======
-    
-
-    @Override
-    public List<ClinicalDataCount> getSampleClinicalDataCounts(StudyViewFilter studyViewFilter, CategorizedClinicalDataCountFilter categorizedClinicalDataCountFilter, List<String> filteredAttributes) {
-        return mapper.getSampleClinicalDataCounts(studyViewFilter, categorizedClinicalDataCountFilter, shouldApplyPatientIdFilters(categorizedClinicalDataCountFilter),
-           filteredAttributes, FILTERED_CLINICAL_ATTR_VALUES );
-    }
-    
-    @Override
-    public List<ClinicalDataCount> getPatientClinicalDataCounts(StudyViewFilter studyViewFilter, CategorizedClinicalDataCountFilter categorizedClinicalDataCountFilter, List<String> filteredAttributes) {
-        return mapper.getPatientClinicalDataCounts(studyViewFilter, categorizedClinicalDataCountFilter, shouldApplyPatientIdFilters(categorizedClinicalDataCountFilter),
-            filteredAttributes, FILTERED_CLINICAL_ATTR_VALUES);
     }
 
     @Override
-    public List<CaseListDataCount> getCaseListDataCounts(StudyViewFilter studyViewFilter, CategorizedClinicalDataCountFilter categorizedClinicalDataCountFilter) {
+    public List<CaseListDataCount> getCaseListDataCounts(StudyViewFilter studyViewFilter) {
+        CategorizedClinicalDataCountFilter categorizedClinicalDataCountFilter = extractClinicalDataCountFilters(studyViewFilter);
         return mapper.getCaseListDataCounts(studyViewFilter, categorizedClinicalDataCountFilter, shouldApplyPatientIdFilters(categorizedClinicalDataCountFilter));
     }
 
-    @Override
-    public List<String> getClinicalDataAttributeNames(ClinicalAttributeDataSource clinicalAttributeDataSource, ClinicalAttributeDataType dataType) {
-        String tableName = clinicalAttributeDataSource.getValue().toLowerCase() + "_clinical_attribute_" + dataType.getValue().toLowerCase() + "_mv";
-        return mapper.getClinicalAttributeNames(tableName);
->>>>>>> 110236b6
-    }
 
     private boolean shouldApplyPatientIdFilters(CategorizedClinicalDataCountFilter categorizedClinicalDataCountFilter) {
         return categorizedClinicalDataCountFilter.getPatientCategoricalClinicalDataFilters() != null && !categorizedClinicalDataCountFilter.getPatientCategoricalClinicalDataFilters().isEmpty()
