--- conflicted
+++ resolved
@@ -11,17 +11,9 @@
  * @author jgao
  */
 public class CnaEvent {
-<<<<<<< HEAD
     private int sampleId;
     private int cnaProfileId;
-    private long eventId;
-    private CanonicalGene gene;
-    private CNA alteration;
-=======
-    private String caseId;
-    private int cnaProfileId;;
     private Event event;
->>>>>>> 8b0e9780
     
     public static enum CNA {
         AMP ((short)2, "Amplified"),
@@ -129,12 +121,8 @@
         
     }
 
-<<<<<<< HEAD
     public CnaEvent(int sampleId, int cnaProfileId, long entrezGeneId, short alteration) {
-=======
-    public CnaEvent(String caseId, int cnaProfileId, long entrezGeneId, short alteration) {
         event = new Event();
->>>>>>> 8b0e9780
         setEntrezGeneId(entrezGeneId);
         this.sampleId = sampleId;
         this.cnaProfileId = cnaProfileId;
@@ -215,7 +203,7 @@
             return false;
         }
         final CnaEvent other = (CnaEvent) obj;
-        if ((this.caseId == null) ? (other.caseId != null) : !this.caseId.equals(other.caseId)) {
+        if (!(this.sampleId == other.sampleId)) {
             return false;
         }
         if (this.cnaProfileId != other.cnaProfileId) {
