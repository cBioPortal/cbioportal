<?xml version="1.0" encoding="UTF-8"?>

<beans xmlns="http://www.springframework.org/schema/beans"
       xmlns:xsi="http://www.w3.org/2001/XMLSchema-instance"
       xmlns:mvc="http://www.springframework.org/schema/mvc"
       xmlns:context="http://www.springframework.org/schema/context"
       xsi:schemaLocation="
     http://www.springframework.org/schema/context http://www.springframework.org/schema/context/spring-context.xsd
     http://www.springframework.org/schema/beans http://www.springframework.org/schema/beans/spring-beans.xsd
     http://www.springframework.org/schema/mvc http://www.springframework.org/schema/mvc/spring-mvc.xsd">

<<<<<<< HEAD
    <bean id="propertyPlaceholderConfigurer" class="org.springframework.beans.factory.config.PropertyPlaceholderConfigurer">
        <property name="systemPropertiesModeName" value="SYSTEM_PROPERTIES_MODE_OVERRIDE" />
        <property name="searchSystemEnvironment" value="true" />
        <property name="ignoreResourceNotFound" value="true" />
        <property name="ignoreUnresolvablePlaceholders" value="true" />
=======
     <bean id="propertyPlaceholderConfigurer" class="org.springframework.beans.factory.config.PropertyPlaceholderConfigurer">
        <property name="systemPropertiesModeName" value="SYSTEM_PROPERTIES_MODE_OVERRIDE"/>
        <property name="searchSystemEnvironment" value="true"/>
        <property name="ignoreResourceNotFound" value="true"/>
        <property name="ignoreUnresolvablePlaceholders" value="true"/>
>>>>>>> 5c0d2711
        <property name="locations">
            <list>
                <value>file:///${PORTAL_HOME}/portal.properties</value>
                <value>classpath:/portal.properties</value>
                <value>classpath:springfox.properties</value>
            </list>
        </property>
    </bean>
    <bean name="/applicationSwaggerConfig" class="org.mskcc.cbio.portal.swagger.ApiServiceSwaggerConfig">
    </bean>

<<<<<<< HEAD
    <context:component-scan base-package="org.mskcc.cbio.portal.web" />
    <context:component-scan base-package="org.mskcc.cbio.portal.documentation" />
=======
    <context:component-scan base-package="org.mskcc.cbio.portal.web"/>
    <context:component-scan base-package="org.mskcc.cbio.portal.documentation"/>
    <context:component-scan base-package="org.cbioportal.web"/>
    <context:component-scan base-package="org.cbioportal.weblegacy"/>
>>>>>>> 5c0d2711

    <mvc:resources mapping="/swagger-ui.html" location="classpath:/META-INF/resources/"/>
    <mvc:resources mapping="/webjars/**" location="classpath:/META-INF/resources/webjars/"/>
    <mvc:resources mapping="/images/**" location="/images/"/>
    <mvc:resources mapping="/css/**" location="/css/"/>
    <mvc:resources mapping="/js/**" location="/js/"/>
    <mvc:resources mapping="/content/**" location="/content/"/>
    <mvc:resources mapping="/gfx/**" location="/gfx/"/>
    <mvc:resources mapping="/swf/**" location="/swf/"/>
    <mvc:view-controller path="/api" view-name="redirect:/api/swagger-ui.html"/>
    <mvc:annotation-driven enable-matrix-variables="true"/>
</beans><|MERGE_RESOLUTION|>--- conflicted
+++ resolved
@@ -1,47 +1,34 @@
 <?xml version="1.0" encoding="UTF-8"?>
 
 <beans xmlns="http://www.springframework.org/schema/beans"
-       xmlns:xsi="http://www.w3.org/2001/XMLSchema-instance"
-       xmlns:mvc="http://www.springframework.org/schema/mvc"
-       xmlns:context="http://www.springframework.org/schema/context"
-       xsi:schemaLocation="
+     xmlns:xsi="http://www.w3.org/2001/XMLSchema-instance"
+     xmlns:mvc="http://www.springframework.org/schema/mvc"
+     xmlns:context="http://www.springframework.org/schema/context"
+     xsi:schemaLocation="
      http://www.springframework.org/schema/context http://www.springframework.org/schema/context/spring-context.xsd
      http://www.springframework.org/schema/beans http://www.springframework.org/schema/beans/spring-beans.xsd
      http://www.springframework.org/schema/mvc http://www.springframework.org/schema/mvc/spring-mvc.xsd">
 
-<<<<<<< HEAD
-    <bean id="propertyPlaceholderConfigurer" class="org.springframework.beans.factory.config.PropertyPlaceholderConfigurer">
-        <property name="systemPropertiesModeName" value="SYSTEM_PROPERTIES_MODE_OVERRIDE" />
-        <property name="searchSystemEnvironment" value="true" />
-        <property name="ignoreResourceNotFound" value="true" />
-        <property name="ignoreUnresolvablePlaceholders" value="true" />
-=======
      <bean id="propertyPlaceholderConfigurer" class="org.springframework.beans.factory.config.PropertyPlaceholderConfigurer">
         <property name="systemPropertiesModeName" value="SYSTEM_PROPERTIES_MODE_OVERRIDE"/>
         <property name="searchSystemEnvironment" value="true"/>
         <property name="ignoreResourceNotFound" value="true"/>
         <property name="ignoreUnresolvablePlaceholders" value="true"/>
->>>>>>> 5c0d2711
         <property name="locations">
-            <list>
-                <value>file:///${PORTAL_HOME}/portal.properties</value>
-                <value>classpath:/portal.properties</value>
-                <value>classpath:springfox.properties</value>
-            </list>
+          <list>
+            <value>file:///${PORTAL_HOME}/portal.properties</value>
+            <value>classpath:/portal.properties</value>
+            <value>classpath:springfox.properties</value>
+          </list>
         </property>
-    </bean>
-    <bean name="/applicationSwaggerConfig" class="org.mskcc.cbio.portal.swagger.ApiServiceSwaggerConfig">
-    </bean>
+      </bean>
+      <bean name="/applicationSwaggerConfig" class="org.mskcc.cbio.portal.swagger.ApiServiceSwaggerConfig">
+      </bean>
 
-<<<<<<< HEAD
-    <context:component-scan base-package="org.mskcc.cbio.portal.web" />
-    <context:component-scan base-package="org.mskcc.cbio.portal.documentation" />
-=======
     <context:component-scan base-package="org.mskcc.cbio.portal.web"/>
     <context:component-scan base-package="org.mskcc.cbio.portal.documentation"/>
     <context:component-scan base-package="org.cbioportal.web"/>
     <context:component-scan base-package="org.cbioportal.weblegacy"/>
->>>>>>> 5c0d2711
 
     <mvc:resources mapping="/swagger-ui.html" location="classpath:/META-INF/resources/"/>
     <mvc:resources mapping="/webjars/**" location="classpath:/META-INF/resources/webjars/"/>
@@ -52,5 +39,15 @@
     <mvc:resources mapping="/gfx/**" location="/gfx/"/>
     <mvc:resources mapping="/swf/**" location="/swf/"/>
     <mvc:view-controller path="/api" view-name="redirect:/api/swagger-ui.html"/>
-    <mvc:annotation-driven enable-matrix-variables="true"/>
+
+    <mvc:annotation-driven enable-matrix-variables="true">
+        <mvc:message-converters>
+            <bean class="org.springframework.http.converter.json.MappingJackson2HttpMessageConverter">
+                <property name="objectMapper">
+                    <bean class="org.cbioportal.web.config.CustomObjectMapper"/>
+                </property>
+            </bean>
+        </mvc:message-converters>
+    </mvc:annotation-driven>
+
 </beans>