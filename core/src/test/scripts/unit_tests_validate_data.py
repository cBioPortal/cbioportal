#!/usr/bin/env python2.7

"""
Copyright (c) 2016 The Hyve B.V.
This code is licensed under the GNU Affero General Public License (AGPL),
version 3, or (at your option) any later version.
"""

import unittest
import sys
import logging.handlers
from importer import cbioportal_common
from importer import validateData


# globals for mock data used throughout the module
DEFINED_SAMPLE_IDS = None
DEFINED_SAMPLE_ATTRIBUTES = None
PATIENTS_WITH_SAMPLES = None
PORTAL_INSTANCE = None


def setUpModule():
    """Initialise mock data used throughout the module."""
    global DEFINED_SAMPLE_IDS
    global DEFINED_SAMPLE_ATTRIBUTES
    global PATIENTS_WITH_SAMPLES
    global PORTAL_INSTANCE
    # mock information parsed from the sample attribute file
    DEFINED_SAMPLE_IDS = ["TCGA-A1-A0SB-01", "TCGA-A1-A0SD-01", "TCGA-A1-A0SE-01", "TCGA-A1-A0SH-01", "TCGA-A2-A04U-01", "TCGA-B6-A0RS-01", "TCGA-BH-A0HP-01", "TCGA-BH-A18P-01", "TCGA-BH-A18H-01", "TCGA-C8-A138-01", "TCGA-A2-A0EY-01", "TCGA-A8-A08G-01"]
    DEFINED_SAMPLE_ATTRIBUTES = {'PATIENT_ID', 'SAMPLE_ID', 'SUBTYPE', 'CANCER_TYPE', 'CANCER_TYPE_DETAILED'}
    PATIENTS_WITH_SAMPLES = set("TEST-PAT{}".format(num) for
                                num in range(1, 10) if
                                num != 8)
    logger = logging.getLogger(__name__)
    # parse mock API results from a local directory
    PORTAL_INSTANCE = validateData.load_portal_info('test_data/api_json_unit_tests/',
                                                    logger,
                                                    offline=True)


class LogBufferTestCase(unittest.TestCase):

    """Superclass for testcases that want to capture log records emitted.

    Defines a self.logger to log to, and a method get_log_records() to
    collect the list of LogRecords emitted by this logger. In addition,
    defines a function print_log_records to format a list of LogRecords
    to standard output.
    """

    def setUp(self):
        """Set up a logger with a buffering handler."""
        self.logger = logging.getLogger(self.__class__.__name__)
        self.logger.setLevel(logging.DEBUG)
        # add a handler to buffer log records for validation
        self.buffer_handler = logging.handlers.BufferingHandler(capacity=1e6)
        self.logger.addHandler(self.buffer_handler)
        # add a handler to pretty-print log messages to the output
        self.output_handler = logging.StreamHandler(sys.stdout)
        self.output_handler.setFormatter(
            cbioportal_common.LogfileStyleFormatter(
                'test_data/'))
        self.logger.addHandler(self.output_handler)

    def tearDown(self):
        """Remove the logger handlers (and any buffers they may have)."""
        self.logger.removeHandler(self.output_handler)
        self.logger.removeHandler(self.buffer_handler)

    def get_log_records(self):
        """Get the log records written to the logger since the last call."""
        recs = self.buffer_handler.buffer
        self.buffer_handler.flush()
        return recs


class DataFileTestCase(LogBufferTestCase):

    """Superclass for testcases validating a particular data file.

    Provides a validate() method to validate the data file with a
    particular validator class and collect the log records emitted.
    """

    def validate(self, data_filename, validator_class, extra_meta_fields=None):
        """Validate a file with a Validator and return the log records."""
        meta_dict = {'data_filename': data_filename}
        if extra_meta_fields is not None:
            meta_dict.update(extra_meta_fields)
        validator = validator_class('test_data', meta_dict,
                                    PORTAL_INSTANCE,
                                    self.logger)
        validator.validate()
        return self.get_log_records()


class PostClinicalDataFileTestCase(DataFileTestCase):

    """Superclass for validating data files to be read after clinical files.

    I.e. DEFINED_SAMPLE_IDS will be initialised with a list of sample
    identifiers defined in the study.
    """

    def setUp(self):
        """Prepare for validating a file by setting the samples defined."""
        super(PostClinicalDataFileTestCase, self).setUp()
        self.orig_defined_sample_ids = validateData.DEFINED_SAMPLE_IDS
        validateData.DEFINED_SAMPLE_IDS = DEFINED_SAMPLE_IDS
        self.orig_defined_sample_attributes = validateData.DEFINED_SAMPLE_IDS
        validateData.DEFINED_SAMPLE_ATTRIBUTES = DEFINED_SAMPLE_ATTRIBUTES
        self.orig_patients_with_samples = validateData.PATIENTS_WITH_SAMPLES
        validateData.PATIENTS_WITH_SAMPLES = PATIENTS_WITH_SAMPLES

    def tearDown(self):
        """Restore the environment to before setUp() was called."""
        validateData.DEFINED_SAMPLE_IDS = self.orig_defined_sample_ids
        validateData.DEFINED_SAMPLE_ATTRIBUTES = self.orig_defined_sample_attributes
        validateData.PATIENTS_WITH_SAMPLES = self.orig_patients_with_samples
        super(PostClinicalDataFileTestCase, self).tearDown()


# ----------------------------------------------------------------------------
# Test cases for the various Validator classes found in validateData script

class ColumnOrderTestCase(DataFileTestCase):

    """Test if column order requirements are appropriately validated."""

    def test_column_order_validation_SegValidator(self):
        """seg validator needs its columns in a specific order.

        Here we serve a file with wrong order and expect validator to log this:
        """
        # set level according to this test case:
        self.logger.setLevel(logging.ERROR)
        record_list = self.validate('data_seg_wrong_order.txt',
                                    validateData.SegValidator,
                                    extra_meta_fields={'reference_genome_id':
                                                           'hg19'})
        # we expect 2 errors about columns in wrong order,
        # and one about the file not being parseable:
        self.assertEqual(len(record_list), 3)
        # check if both messages come from checkOrderedRequiredColumns:
        for error in record_list[:2]:
            self.assertEqual("ERROR", error.levelname)
            self.assertEqual("_checkOrderedRequiredColumns", error.funcName)

    def test_column_order_validation_ClinicalValidator(self):
        """Sample attributes do NOT need their columns in a specific order.

        Here we serve files with different order and no errors or warnings
        """
        # set level according to this test case:
        self.logger.setLevel(logging.WARNING)
        record_list = self.validate('data_clin_order1.txt',
                                    validateData.SampleClinicalValidator)
        # we expect no errors or warnings
        self.assertEqual(0, len(record_list))
        # if the file has another order, this is also OK:
        record_list = self.validate('data_clin_order2.txt',
                                    validateData.SampleClinicalValidator)
        # again, we expect no errors or warnings
        self.assertEqual(0, len(record_list))


class ClinicalColumnDefsTestCase(PostClinicalDataFileTestCase):

    """Tests for validations of the column definitions in a clinical file."""

    def test_correct_definitions(self):
        """Test when all record definitions match with portal."""
        record_list = self.validate('data_clin_coldefs_correct.txt',
                                    validateData.PatientClinicalValidator)
        # expecting only status messages about the file being validated
        self.assertEqual(len(record_list), 3)
        for record in record_list:
            self.assertLessEqual(record.levelno, logging.INFO)

    def test_wrong_definitions(self):
        """Test when record definitions do not match with portal."""
        # TODO make a test file with a wrong data type,
        # to make sure values are checked accordingly
        self.logger.setLevel(logging.WARNING)
        record_list = self.validate('data_clin_coldefs_wrong_display_name.txt',
                                    validateData.PatientClinicalValidator)
        # expecting a warning
        self.assertEqual(len(record_list), 1)
        record = record_list.pop()
        # warning about the display name of OS_MONTHS
        self.assertEqual(record.levelno, logging.WARNING)
        self.assertEqual(record.column_number, 2)
        self.assertIn('display_name', record.getMessage().lower())

    def test_unknown_attribute(self):
        """Test when a new attribute is defined in the data file."""
        record_list = self.validate('data_clin_coldefs_unknown_attribute.txt',
                                    validateData.PatientClinicalValidator)
        # expecting 'validating file' messages with one warning in between
        self.assertEqual(len(record_list), 4)
        self.assertEqual(record_list[1].levelno, logging.WARNING)
        self.assertEqual(record_list[1].column_number, 6)
        self.assertIn('will be added', record_list[1].getMessage().lower())

    def test_invalid_definitions(self):
        """Test when new attributes are defined with invalid properties."""
        record_list = self.validate('data_clin_coldefs_invalid_priority.txt',
                                    validateData.PatientClinicalValidator)
        # expecting an info message followed by the error, and another error as
        # the rest of the file cannot be parsed
        self.assertEqual(len(record_list), 3)
        # error about the non-numeric priority of the SAUSAGE column
        self.assertEqual(record_list[1].levelno, logging.ERROR)
        self.assertEqual(record_list[1].line_number, 4)
        self.assertEqual(record_list[1].column_number, 6)


class ClinicalValuesTestCase(DataFileTestCase):

    """Tests for validations on the values of clinical attributes."""

    def test_sample_twice_in_one_file(self):
        """Test when a sample is defined twice in the same file."""
        self.logger.setLevel(logging.ERROR)
        record_list = self.validate('data_clin_repeated_sample.txt',
                                    validateData.SampleClinicalValidator)
        self.assertEqual(len(record_list), 1)
        record = record_list.pop()
        self.assertEqual(record.levelno, logging.ERROR)
        self.assertEqual(record.line_number, 11)
        self.assertEqual(record.column_number, 2)

    def test_tcga_sample_twice_in_one_file(self):
        """Test when a sample is defined twice in the same file."""
        self.logger.setLevel(logging.WARNING)
        record_list = self.validate('data_clin_repeated_tcga_sample.txt',
                                    validateData.SampleClinicalValidator)
        self.assertEqual(len(record_list), 1)
        record = record_list.pop()
        self.assertEqual(record.levelno, logging.WARNING)
        self.assertEqual(record.line_number, 11)
        self.assertEqual(record.column_number, 2)


class PatientAttrFileTestCase(PostClinicalDataFileTestCase):

    """Tests for validation of values specific to patient attribute files."""

    def test_patient_without_samples(self):
        """Test if a warning is issued for patients absent in the sample file."""
        self.logger.setLevel(logging.WARNING)
        record_list = self.validate('data_clin_patient_without_samples.txt',
                                    validateData.PatientClinicalValidator)
        self.assertEqual(len(record_list), 1)
        record = record_list.pop()
        self.assertEqual(record.levelno, logging.WARNING)
        self.assertEqual(record.line_number, 10)
        self.assertEqual(record.cause, 'CASPER')
        self.assertIn('sample', record.getMessage().lower())

    def test_patient_without_attributes(self):
        """Test if a warning is issued for patients absent in the patient file."""
        self.logger.setLevel(logging.WARNING)
        record_list = self.validate('data_clin_missing_patient.txt',
                                    validateData.PatientClinicalValidator)
        self.assertEqual(len(record_list), 1)
        record = record_list.pop()
        self.assertEqual(record.levelno, logging.WARNING)
        self.assertFalse(hasattr(record, 'line_number'),
                         'logrecord is about a specific line')
        self.assertEqual(record.cause, 'TEST-PAT4')
        self.assertIn('missing', record.getMessage().lower())


# TODO: make tests in this testcase check the number of properly defined types
class CancerTypeFileValidationTestCase(DataFileTestCase):

    """Tests for validations of cancer type files in a study."""

    def test_new_cancer_type(self):
        """Test when a study defines a new cancer type."""
        # {"id":"luad","name":"Lung Adenocarcinoma","color":"Gainsboro"}
        self.logger.setLevel(logging.WARNING)
        record_list = self.validate('data_cancertype_lung.txt',
                                    validateData.CancerTypeValidator)
        # expecting a warning about a new cancer type being added
        self.assertEqual(len(record_list), 1)
        record = record_list.pop()
        self.assertEqual(record.levelno, logging.WARNING)
        self.assertEqual(record.cause, 'luad')
        self.assertIn('will be added', record.getMessage().lower())

    def test_cancer_type_missing_column(self):
        """Test when a new cancer type file misses a column."""
        self.logger.setLevel(logging.ERROR)
        record_list = self.validate('data_cancertype_missing_color_col.txt',
                                    validateData.CancerTypeValidator)
        # expecting an error about the number of columns
        self.assertEqual(len(record_list), 2)
        for record in record_list:
            self.assertEqual(record.levelno, logging.ERROR)
            self.assertIn('columns', record.getMessage())

    def test_cancer_type_missing_value(self):
        """Test when a new cancer type has a blank required field."""
        self.logger.setLevel(logging.ERROR)
        record_list = self.validate('data_cancertype_blank_color_col.txt',
                                    validateData.CancerTypeValidator)
        # expecting an error about the missing value
        self.assertEqual(len(record_list), 1)
        record = record_list.pop()
        self.assertEqual(record.levelno, logging.ERROR)
        self.assertEqual(record.column_number, 4)

    def test_cancer_type_undefined_parent(self):
        """Test when a new cancer type's parent cancer type is not known."""
        self.logger.setLevel(logging.ERROR)
        record_list = self.validate('data_cancertype_undefined_parent.txt',
                                    validateData.CancerTypeValidator)
        self.assertEqual(len(record_list), 1)
        record = record_list.pop()
        self.assertEqual(record.levelno, logging.ERROR)
        self.assertEqual(record.column_number, 5)

    def test_cancer_type_matching_portal(self):
        """Test when an existing cancer type is defined exactly as known."""
        record_list = self.validate('data_cancertype_confirming_existing.txt',
                                    validateData.CancerTypeValidator)
        # expecting only status messages about the file being validated
        self.assertEqual(len(record_list), 3)
        for record in record_list:
            self.assertLessEqual(record.levelno, logging.INFO)

    def test_cancer_type_disagreeing_with_portal(self):
        """Test when an existing cancer type is redefined by a study."""
        self.logger.setLevel(logging.ERROR)
        record_list = self.validate('data_cancertype_redefining.txt',
                                    validateData.CancerTypeValidator)
        # expecting an error message about the cancer type file
        self.assertEqual(len(record_list), 1)
        record = record_list.pop()
        self.assertEqual(record.levelno, logging.ERROR)
        self.assertEqual(record.column_number, 2)
        self.assertEqual(record.cause, 'Breast Cancer')

    def test_cancer_type_defined_twice(self):
        """Test when a study defines the same cancer type id twice.

        No difference is assumed between matching and disagreeing definitions;
        this validation just fails as it never makes sense to do this.
        """
        self.logger.setLevel(logging.ERROR)
        record_list = self.validate('data_cancertype_lung_twice.txt',
                                    validateData.CancerTypeValidator)
        # expecting an error message about the doubly-defined cancer type
        self.assertEqual(len(record_list), 1)
        record = record_list.pop()
        self.assertEqual(record.levelno, logging.ERROR)
        self.assertEqual(record.cause, 'luad')
        self.assertIn('defined a second time', record.getMessage())


class GeneIdColumnsTestCase(PostClinicalDataFileTestCase):

    """Tests validating gene-wise files with different combinations of gene id columns,
    now with invalid Entrez ID and/or Hugo names """

    def test_both_name_and_entrez(self):
        """Test when a file has both the Hugo name and Entrez ID columns."""
        record_list = self.validate('data_cna_genecol_presence_both.txt',
                                    validateData.CNAValidator)
        # expecting only status messages about the file being validated
        self.assertEqual(len(record_list), 3)
        for record in record_list:
            self.assertLessEqual(record.levelno, logging.INFO)

    def test_name_only(self):
        """Test when a file has a Hugo name column but none for Entrez IDs."""
        self.logger.setLevel(logging.WARNING)
        record_list = self.validate('data_cna_genecol_presence_hugo_only.txt',
                                    validateData.CNAValidator)
        # expecting 1 warning
        self.assertEqual(len(record_list), 1)
        for record in record_list:
            self.assertEqual(record.levelno, logging.WARNING)

    def test_entrez_only(self):
        """Test when a file has an Entrez ID column but none for Hugo names."""
        record_list = self.validate('data_cna_genecol_presence_entrez_only.txt',
                                    validateData.CNAValidator)
        # expecting only status messages about the file being validated
        self.assertEqual(len(record_list), 3)
        for record in record_list:
            self.assertLessEqual(record.levelno, logging.INFO)

    def test_neither_name_nor_entrez(self):
        """Test when a file lacks both the Entrez ID and Hugo name columns."""
        record_list = self.validate('data_cna_genecol_presence_neither.txt',
                                    validateData.CNAValidator)
        # two errors after the info: the first makes the file unparsable
        self.assertEqual(len(record_list), 3)
        for record in record_list[1:]:
            self.assertEqual(record.levelno, logging.ERROR)
        self.assertEqual(record_list[1].line_number, 1)

    # Tests validating gene-wise files with different combinations of gene id columns,
    # now with invalid Entrez ID and/or Hugo names """

    def test_both_name_and_entrez_but_invalid_hugo(self):
        """Test when a file has both the Hugo name and Entrez ID columns, but hugo is invalid."""
        self.logger.setLevel(logging.WARNING)
        record_list = self.validate('data_cna_genecol_presence_both_invalid_hugo.txt',
                                    validateData.CNAValidator)
        # expecting two error messages:
        self.assertEqual(len(record_list), 2)
        for record in record_list:
            self.assertEqual(record.levelno, logging.WARNING)
        # expecting these to be the cause:
        self.assertEqual(record_list[0].cause, 'XXACAP3')
        self.assertEqual(record_list[1].cause, 'XXAGRN')

    def test_both_name_and_entrez_but_invalid_entrez(self):
        """Test when a file has both the Hugo name and Entrez ID columns, but entrez is invalid."""
        self.logger.setLevel(logging.WARNING)
        record_list = self.validate('data_cna_genecol_presence_both_invalid_entrez.txt',
                                    validateData.CNAValidator)
        # expecting two warning messages:
        self.assertEqual(len(record_list), 2)
        for record in record_list:
            self.assertEqual(record.levelno, logging.WARNING)
        # expecting these to be the cause:
        self.assertEqual(record_list[0].cause, '999999999')
        self.assertEqual(record_list[1].cause, '888888888')

    def test_both_name_and_entrez_but_invalid_couple(self):
        """Test when a file has both the Hugo name and Entrez ID columns, both valid, but association is invalid."""
        self.logger.setLevel(logging.WARNING)
        record_list = self.validate('data_cna_genecol_presence_both_invalid_couple.txt',
                                    validateData.CNAValidator)
        # expecting two error messages:
        self.assertEqual(len(record_list), 2)
        for record in record_list:
            self.assertEqual(record.levelno, logging.WARNING)
        # expecting these to be the cause:
        self.assertIn('ACAP3', record_list[0].cause)
        self.assertIn('116983', record_list[1].cause)

    def test_name_only_but_invalid(self):
        """Test when a file has a Hugo name column but none for Entrez IDs, and hugo is wrong."""
        self.logger.setLevel(logging.WARNING)
        record_list = self.validate('data_cna_genecol_presence_hugo_only_invalid.txt',
                                    validateData.CNAValidator)
        # expecting two warning messages:
        self.assertEqual(len(record_list), 3)
        for record in record_list:
            self.assertEqual(record.levelno, logging.WARNING)
        # expecting these to be the cause:
        self.assertIn('The recommended column Entrez_Gene_Id', record_list[0].message)
        self.assertEqual(record_list[1].cause, 'XXATAD3A')
        self.assertEqual(record_list[2].cause, 'XXATAD3B')

    def test_name_only_but_ambiguous(self):
        """Test when a file has a Hugo name column but none for Entrez IDs, and hugo maps to multiple Entrez ids.
        This test is also an indirect test of the aliases functionality as this is now the only place
        where ambiguity could arise (in gene table Hugo symbol is now unique)"""
        self.logger.setLevel(logging.WARNING)
        record_list = self.validate('data_cna_genecol_presence_hugo_only_ambiguous.txt',
                                    validateData.CNAValidator)
        # expecting one error message
        self.assertEqual(len(record_list), 2)
        record = record_list.pop()
        self.assertEqual(record.levelno, logging.WARNING)
        # expecting this gene to be the cause
        self.assertEquals(record.cause, 'TRAPPC2P1')

    def test_entrez_only_but_invalid(self):
        """Test when a file has an Entrez ID column but none for Hugo names, and entrez is wrong."""
        self.logger.setLevel(logging.WARNING)
        record_list = self.validate('data_cna_genecol_presence_entrez_only_invalid.txt',
                                    validateData.CNAValidator)
        # expecting two warning messages:
        self.assertEqual(len(record_list), 2)
        for record in record_list:
            self.assertEqual(record.levelno, logging.WARNING)
        # expecting these to be the cause:
        self.assertEqual(record_list[0].cause, '1073741824')
        self.assertEqual(record_list[1].cause, '2147483647')

    def test_unambiguous_hugo_also_used_as_alias(self):
        """Test referencing a gene by a Hugo symbol occurring as an alias too.

        This should yield a warning, as the gene for which it is an alias
        might be the gene intended by the user.
        """
        self.logger.setLevel(logging.WARNING)
        record_list = self.validate('data_cna_genecol_presence_hugo_only_possible_alias.txt',
                                    validateData.CNAValidator)
        # expecting one error message
        self.assertEqual(len(record_list), 2)
        record = record_list.pop()
        self.assertEqual(record.levelno, logging.WARNING)
        # expecting this gene to be the cause
        self.assertEquals(record.cause, 'ACT')

    def test_blank_column_heading(self):
        """Test whether an error is issued if a column has a blank name."""
        self.logger.setLevel(logging.ERROR)
        record_list = self.validate('data_cna_blank_heading.txt',
                                    validateData.CNAValidator)
        self.assertEqual(len(record_list), 4)
        for record in record_list:
            self.assertEqual(record.levelno, logging.ERROR)
        record_iterator = iter(record_list)
        record = record_iterator.next()
        self.assertEqual(record.line_number, 1)
        self.assertEqual(record.column_number, 2)
        self.assertEqual(record.cause, '')
        record = record_iterator.next()
        self.assertEqual(record.line_number, 1)
        self.assertEqual(record.column_number, 8)
        self.assertEqual(record.cause, '  ')
        record = record_iterator.next()
        self.assertIn('white space in sample_id', record.getMessage().lower())
        record = record_iterator.next()
        self.assertIn('cannot be parsed', record.getMessage().lower())

    # TODO - add extra unit tests for the genesaliases scenarios (now only test_name_only_but_ambiguous tests part of this)


class FeatureWiseValuesTestCase(PostClinicalDataFileTestCase):

    """Verify that values are being checked in feature/sample matrix files."""

    def test_valid_discrete_cna(self):
        """Check a valid discrete CNA file that should yield no errors."""
        self.logger.setLevel(logging.DEBUG)
        record_list = self.validate('data_cna_genecol_presence_both.txt',
                                    validateData.CNAValidator)
        # expecting only status messages about the file being validated
        self.assertEqual(len(record_list), 3)
        for record in record_list:
            self.assertLessEqual(record.levelno, logging.INFO)

    def test_repeated_gene(self):
        """Test if a warning is issued and the line is skipped if duplicate."""
        self.logger.setLevel(logging.WARNING)
        record_list = self.validate('data_cna_duplicate_gene.txt',
                                    validateData.CNAValidator)
        # expecting a warning about the duplicate gene,
        # but no errors about values
        self.assertEqual(len(record_list), 1)
        record = record_list.pop()
        self.assertEqual(record.levelno, logging.WARNING)
        self.assertEqual(record.line_number, 6)
        self.assertTrue(record.cause.startswith('116983'))

    def test_invalid_discrete_cna(self):
        """Check a discrete CNA file with values that should yield errors."""
        self.logger.setLevel(logging.ERROR)
        record_list = self.validate('data_cna_invalid_values.txt',
                                    validateData.CNAValidator)
        # expecting various errors about data values, about one per line
        self.assertEqual(len(record_list), 4)
        for record in record_list:
            self.assertEqual(record.levelno, logging.ERROR)
        record_iterator = iter(record_list)
        record = record_iterator.next()
        self.assertEqual(record.line_number, 3)
        self.assertEqual(record.column_number, 7)
        # self.assertEqual(record.cause, ' ') if blank cells had a 'cause'
        record = record_iterator.next()
        self.assertEqual(record.line_number, 5)
        self.assertEqual(record.column_number, 4)
        # self.assertEqual(record.cause, '') if blank cells had a 'cause'
        record = record_iterator.next()
        self.assertEqual(record.line_number, 6)
        self.assertEqual(record.column_number, 3)
        self.assertEqual(record.cause, '3')
        record = record_iterator.next()
        self.assertEqual(record.line_number, 7)
        self.assertEqual(record.column_number, 6)
        self.assertEqual(record.cause, 'AURKAIP1')

    def test_valid_rppa(self):
        """Check a valid RPPA file that should yield no errors."""
        self.logger.setLevel(logging.DEBUG)
        record_list = self.validate('data_rppa_valid.txt',
                                    validateData.RPPAValidator)
        # expecting only status messages about the file being validated
        self.assertEqual(len(record_list), 3)
        for record in record_list:
            self.assertLessEqual(record.levelno, logging.INFO)

    def test_invalid_rppa(self):
        """Check an RPPA file with values that should yield errors."""
        self.logger.setLevel(logging.ERROR)
        record_list = self.validate('data_rppa_invalid_values.txt',
                                    validateData.RPPAValidator)
        # expecting several errors
        self.assertEqual(len(record_list), 3)
        for record in record_list:
            self.assertEqual(record.levelno, logging.ERROR)
        record_iterator = iter(record_list)
        record = record_iterator.next()
        self.assertEqual(record.line_number, 3)
        self.assertEqual(record.column_number, 3)
        self.assertEqual(record.cause, 'spam')
        record = record_iterator.next()
        self.assertEqual(record.line_number, 6)
        self.assertEqual(record.column_number, 5)
        self.assertEqual(record.cause, '')
        record = record_iterator.next()
        self.assertEqual(record.line_number, 9)
        self.assertEqual(record.column_number, 3)
        self.assertEqual(record.cause, ' ')

    def test_repeated_rppa_entry(self):
        """Test if a warning is issued and the line is skipped if duplicate."""
        self.logger.setLevel(logging.WARNING)
        record_list = self.validate('data_rppa_duplicate_entries.txt',
                                    validateData.RPPAValidator)
        # expecting only a warning
        self.assertEqual(len(record_list), 1)
        record = record_list.pop()
        self.assertEqual(record.levelno, logging.WARNING)
        self.assertEqual(record.line_number, 14)
        self.assertTrue(record.cause.startswith('B-Raf'))

    def test_na_gene_in_rppa(self):
        """Test if a warning is issued if the gene symbol NA occurs in RPPA."""
        self.logger.setLevel(logging.WARNING)
        record_list = self.validate('data_rppa_na_gene.txt',
                                    validateData.RPPAValidator)
        # expecting only a warning for each NA line
        self.assertEqual(len(record_list), 9)
        for record in record_list:
            self.assertEqual(record.levelno, logging.WARNING)
        for record, expected_line in zip(record_list, range(14, 23)):
            self.assertEqual(record.line_number, expected_line)
            self.assertEqual(record.column_number, 1)
            self.assertIn('NA', record.getMessage())

    # TODO: test other subclasses of FeatureWiseValidator


class MutationsSpecialCasesTestCase(PostClinicalDataFileTestCase):

    def test_normal_samples_list_in_maf(self):
        '''
        For mutations MAF files there is a column called "Matched_Norm_Sample_Barcode".
        In the respective meta file it is possible to give a list of sample codes against which this
        column "Matched_Norm_Sample_Barcode" is validated. Here we test if this
        validation works well.
        '''
        # set level according to this test case:
        self.logger.setLevel(logging.ERROR)
        record_list = self.validate('mutations/data_mutations_invalid_norm_samples.maf',
                                    validateData.MutationsExtendedValidator,
                                    {'normal_samples_list':
                                        'TCGA-BH-A18H-10,'
                                        'TCGA-B6-A0RS-10,'
                                        ''  # TCGA-BH-A0HP-10
                                        'TCGA-BH-A18P-11, '
                                        'TCGA-C8-A138-10'
                                        'TCGA-A2-A0EY-10,'
                                        ''})  # TCGA-A8-A08G-10
        # we expect 2 errors about invalid normal samples
        self.assertEqual(len(record_list), 2)
        # check if both messages come from printDataInvalidStatement:
        found_one_of_the_expected = False
        for error in record_list:
            self.assertEqual("ERROR", error.levelname)
            self.assertEqual("printDataInvalidStatement", error.funcName)
            if error.cause == 'TCGA-BH-A0HP-10':
                found_one_of_the_expected = True
        self.assertTrue(found_one_of_the_expected)

    def test_missing_aa_change_column(self):
        """One of Amino_Acid_Change or HGVSp_Short is required, so
        there should be a warning if both Amino_Acid_Change and HGVSp_Short are missing"""
        # set level according to this test case:
        self.logger.setLevel(logging.ERROR)
        record_list = self.validate('mutations/data_mutations_missing_aa_change_column.maf',
                                    validateData.MutationsExtendedValidator)
        # we expect 2 errors, something like:
        # ERROR: data_mutations_missing_aa_change_column.maf: line 1: At least one of the columns HGVSp_Short or Amino_Acid_Change needs to be present.
        # ERROR: data_mutations_missing_aa_change_column.maf: Invalid column header, file cannot be parsed
        self.assertEqual(len(record_list), 2)
        # check if both messages come from printDataInvalidStatement:
        self.assertIn("hgvsp_short", record_list[0].getMessage().lower())
        self.assertIn("invalid column header", record_list[1].getMessage().lower())

    def test_warning_for_missing_SWISSPROT(self):
        """If SWISSPROT is missing (or present and empty), user should be warned about it"""
        # set level according to this test case:
        self.logger.setLevel(logging.WARNING)
        record_list = self.validate('mutations/data_mutations_missing_swissprot.maf',
                                    validateData.MutationsExtendedValidator)
        # we expect 1 warning, something like
        # WARNING: data_mutations_missing_swissprot.maf: line 1: SWISSPROT column is recommended if you want to make sure that a specific isoform is used for the PFAM domains drawing in the mutations view.; wrong value: 'SWISSPROT column not found'
        self.assertEqual(len(record_list), 1)
        # check if both messages come from printDataInvalidStatement:
        self.assertIn("swissprot", record_list[0].getMessage().lower())

    def test_unknown_or_invalid_swissprot(self):
        """Test errors for invalid and unknown accessions under SWISSPROT."""
        self.logger.setLevel(logging.ERROR)
        record_list = self.validate(
                'mutations/data_mutations_invalid_swissprot.maf',
                validateData.MutationsExtendedValidator)
        self.assertEqual(len(record_list), 3)
        record_iterator = iter(record_list)
        # used a name instead of an accession
        record = record_iterator.next()
        self.assertEqual(record.levelno, logging.ERROR)
        self.assertEqual(record.line_number, 3)
        self.assertEqual(record.cause, 'A1CF_HUMAN')
        self.assertNotIn('portal', record.getMessage().lower())
        # neither a name nor an accession
        record = record_iterator.next()
        self.assertEqual(record.levelno, logging.ERROR)
        self.assertEqual(record.line_number, 5)
        self.assertEqual(record.cause, 'spam')
        self.assertNotIn('accession', record.getMessage().lower())
        # valid but non-existing accession
        record = record_iterator.next()
        self.assertEqual(record.levelno, logging.ERROR)
        self.assertEqual(record.line_number, 8)
        self.assertEqual(record.cause, 'Z9ZZZ9ZZZ9')
        self.assertIn('portal', record.getMessage().lower())

    def test_isValidAminoAcidChange(self):
        """Tests if proper warning is given if aa change column is present, but contains wrong (blank) value"""
        # set level according to this test case:
        self.logger.setLevel(logging.WARNING)
        record_list = self.validate('mutations/data_mutations_empty_aa_change_column.maf',
                                    validateData.MutationsExtendedValidator)
        # we expect 1 warning, something like
        # WARNING: data_mutations_empty_aa_change_column.maf: line 2: Amino acid change cannot be parsed from Amino_Acid_Change column value. This mutation record will get a generic "MUTATED" flag; wrong value: 'empty value found'
        self.assertEqual(len(record_list), 2)
        # check if both messages come from printDataInvalidStatement:
        self.assertIn("amino acid change cannot be parsed", record_list[0].getMessage().lower())

<<<<<<< HEAD
=======
    def test_silent_mutation_skipped(self):
        """Test if silent mutations are skipped with a message.

        Silent mutations being ones that have no direct effect on amino acid
        sequence, which is predicted in the Variant_Classification column.
        """
        # set level according to this test case:
        self.logger.setLevel(logging.INFO)
        record_list = self.validate('mutations/data_mutations_some_silent.maf',
                                    validateData.MutationsExtendedValidator)
        # we expect 5 infos: 3 about silent mutations, 2 general info messages:
        self.assertEqual(len(record_list), 5)
        # First 3 INFO messages should be something like: "Validation of line skipped due to cBioPortal's filtering. Filtered types:"
        for record in record_list[:3]: 
            self.assertIn("filtered types", record.getMessage().lower())
        

    def test_alternative_notation_for_intergenic_mutation(self):
        """Test alternative 'notation' for intergenic mutations.

        The MAF specification documents the use of the 'gene' Unknown / 0 for
        intergenic mutations, and since the Variant_Classification column is
        often invalid, cBioPortal assumes it to mean that and skips it.
        (even if the Entrez column is absent).
        Here we test whether the 'gene' Unknown / 0 records are skipped 
        with a warning when Variant_Classification!='IGR'
        """
        # set level according to this test case:
        self.logger.setLevel(logging.WARNING)
        record_list = self.validate('mutations/data_mutations_silent_alternative.maf',
                                    validateData.MutationsExtendedValidator)
        # we expect 1 ERROR and 2 WARNINGs :
        self.assertEqual(len(record_list), 3)
        
        # ERROR should be something like: "No Entrez id or gene symbol provided for gene"
        self.assertIn("no entrez id or gene symbol provided", record_list[0].getMessage().lower())
        self.assertEqual(record_list[0].levelno, logging.ERROR)
        # WARNING should be something like: "Gene specification for this mutation implies intergenic..."
        self.assertIn("implies intergenic", record_list[1].getMessage().lower())
        self.assertEqual(record_list[1].levelno, logging.WARNING)
        self.assertIn("implies intergenic", record_list[2].getMessage().lower())
        self.assertEqual(record_list[2].levelno, logging.WARNING)

>>>>>>> f5f6a8c8

class SegFileValidationTestCase(PostClinicalDataFileTestCase):

    """Tests for the various validations of data in segment CNA data files."""

    @classmethod
    def setUpClass(cls):
        """Override a static method to skip a UCSC HTTP query in each test."""
        super(SegFileValidationTestCase, cls).setUpClass()
        @staticmethod
        def load_chromosome_lengths(genome_build, _):
            if genome_build != 'hg19':
                raise ValueError(
                        "load_chromosome_lengths() called with genome build '{}'".format(
                            genome_build))
            return {u'1': 249250621, u'10': 135534747, u'11': 135006516,
                    u'12': 133851895, u'13': 115169878, u'14': 107349540,
                    u'15': 102531392, u'16': 90354753, u'17': 81195210,
                    u'18': 78077248, u'19': 59128983, u'2': 243199373,
                    u'20': 63025520, u'21': 48129895, u'22': 51304566,
                    u'3': 198022430, u'4': 191154276, u'5': 180915260,
                    u'6': 171115067, u'7': 159138663, u'8': 146364022,
                    u'9': 141213431, u'X': 155270560, u'Y': 59373566}
        cls.orig_chromlength_method = validateData.SegValidator.load_chromosome_lengths
        validateData.SegValidator.load_chromosome_lengths = load_chromosome_lengths

    @classmethod
    def tearDownClass(cls):
        """Restore the environment to before setUpClass() was called."""
        validateData.SegValidator.load_chromosome_lengths = cls.orig_chromlength_method
        super(SegFileValidationTestCase, cls).tearDownClass()

    def test_valid_seg(self):
        """Validate a segment file without file format errors."""
        record_list = self.validate('data_seg_valid.seg',
                                    validateData.SegValidator,
                                    extra_meta_fields={'reference_genome_id':
                                                           'hg19'})
        # expecting only status messages about the file being validated
        self.assertEqual(len(record_list), 3)
        for record in record_list:
            self.assertLessEqual(record.levelno, logging.INFO)

    def test_unparsable_seg_columns(self):
        """Validate .seg files with non-numeric values and an unsupported chromosome."""
        self.logger.setLevel(logging.ERROR)
        record_list = self.validate('data_seg_nonsense_values.seg',
                                    validateData.SegValidator,
                                    extra_meta_fields={'reference_genome_id':
                                                           'hg19'})
        self.assertEqual(len(record_list), 3)
        for record in record_list:
            self.assertEqual(record.levelno, logging.ERROR)
            self.assertEqual(record.line_number, 28)
        # unknown chromosome
        self.assertEqual(record_list[0].column_number, 2)
        # non-integral start position
        self.assertEqual(record_list[1].column_number, 3)
        # non-rational mean copy number
        self.assertEqual(record_list[2].column_number, 6)

    def test_negative_length_segment(self):
        """Validate a .seg where a start position is no higher than its end."""
        self.logger.setLevel(logging.WARNING)
        record_list = self.validate('data_seg_end_before_start.seg',
                                    validateData.SegValidator,
                                    extra_meta_fields={'reference_genome_id':
                                                           'hg19'})
        self.assertEqual(len(record_list), 2)
        record_iterator = iter(record_list)
        # negative-length segment
        record = record_iterator.next()
        self.assertEqual(record.levelno, logging.ERROR)
        self.assertEqual(record.line_number, 11)
        # zero-length segment
        record = record_iterator.next()
        self.assertEqual(record.levelno, logging.WARNING)
        self.assertEqual(record.line_number, 31)

    def test_out_of_bounds_coordinates(self):
        """Validate .seg files with regions spanning outside of the chromosome."""
        self.logger.setLevel(logging.ERROR)
        record_list = self.validate('data_seg_out_of_bounds.seg',
                                    validateData.SegValidator,
                                    extra_meta_fields={'reference_genome_id':
                                                           'hg19'})
        self.assertEqual(len(record_list), 2)
        for record in record_list:
            self.assertEqual(record.levelno, logging.ERROR)
        # start position before start of chromosome
        self.assertEqual(record_list[0].line_number, 36)
        self.assertEqual(record_list[0].column_number, 3)
        # end position after end of chromosome
        self.assertEqual(record_list[1].line_number, 41)
        self.assertEqual(record_list[1].column_number, 4)

    def test_blank_line(self):
        """Validate a .seg with a blank data line."""
        self.logger.setLevel(logging.ERROR)
        record_list = self.validate('data_seg_blank_line.seg',
                                    validateData.SegValidator,
                                    extra_meta_fields={'reference_genome_id':
                                                           'hg19'})
        self.assertEqual(len(record_list), 1)
        record = record_list.pop()
        self.assertEqual(record.levelno, logging.ERROR)
        self.assertEqual(record.line_number, 35)
        self.assertIn('blank', record.getMessage().lower())


class GisticGenesValidationTestCase(PostClinicalDataFileTestCase):

    """Tests for validations of data in aggregated GISTIC genes files.

    See validateData.GisticGenesValidator for more information.
    """

    def test_valid_amp_file(self):
        """Test validation of an amp file that should yield no warnings."""
        self.logger.setLevel(logging.DEBUG)
        record_list = self.validate(
                'data_gisticgenes_amp_valid.txt',
                validateData.GisticGenesValidator,
                extra_meta_fields={
                    'genetic_alteration_type': 'GISTIC_GENES_AMP',
                    'reference_genome_id': 'hg19'})
        # expecting only status messages about the file being validated
        self.assertEqual(len(record_list), 3)
        for record in record_list:
            self.assertLessEqual(record.levelno, logging.INFO)

    def test_valid_del_file(self):
        """Test validation of a del file that should yield no warnings."""
        self.logger.setLevel(logging.DEBUG)
        record_list = self.validate(
                'data_gisticgenes_del_valid.txt',
                validateData.GisticGenesValidator,
                extra_meta_fields={
                    'genetic_alteration_type': 'GISTIC_GENES_DEL',
                    'reference_genome_id': 'hg19'})
        # expecting only status messages about the file being validated
        self.assertEqual(len(record_list), 3)
        for record in record_list:
            self.assertLessEqual(record.levelno, logging.INFO)

    def test_region_without_genes(self):
        """Test validation of regions with no genes."""
        self.logger.setLevel(logging.WARNING)
        record_list = self.validate(
                'data_gisticgenes_del_region_without_genes.txt',
                validateData.GisticGenesValidator,
                extra_meta_fields={
                    'genetic_alteration_type': 'GISTIC_GENES_DEL',
                    'reference_genome_id': 'hg19'})
        # expecting warnings about the empty gene lists on two lines
        self.assertEqual(len(record_list), 2)
        for record in record_list:
            self.assertEqual(record.levelno, logging.WARNING)
            self.assertEqual(record.column_number, 5)
        self.assertEqual(record_list[0].line_number, 4)
        self.assertEqual(record_list[1].line_number, 5)

    def test_zero_length_peak(self):
        """Test validation of a zero-bases-short peak."""
        self.logger.setLevel(logging.WARNING)
        record_list = self.validate(
                'data_gisticgenes_del_zero_length_peak.txt',
                validateData.GisticGenesValidator,
                extra_meta_fields={
                    'genetic_alteration_type': 'GISTIC_GENES_DEL',
                    'reference_genome_id': 'hg19'})
        self.assertEqual(len(record_list), 1)
        record = record_list.pop()
        self.assertEqual(record.levelno, logging.WARNING)
        self.assertEqual(record.line_number, 5)
        self.assertIn('242476062', record.cause)

    def test_format_errors(self):
        """Test validation of a file with genome-unspecific errors."""
        self.logger.setLevel(logging.WARNING)
        record_list = self.validate(
                'data_gisticgenes_del_format_errors.txt',
                validateData.GisticGenesValidator,
                extra_meta_fields={
                    'genetic_alteration_type': 'GISTIC_GENES_DEL',
                    'reference_genome_id': 'hg19'})
        # expecting various errors, about two per line
        self.assertEqual(len(record_list), 9)
        for record in record_list[:8]:
            self.assertEqual(record.levelno, logging.ERROR)
        record_iterator = iter(record_list)
        # invalid 'amp' value
        record = record_iterator.next()
        self.assertEqual(record.line_number, 2)
        self.assertEqual(record.column_number, 6)
        # mismatch between chromosome number in chromosome and cytoband cols
        record = record_iterator.next()
        self.assertEqual(record.line_number, 2)
        self.assertEqual(record.cause,'(1p36.13, 2)')
        # q-value not a real number
        record = record_iterator.next()
        self.assertEqual(record.line_number, 3)
        self.assertEqual(record.column_number, 8)
        # reversed start and end positions
        record = record_iterator.next()
        self.assertEqual(record.line_number, 3)
        self.assertIn('not lower', record.getMessage())
        # incorrect 'amp' value
        record = record_iterator.next()
        self.assertEqual(record.line_number, 4)
        self.assertEqual(record.column_number, 6)
        # no p or q in cytoband
        record = record_iterator.next()
        self.assertEqual(record.line_number, 4)
        self.assertEqual(record.column_number, 7)
        # missing chromosome
        record = record_iterator.next()
        self.assertEqual(record.line_number, 5)
        self.assertEqual(record.column_number, 2)
        # missing chromosome in cytoband
        record = record_iterator.next()
        self.assertEqual(record.line_number, 5)
        self.assertEqual(record.column_number, 7)
        # blank gene in list
        record = record_iterator.next()
        self.assertEqual(record.line_number, 6)
        self.assertEqual(record.levelno, logging.WARNING)
        self.assertEqual(record.cause, '')


class StudyCompositionTestCase(LogBufferTestCase):

    """Tests for validations of the number of files of certain types."""

    def setUp(self):
        """Store validateData globals changed by running validate_study()."""
        super(StudyCompositionTestCase, self).setUp()
        self.orig_defined_cancer_types = validateData.DEFINED_CANCER_TYPES
        self.orig_defined_sample_ids = validateData.DEFINED_SAMPLE_IDS

    def tearDown(self):
        """Restore the environment to before setUp() was called."""
        validateData.DEFINED_CANCER_TYPES = self.orig_defined_cancer_types
        validateData.DEFINED_SAMPLE_IDS = self.orig_defined_sample_ids
        super(StudyCompositionTestCase, self).tearDown()

    # TODO test whether proper metadata files generate only INFO and DEBUG messages

    def test_double_cancer_type_file(self):
        """Check behavior when two cancer type files are supplied."""
        self.logger.setLevel(logging.ERROR)
        validateData.validate_study(
            'test_data/study_cancertype_two_files',
            PORTAL_INSTANCE,
            self.logger)
        record_list = self.get_log_records()
        # expecting two errors: one about the two cancer type files, and
        # about the cancer type of the study not having been defined
        self.assertEqual(len(record_list), 2)
        for record in record_list:
            self.assertEqual(record.levelno, logging.ERROR)
        # compare filenames mentioned in the 1st error independent of ordering
        filenames_in_cause_string = set(record_list[0].cause.split(', ', 1))
        self.assertEqual(filenames_in_cause_string,
                         set(['cancer_type_luad.txt', 'cancer_type_lung.txt']))
        # assert that the second error complains about the cancer type
        self.assertEqual(record_list[1].cause, 'luad')


class CaseListDirTestCase(PostClinicalDataFileTestCase):

    """Test validations of the case list directory."""

    def test_duplicated_stable_id(self):
        """Test if an error is issued when two lists have the same id."""
        self.logger.setLevel(logging.ERROR)
        validateData.processCaseListDirectory(
            'test_data/case_lists_duplicated',
            'brca_tcga_pub',
            self.logger)
        record_list = self.get_log_records()
        self.assertEqual(len(record_list), 1)
        record = record_list.pop()
        self.assertEqual(record.levelno, logging.ERROR)
        self.assertIn('multiple', record.getMessage().lower())
        self.assertTrue(record.cause.startswith('brca_tcga_pub_all'),
                        "Error is not about the id 'brca_tcga_pub_all'")


class StableIdValidationTestCase(LogBufferTestCase):

    """Tests to ensure stable_id validation works correctly."""

    def test_unnecessary_and_wrong_stable_id(self):
        """Tests to check behavior when stable_id is not needed (warning) or wrong(error)."""
        self.logger.setLevel(logging.WARNING)
        validateData.process_metadata_files(
            'test_data/study_metastableid',
            PORTAL_INSTANCE,
            self.logger)
        record_list = self.get_log_records()
        # expecting 1 warning, 1 error:
        self.assertEqual(len(record_list), 3)
        # get both into a variable to avoid dependency on order:
        errors = []
        for record in record_list:
            if record.levelno == logging.ERROR:
                errors.append(record.cause)
            else:
                warning = record

        # expecting one error about wrong stable_id in meta_expression:
        self.assertEqual(len(errors), 2)
        self.assertIn('mrna_test', errors)
        self.assertIn('gistic', errors)

        # expecting one warning about stable_id not being recognized in _samples
        self.assertEqual(warning.levelno, logging.WARNING)
        self.assertEqual(warning.cause, 'stable_id')


if __name__ == '__main__':
    unittest.main(buffer=True)<|MERGE_RESOLUTION|>--- conflicted
+++ resolved
@@ -742,8 +742,6 @@
         # check if both messages come from printDataInvalidStatement:
         self.assertIn("amino acid change cannot be parsed", record_list[0].getMessage().lower())
 
-<<<<<<< HEAD
-=======
     def test_silent_mutation_skipped(self):
         """Test if silent mutations are skipped with a message.
 
@@ -759,7 +757,6 @@
         # First 3 INFO messages should be something like: "Validation of line skipped due to cBioPortal's filtering. Filtered types:"
         for record in record_list[:3]: 
             self.assertIn("filtered types", record.getMessage().lower())
-        
 
     def test_alternative_notation_for_intergenic_mutation(self):
         """Test alternative 'notation' for intergenic mutations.
@@ -777,7 +774,7 @@
                                     validateData.MutationsExtendedValidator)
         # we expect 1 ERROR and 2 WARNINGs :
         self.assertEqual(len(record_list), 3)
-        
+
         # ERROR should be something like: "No Entrez id or gene symbol provided for gene"
         self.assertIn("no entrez id or gene symbol provided", record_list[0].getMessage().lower())
         self.assertEqual(record_list[0].levelno, logging.ERROR)
@@ -787,7 +784,6 @@
         self.assertIn("implies intergenic", record_list[2].getMessage().lower())
         self.assertEqual(record_list[2].levelno, logging.WARNING)
 
->>>>>>> f5f6a8c8
 
 class SegFileValidationTestCase(PostClinicalDataFileTestCase):
 
