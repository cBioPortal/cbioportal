--- conflicted
+++ resolved
@@ -758,8 +758,4 @@
 );
 
 -- THIS MUST BE KEPT IN SYNC WITH db.version PROPERTY IN pom.xml
-<<<<<<< HEAD
-INSERT INTO info VALUES ('2.12.12', NULL);
-=======
-INSERT INTO info VALUES ('2.12.11', NULL);
->>>>>>> e2ac0fb5
+INSERT INTO info VALUES ('2.12.12', NULL);