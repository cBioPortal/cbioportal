package org.cbioportal.web;

import io.swagger.annotations.Api;
import io.swagger.annotations.ApiOperation;
import io.swagger.annotations.ApiParam;
import org.cbioportal.model.ClinicalEvent;
import org.cbioportal.service.ClinicalEventService;
import org.cbioportal.service.exception.PatientNotFoundException;
import org.cbioportal.service.exception.StudyNotFoundException;
import org.cbioportal.web.config.InternalApiTags;
import org.cbioportal.web.config.annotation.InternalApi;
import org.cbioportal.web.parameter.Direction;
import org.cbioportal.web.parameter.HeaderKeyConstants;
import org.cbioportal.web.parameter.PagingConstants;
import org.cbioportal.web.parameter.Projection;
import org.cbioportal.web.parameter.sort.ClinicalEventSortBy;
import org.springframework.beans.factory.annotation.Autowired;
import org.springframework.http.HttpHeaders;
import org.springframework.http.HttpStatus;
import org.springframework.http.MediaType;
import org.springframework.http.ResponseEntity;
import org.springframework.validation.annotation.Validated;
import org.springframework.web.bind.annotation.PathVariable;
import org.springframework.web.bind.annotation.RequestMapping;
import org.springframework.web.bind.annotation.RequestMethod;
import org.springframework.web.bind.annotation.RequestParam;
import org.springframework.web.bind.annotation.RestController;
import org.springframework.security.access.prepost.PreAuthorize;

import javax.validation.constraints.Max;
import javax.validation.constraints.Min;
import java.util.List;

@InternalApi
@RestController
@Validated
@Api(tags = InternalApiTags.CLINICAL_EVENTS, description = " ")
public class ClinicalEventController {

    @Autowired
    private ClinicalEventService clinicalEventService;

<<<<<<< HEAD
    @PreAuthorize("hasPermission(#studyId, 'CancerStudyId', 'read')")
    @RequestMapping(value = "/api/studies/{studyId}/patients/{patientId}/clinical-events", method = RequestMethod.GET,
=======
    @PreAuthorize("hasPermission(#studyId, 'CancerStudyId', T(org.cbioportal.utils.security.AccessLevel).READ)")
    @RequestMapping(value = "/studies/{studyId}/patients/{patientId}/clinical-events", method = RequestMethod.GET,
>>>>>>> d1c7d8c3
        produces = MediaType.APPLICATION_JSON_VALUE)
    @ApiOperation("Get all clinical events of a patient in a study")
    public ResponseEntity<List<ClinicalEvent>> getAllClinicalEventsOfPatientInStudy(
        @ApiParam(required = true, value = "Study ID e.g. lgg_ucsf_2014")
        @PathVariable String studyId,
        @ApiParam(required = true, value = "Patient ID e.g. P01")
        @PathVariable String patientId,
        @ApiParam("Level of detail of the response")
        @RequestParam(defaultValue = "SUMMARY") Projection projection,
        @ApiParam("Page size of the result list")
        @Max(PagingConstants.MAX_PAGE_SIZE)
        @Min(PagingConstants.MIN_PAGE_SIZE)
        @RequestParam(defaultValue = PagingConstants.DEFAULT_PAGE_SIZE) Integer pageSize,
        @ApiParam("Page number of the result list")
        @Min(PagingConstants.MIN_PAGE_NUMBER)
        @RequestParam(defaultValue = PagingConstants.DEFAULT_PAGE_NUMBER) Integer pageNumber,
        @ApiParam("Name of the property that the result list is sorted by")
        @RequestParam(required = false) ClinicalEventSortBy sortBy,
        @ApiParam("Direction of the sort")
        @RequestParam(defaultValue = "ASC") Direction direction) throws PatientNotFoundException,
        StudyNotFoundException {

        if (projection == Projection.META) {
            HttpHeaders responseHeaders = new HttpHeaders();
            responseHeaders.add(HeaderKeyConstants.TOTAL_COUNT, clinicalEventService.getMetaPatientClinicalEvents(
                studyId, patientId).getTotalCount().toString());
            return new ResponseEntity<>(responseHeaders, HttpStatus.OK);
        } else {
            return new ResponseEntity<>(
                clinicalEventService.getAllClinicalEventsOfPatientInStudy(
                    studyId, patientId, projection.name(), pageSize, pageNumber,
                    sortBy == null ? null : sortBy.getOriginalValue(), direction.name()), HttpStatus.OK);
        }
    }

<<<<<<< HEAD
    @PreAuthorize("hasPermission(#studyId, 'CancerStudyId', 'read')")
    @RequestMapping(value = "/api/studies/{studyId}/clinical-events", method = RequestMethod.GET,
=======
    @PreAuthorize("hasPermission(#studyId, 'CancerStudyId', T(org.cbioportal.utils.security.AccessLevel).READ)")
    @RequestMapping(value = "/studies/{studyId}/clinical-events", method = RequestMethod.GET,
>>>>>>> d1c7d8c3
        produces = MediaType.APPLICATION_JSON_VALUE)
    @ApiOperation("Get all clinical events in a study")
    public ResponseEntity<List<ClinicalEvent>> getAllClinicalEventsInStudy(
        @ApiParam(required = true, value = "Study ID e.g. lgg_ucsf_2014")
        @PathVariable String studyId,
        @ApiParam("Level of detail of the response")
        @RequestParam(defaultValue = "SUMMARY") Projection projection,
        @ApiParam("Page size of the result list")
        @Max(PagingConstants.MAX_PAGE_SIZE)
        @Min(PagingConstants.MIN_PAGE_SIZE)
        @RequestParam(defaultValue = PagingConstants.DEFAULT_PAGE_SIZE) Integer pageSize,
        @ApiParam("Page number of the result list")
        @Min(PagingConstants.MIN_PAGE_NUMBER)
        @RequestParam(defaultValue = PagingConstants.DEFAULT_PAGE_NUMBER) Integer pageNumber,
        @ApiParam("Name of the property that the result list is sorted by")
        @RequestParam(required = false) ClinicalEventSortBy sortBy,
        @ApiParam("Direction of the sort")
        @RequestParam(defaultValue = "ASC") Direction direction) throws PatientNotFoundException,
        StudyNotFoundException {

        if (projection == Projection.META) {
            HttpHeaders responseHeaders = new HttpHeaders();
            responseHeaders.add(HeaderKeyConstants.TOTAL_COUNT, clinicalEventService.getMetaClinicalEvents(
                studyId).getTotalCount().toString());
            return new ResponseEntity<>(responseHeaders, HttpStatus.OK);
        } else {
            return new ResponseEntity<>(
                clinicalEventService.getAllClinicalEventsInStudy(
                    studyId, projection.name(), pageSize, pageNumber,
                    sortBy == null ? null : sortBy.getOriginalValue(), direction.name()), HttpStatus.OK);
        }
    }
}<|MERGE_RESOLUTION|>--- conflicted
+++ resolved
@@ -32,7 +32,7 @@
 import java.util.List;
 
 @InternalApi
-@RestController
+@RestController("/api")
 @Validated
 @Api(tags = InternalApiTags.CLINICAL_EVENTS, description = " ")
 public class ClinicalEventController {
@@ -40,13 +40,8 @@
     @Autowired
     private ClinicalEventService clinicalEventService;
 
-<<<<<<< HEAD
-    @PreAuthorize("hasPermission(#studyId, 'CancerStudyId', 'read')")
-    @RequestMapping(value = "/api/studies/{studyId}/patients/{patientId}/clinical-events", method = RequestMethod.GET,
-=======
     @PreAuthorize("hasPermission(#studyId, 'CancerStudyId', T(org.cbioportal.utils.security.AccessLevel).READ)")
     @RequestMapping(value = "/studies/{studyId}/patients/{patientId}/clinical-events", method = RequestMethod.GET,
->>>>>>> d1c7d8c3
         produces = MediaType.APPLICATION_JSON_VALUE)
     @ApiOperation("Get all clinical events of a patient in a study")
     public ResponseEntity<List<ClinicalEvent>> getAllClinicalEventsOfPatientInStudy(
@@ -82,13 +77,8 @@
         }
     }
 
-<<<<<<< HEAD
-    @PreAuthorize("hasPermission(#studyId, 'CancerStudyId', 'read')")
-    @RequestMapping(value = "/api/studies/{studyId}/clinical-events", method = RequestMethod.GET,
-=======
     @PreAuthorize("hasPermission(#studyId, 'CancerStudyId', T(org.cbioportal.utils.security.AccessLevel).READ)")
     @RequestMapping(value = "/studies/{studyId}/clinical-events", method = RequestMethod.GET,
->>>>>>> d1c7d8c3
         produces = MediaType.APPLICATION_JSON_VALUE)
     @ApiOperation("Get all clinical events in a study")
     public ResponseEntity<List<ClinicalEvent>> getAllClinicalEventsInStudy(
