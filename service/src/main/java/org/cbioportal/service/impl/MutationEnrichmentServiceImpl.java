--- conflicted
+++ resolved
@@ -1,28 +1,17 @@
 package org.cbioportal.service.impl;
 
-<<<<<<< HEAD
-import java.util.ArrayList;
-import java.util.Arrays;
-import java.util.List;
-import java.util.Map;
-import java.util.stream.Collectors;
-
-import org.cbioportal.model.AlterationEnrichment;
-import org.cbioportal.model.MolecularProfileCaseIdentifier;
-import org.cbioportal.model.MutationCountByGene;
+import org.cbioportal.model.*;
 import org.cbioportal.model.MolecularProfile.MolecularAlterationType;
-import org.cbioportal.model.web.parameter.EnrichmentType;
-=======
-import org.cbioportal.model.*;
 import org.cbioportal.model.util.Select;
 import org.cbioportal.service.AlterationCountService;
->>>>>>> 2a8d5651
 import org.cbioportal.service.MutationEnrichmentService;
+import org.cbioportal.service.exception.MolecularProfileNotFoundException;
 import org.cbioportal.service.util.AlterationEnrichmentUtil;
 import org.springframework.beans.factory.annotation.Autowired;
 import org.springframework.stereotype.Service;
 
 import java.util.ArrayList;
+import java.util.Arrays;
 import java.util.List;
 import java.util.Map;
 import java.util.stream.Collectors;
@@ -37,51 +26,12 @@
 
     @Override
     public List<AlterationEnrichment> getMutationEnrichments(
-<<<<<<< HEAD
-            Map<String, List<MolecularProfileCaseIdentifier>> molecularProfileCaseSets,
-            EnrichmentType enrichmentType) throws MolecularProfileNotFoundException {
+        Map<String, List<MolecularProfileCaseIdentifier>> molecularProfileCaseSets,
+        EnrichmentType enrichmentType) throws MolecularProfileNotFoundException {
 
         alterationEnrichmentUtil.validateMolecularProfiles(molecularProfileCaseSets,
                 Arrays.asList(MolecularAlterationType.MUTATION_EXTENDED, MolecularAlterationType.MUTATION_UNCALLED),
                 null);
-
-        Map<String, List<MutationCountByGene>> mutationCountsbyEntrezGeneIdAndGroup =
-                molecularProfileCaseSets
-                .entrySet()
-                .stream()
-                .collect(Collectors.toMap(
-                        entry -> entry.getKey(),
-                        entry -> { //set value of each group to list of MutationCountByGene
-                            List<String> molecularProfileIds = new ArrayList<>();
-                            List<String> sampleIds = new ArrayList<>();
-    
-                            entry.getValue().forEach(molecularProfileCase -> {
-                                molecularProfileIds.add(molecularProfileCase.getMolecularProfileId());
-                                sampleIds.add(molecularProfileCase.getCaseId());
-                            });
-    
-                            if (enrichmentType.equals(EnrichmentType.SAMPLE)) {
-                                return mutationService
-                                        .getSampleCountInMultipleMolecularProfiles(molecularProfileIds,
-                                                sampleIds,
-                                                null,
-                                                true,
-                                                true);
-                            } else {
-                                return mutationService
-                                        .getPatientCountInMultipleMolecularProfiles(molecularProfileIds,
-                                                sampleIds,
-                                                null,
-                                                true,
-                                                true);
-                            }
-                        }));
-
-        return alterationEnrichmentUtil.createAlterationEnrichments(mutationCountsbyEntrezGeneIdAndGroup,
-                molecularProfileCaseSets);
-=======
-        Map<String, List<MolecularProfileCaseIdentifier>> molecularProfileCaseSets,
-        EnrichmentType enrichmentType) {
 
         Map<String, List<AlterationCountByGene>> mutationCountsbyEntrezGeneIdAndGroup = getMutationCountsbyEntrezGeneIdAndGroup(
             molecularProfileCaseSets, enrichmentType);
@@ -124,6 +74,5 @@
                                 Select.all());
                     }
                 }));
->>>>>>> 2a8d5651
     }
 }