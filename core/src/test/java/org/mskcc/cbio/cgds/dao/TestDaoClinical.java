--- conflicted
+++ resolved
@@ -45,24 +45,32 @@
      */
     public void testDaoClinical() throws DaoException {
         ResetDatabase.resetDatabase();
-<<<<<<< HEAD
-=======
-        DaoClinicalData daoClinical = new DaoClinicalData();
 
-        daoClinical.addCase(1,"TCGA-12-1234", new Double(0.5), "ALIVE", null, null, null);
-        daoClinical.addCase(1,"TCGA-12-1235", new Double(0.7), "ALIVE", new Double(0.9),
-                "RECURRED", new Double(65));
+        DaoClinical.addDatum(1, "TCGA-A", "tumor-size", "small");
+        Clinical clinicalData = DaoClinical.getDatum(1, "TCGA-A", "tumor-size");
 
+        //        System.out.println(clinicalData);
+        assertNotNull(clinicalData);
         HashSet<String> caseSet = new HashSet<String>();
         caseSet.add("TCGA-12-1234");
         caseSet.add("TCGA-12-1235");
         ArrayList <ClinicalData> caseList = daoClinical.getCases(1,caseSet);
->>>>>>> b4b5f697
 
-        DaoClinical.addDatum(1, "TCGA-A", "tumor-size", "small");
-        Clinical clinicalData = DaoClinical.getDatum(1, "TCGA-A", "tumor-size");
+        assertEquals (2, caseList.size());
+        ClinicalData caseSurvival = caseList.get(0);
+        assertEquals ("TCGA-12-1234", caseSurvival.getCaseId());
+        assertEquals (new Double(0.5), caseSurvival.getOverallSurvivalMonths());
+        assertEquals ("ALIVE", caseSurvival.getOverallSurvivalStatus());
+        assertNull (caseSurvival.getDiseaseFreeSurvivalMonths());
+        assertNull (caseSurvival.getDiseaseFreeSurvivalStatus());
+        assertNull (caseSurvival.getAgeAtDiagnosis());
 
-//        System.out.println(clinicalData);
-        assertNotNull(clinicalData);
+        caseSurvival = caseList.get(1);
+        assertEquals ("TCGA-12-1235", caseSurvival.getCaseId());
+        assertEquals (new Double(0.7), caseSurvival.getOverallSurvivalMonths());
+        assertEquals ("ALIVE", caseSurvival.getOverallSurvivalStatus());
+        assertEquals (new Double(0.9), caseSurvival.getDiseaseFreeSurvivalMonths());
+        assertEquals ("RECURRED", caseSurvival.getDiseaseFreeSurvivalStatus());
+        assertEquals (new Double(65), caseSurvival.getAgeAtDiagnosis());
     }
 }