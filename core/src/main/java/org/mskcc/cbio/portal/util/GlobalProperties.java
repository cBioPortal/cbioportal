/*
 * Copyright (c) 2015 - 2018 Memorial Sloan-Kettering Cancer Center.
 *
 * This library is distributed in the hope that it will be useful, but WITHOUT
 * ANY WARRANTY, WITHOUT EVEN THE IMPLIED WARRANTY OF MERCHANTABILITY OR FITNESS
 * FOR A PARTICULAR PURPOSE. The software and documentation provided hereunder
 * is on an "as is" basis, and Memorial Sloan-Kettering Cancer Center has no
 * obligations to provide maintenance, support, updates, enhancements or
 * modifications. In no event shall Memorial Sloan-Kettering Cancer Center be
 * liable to any party for direct, indirect, special, incidental or
 * consequential damages, including lost profits, arising out of the use of this
 * software and its documentation, even if Memorial Sloan-Kettering Cancer
 * Center has been advised of the possibility of such damage.
 */

/*
 * This file is part of cBioPortal.
 *
 * cBioPortal is free software: you can redistribute it and/or modify
 * it under the terms of the GNU Affero General Public License as
 * published by the Free Software Foundation, either version 3 of the
 * License.
 *
 * This program is distributed in the hope that it will be useful,
 * but WITHOUT ANY WARRANTY; without even the implied warranty of
 * MERCHANTABILITY or FITNESS FOR A PARTICULAR PURPOSE.  See the
 * GNU Affero General Public License for more details.
 *
 * You should have received a copy of the GNU Affero General Public License
 * along with this program.  If not, see <http://www.gnu.org/licenses/>.
*/

package org.mskcc.cbio.portal.util;

import java.io.BufferedReader;
import java.io.File;
import java.io.FileInputStream;
import java.io.FileNotFoundException;
import java.io.FileReader;
import java.io.IOException;
import java.io.InputStream;
import java.nio.charset.StandardCharsets;
import java.nio.file.Files;
import java.nio.file.Paths;
import java.util.ArrayList;
import java.util.Arrays;
import java.util.Collection;
import java.util.Collections;
import java.util.LinkedList;
import java.util.List;
import java.util.Properties;

<<<<<<< HEAD
=======
import org.apache.commons.lang.StringUtils;
import org.cbioportal.security.spring.authentication.PortalUserDetails;
>>>>>>> d1c7d8c3
import org.slf4j.Logger;
import org.slf4j.LoggerFactory;
import org.springframework.beans.factory.annotation.Value;
import org.springframework.security.core.Authentication;
import org.springframework.security.core.authority.SimpleGrantedAuthority;
import org.springframework.security.core.context.SecurityContextHolder;
import org.springframework.stereotype.Component;
import org.springframework.util.ResourceUtils;


/**
 * Utility class for getting / setting global properties.
 */
@Component
public class GlobalProperties {

    public static final String HOME_DIR = "PORTAL_HOME";
    private static final String PORTAL_PROPERTIES_FILE_NAME = "portal.properties";
    private static final String MAVEN_PROPERTIES_FILE_NAME = "maven.properties";

    public static final String PATHWAY_COMMONS_URL = "pathway_commons.url";
    public static final String UCSC_CANCER_GENOMICS_URL = "ucsc_cancer_genomics.url";
	public static final String SEGFILE_URL = "segfile.url";
	public static final String OPENSSL_BINARY = "openssl.binary";
	public static final String SIGNATURE_KEY = "signature.key";
	public static final String ENCRYPTION_KEY = "encryption.key";
	public static final String BROAD_BAM_URL = "broad.bam.url";
	public static final String BROAD_BAM_CHECKING_URL = "broad.bam.checking.url";
	public static final String IGV_BAM_LINKING = "igv.bam.linking";
	public static final String IGV_BAM_LINKING_STUDIES = "igv.bam.linking.studies";
    private static String authenticate;
    @Value("${authenticate:false}") // default is false
    public void setAuthenticate(String property) { authenticate = property; }
    public static final String FILTER_GROUPS_BY_APPNAME = "filter_groups_by_appname";
    public static final String INCLUDE_NETWORKS = "include_networks";
    public static final String GOOGLE_ANALYTICS_PROFILE_ID = "google_analytics_profile_id";
    
    
    private static String frontendSentryEndpoint;
    @Value("${sentryjs.frontend_project_endpoint:null}")
    public void setfrontendSentryEndpoint(String property) { frontendSentryEndpoint = property; }
    
    public static final String GENOMESPACE = "genomespace";

    public static final String APP_NAME = "app.name";
    public static final String DEFAULT_APP_NAME = "public_portal";
    
    public static final String APP_VERSION = "app.version";
    public static final String SKIN_TITLE = "skin.title";
    public static final String DEFAULT_SKIN_TITLE = "cBioPortal for Cancer Genomics";
    public static final String SKIN_BLURB = "skin.blurb";
    // blurb default
    public static final String DEFAULT_SKIN_BLURB = "The cBioPortal for Cancer Genomics provides " +
            "<b>visualization</b>, <b>analysis</b> and <b>download</b> of large-scale cancer genomics data sets. " +
            "<p>Please adhere to <u><a href=\"http://cancergenome.nih.gov/abouttcga/policies/publicationguidelines\"> " +
            "the TCGA publication guidelines</a></u> when using TCGA data in your publications.</p> " +
            "<p><b>Please cite</b> <a href=\"http://www.ncbi.nlm.nih.gov/pubmed/23550210\">Gao " +
            "et al. <i>Sci. Signal.</i> 2013</a> &amp;  " +
            "<a href=\"http://cancerdiscovery.aacrjournals.org/content/2/5/401.abstract\">" +
            "Cerami et al. <i>Cancer Discov.</i> 2012</a> when publishing results based on cBioPortal.</p>\n";
    public static final String SKIN_TAG_LINE_IMAGE = "skin.tag_line_image";
    public static final String DEFAULT_SKIN_TAG_LINE_IMAGE = "images/tag_line.png";
    public static final String SKIN_EMAIL_CONTACT = "skin.email_contact";
    public static final String DEFAULT_EMAIL_CONTACT = "cbioportal at googlegroups dot com";
    public static final String SKIN_SHOW_NEWS_TAB = "skin.show_news_tab";
    public static final String SKIN_SHOW_DATA_TAB = "skin.show_data_tab";
    public static final String SKIN_RIGHT_NAV_SHOW_DATA_SETS = "skin.right_nav.show_data_sets";
    public static final String SKIN_RIGHT_NAV_SHOW_EXAMPLES = "skin.right_nav.show_examples";
    public static final String SKIN_RIGHT_NAV_SHOW_TESTIMONIALS = "skin.right_nav.show_testimonials";
    public static final String SKIN_RIGHT_NAV_SHOW_WHATS_NEW = "skin.right_nav.show_whats_new";
    public static final String SKIN_RIGHT_NAV_SHOW_WEB_TOURS = "skin.right_nav.show_web_tours";
    private static String skinAuthorizationMessage;
    @Value("${skin.authorization_message:Access to this portal is only available to authorized users.}")
    public void setSkinAuthorizationMessage(String property) { skinAuthorizationMessage = property; }
    public static final String SKIN_USER_DISPLAY_NAME = "skin.user_display_name";
    public static final String SKIN_EXAMPLE_STUDY_QUERIES = "skin.example_study_queries";
    public static final String DEFAULT_SKIN_EXAMPLE_STUDY_QUERIES =        
            "tcga pancancer atlas\n" +
            "tcga provisional\n" +
            "tcga -provisional -pancancer\n" +
            "tcga or icgc\n" +
            "msk-impact\n" +
            "-\"cell line\"\n" +
            "breast\n" +
            "esophageal OR stomach\n" +
            "prostate msk\n" +
            "serous";
    public static final String SKIN_DATASETS_HEADER = "skin.data_sets_header";
    public static final String DEFAULT_SKIN_DATASETS_HEADER = "The portal currently contains data from the following " +
            "cancer genomics studies.  The table below lists the number of available samples per data type and tumor.";
    public static final String SKIN_DATASETS_FOOTER = "skin.data_sets_footer";
    public static final String DEFAULT_SKIN_DATASETS_FOOTER = "Data sets of TCGA studies were downloaded from Broad " +
            "Firehose (http://gdac.broadinstitute.org) and updated monthly. In some studies, data sets were from the " +
            "TCGA working groups directly.";

    public static final String PATIENT_VIEW_PLACEHOLDER = "patient_view_placeholder";
    public static final String PATIENT_VIEW_DIGITAL_SLIDE_IFRAME_URL = "digitalslidearchive.iframe.url";
    public static final String PATIENT_VIEW_DIGITAL_SLIDE_META_URL = "digitalslidearchive.meta.url";

    public static final String PATIENT_VIEW_MDACC_HEATMAP_META_URL = "mdacc.heatmap.meta.url";
    public static final String PATIENT_VIEW_MDACC_HEATMAP_URL = "mdacc.heatmap.patient.url";

    public static final String STUDY_VIEW_MDACC_HEATMAP_URL = "mdacc.heatmap.study.url";
    public static final String STUDY_VIEW_MDACC_HEATMAP_META_URL = "mdacc.heatmap.study.meta.url";

    public static final String SHOW_ONCOKB = "show.oncokb";
    public static final String MERGE_ONCOKB_ICONS_BY_DEFAULT = "oncokb.merge_icons_by_default";
    public static final String ONCOKB_TOKEN = "oncokb.token";

    private static String sessionServiceURL;
    @Value("${session.service.url:}") // default is empty string
    public void setSessionServiceURL(String property) { sessionServiceURL = property; }

    private static String sessionServiceUser;
    @Value("${session.service.user:}") // default is empty string
    public void setSessionServiceUser(String property) { sessionServiceUser = property; }

    private static String sessionServicePassword;
    @Value("${session.service.password:}") // default is empty string
    public void setSessionServicePassword(String property) { sessionServicePassword = property; }

    private static String frontendConfig;
    @Value("${frontend.config:}") // default is empty string
    public void setFrontendConfig(String property) { frontendConfig = property; }

    private static String oncoprintClinicalTracksConfigJson;
    @Value("${oncoprint.clinical_tracks.config_json:}") // default is empty string
    public void setOncoprintClinicalTracksConfigJson(String property) {
        oncoprintClinicalTracksConfigJson = property; 
    }

    // properties for showing the right logo in the header_bar and default logo
    public static final String SKIN_RIGHT_LOGO = "skin.right_logo";

    // properties for hiding/showing tabs in the header navigation bar
    public static final String SKIN_SHOW_WEB_API_TAB = "skin.show_web_api_tab";
    public static final String SKIN_SHOW_R_MATLAB_TAB = "skin.show_r_matlab_tab";
    public static final String SKIN_SHOW_TUTORIALS_TAB = "skin.show_tutorials_tab";
    public static final String SKIN_SHOW_FAQS_TAB = "skin.show_faqs_tab";
    public static final String SKIN_SHOW_TOOLS_TAB = "skin.show_tools_tab";
    public static final String SKIN_SHOW_ABOUT_TAB = "skin.show_about_tab";

    // property for setting the news blurb in the right column
    public static final String SKIN_RIGHT_NAV_WHATS_NEW_BLURB = "skin.right_nav.whats_new_blurb";
    public static final String DEFAULT_SKIN_WHATS_NEW_BLURB = ""; // default is in cbioportal-frontend repo

    // footer
    public static final String SKIN_FOOTER = "skin.footer";
    public static final String DEFAULT_SKIN_FOOTER = ""; // default is in cbioportal-frontend repo

    // login contact
    public static final String SKIN_LOGIN_CONTACT_HTML = "skin.login.contact_html";
    public static final String DEFAULT_SKIN_LOGIN_CONTACT_HTML = "If you think you have received this message in " +
            "error, please contact us at <a style=\"color:#FF0000\" href=\"mailto:cbioportal-access@cbio.mskcc.org\">" +
            "cbioportal-access@cbio.mskcc.org</a>";

    // property for setting the saml registration html
    public static final String SKIN_LOGIN_SAML_REGISTRATION_HTML = "skin.login.saml.registration_html";
    public static final String DEFAULT_SKIN_LOGIN_SAML_REGISTRATION_HTML = "Sign in with MSK";

    // property for the saml entityid
    public static final String SAML_IDP_METADATA_ENTITYID="saml.idp.metadata.entityid";
    // property for whether the SAML logout should be local (at SP level) or global (at IDP level). Default: false (global)
    public static final String SAML_IS_LOGOUT_LOCAL="saml.logout.local";

    // property for the custom header tabs
    public static final String SKIN_CUSTOM_HEADER_TABS="skin.custom_header_tabs";

    // properties for the FAQ, about us, news and examples
    public static final String SKIN_BASEURL="skin.documentation.baseurl";
    public static final String DEFAULT_SKIN_BASEURL="https://raw.githubusercontent.com/cBioPortal/cbioportal/master/docs/";
    public static final String SKIN_DOCUMENTATION_MARKDOWN="skin.documentation.markdown";

    public static final String SKIN_FAQ="skin.documentation.faq";
    public static final String DEFAULT_SKIN_FAQ="user-guide/faq.md";
    public static final String SKIN_ABOUT="skin.documentation.about";
    public static final String DEFAULT_SKIN_ABOUT="About-Us.md";
    public static final String SKIN_NEWS="skin.documentation.news";
    public static final String DEFAULT_SKIN_NEWS="News.md";
    public static final String SKIN_OQL="skin.documentation.oql";
    public static final String DEFAULT_SKIN_OQL="user-guide/oql.md";

    public static final String SKIN_EXAMPLES_RIGHT_COLUMN_HTML="skin.examples_right_column_html";
    
    public static final String ALWAYS_SHOW_STUDY_GROUP="always_show_study_group";

    // property for query component
    public static final String SKIN_QUERY_MAX_TREE_DEPTH="skin.query.max_tree_depth";
    public static final Number DEFAULT_QUERY_MAX_TREE_DEPTH=3;
    
    // property for text shown at the right side of the Select Patient/Case set, which
    // links to the study view
    public static final String SKIN_STUDY_VIEW_LINK_TEXT="skin.study_view.link_text";
    public static final String DEFAULT_SKIN_STUDY_VIEW_LINK_TEXT="To build your own case set, try out our enhanced " +
            "Study View.";

    public static final String MYCANCERGENOME_SHOW = "mycancergenome.show";
    public static final String ONCOKB_GENE_STATUS = "oncokb.geneStatus";
    public static final String SHOW_HOTSPOT = "show.hotspot";
    
    public static final String DB_VERSION = "db.version";
    private static boolean suppressSchemaVersionMismatchErrors;
    @Value("${db.suppress_schema_version_mismatch_errors:false}") // default is false
    public void setSuppressSchemaVersionMismatchErrors(String property) { suppressSchemaVersionMismatchErrors = Boolean.parseBoolean(property); }
    
    public static final String DARWIN_AUTH_URL = "darwin.auth_url";
    public static final String DDP_RESPONSE_URL = "ddp.response_url";
    public static final String CIS_USER = "cis.user";
    public static final String DISABLED_TABS = "disabled_tabs";
    public static final String BITLY_USER = "bitly.user";
    public static final String DARWIN_REGEX = "darwin.regex";
    
    public static final String PRIORITY_STUDIES = "priority_studies";
    public static final String SPECIES = "species";
    public static final String DEFAULT_SPECIES = "human";
    public static final String NCBI_BUILD = "ncbi.build";
    public static final String DEFAULT_NCBI_BUILD = "37";
    public static final String UCSC_BUILD = "ucsc.build";
    public static final String DEFAULT_UCSC_BUILD = "hg19";

    public static final String ONCOPRINT_DEFAULTVIEW = "oncoprint.defaultview";
    
    public static final String SETSOFGENES_LOCATION = "querypage.setsofgenes.location";

    public static final String MSK_WHOLE_SLIDE_VIEWER_SECRET_KEY = "msk.whole.slide.viewer.secret.key";

    private static boolean showCivic;
    @Value("${show.civic:false}") // default is false
    public void setShowCivic(String property) { showCivic = Boolean.parseBoolean(property); }

    private static boolean sitemaps;
    @Value("${sitemaps:false}") // default is false
    public void setSitemaps(String property) { sitemaps = Boolean.parseBoolean(property); }

    private static boolean showTranscriptDropdown;
    @Value("${show.transcript_dropdown:false}") // default is false
    public void setShowTranscriptDropdown(String property) { showTranscriptDropdown = Boolean.parseBoolean(property); }

    private static boolean showGenomeNexus;
    @Value("${show.genomenexus:true}") // default is true
    public void setShowGenomeNexus(String property) { showGenomeNexus = Boolean.parseBoolean(property); }

    // TODO should support more sources such as clinvar,gnomad,sift
    private static String showGenomeNexusAnnotationSources;
    @Value("${show.genomenexus.annotation_sources:mutation_assessor}") // Available sources: mutation_assessor
    public void setShowGenomeNexusAnnotationSources(String property) { showGenomeNexusAnnotationSources = property; }

    private static String genomeNexusIsoformOverrideSource;
    @Value("${genomenexus.isoform_override_source:mskcc}") // Options: mskcc, uniprot
    public void setGenomeNexusIsoformOverrideSource(String property) { genomeNexusIsoformOverrideSource = property; }

    private static boolean showMutationMapperToolGrch38;
    @Value("${show.mutation_mappert_tool.grch38:true}") // default is true
    public void setShowMutationMapperToolGrch38(String property) { showMutationMapperToolGrch38 = Boolean.parseBoolean(property); }

    private static boolean showSignal;
    @Value("${show.signal:false}") // default is false
    public void setShowSignal(String property) { showSignal = Boolean.parseBoolean(property); }

    private static boolean showNdex;
    @Value("${show.ndex:true}") // default is true
    public void setShowNdex(String property) { showNdex = Boolean.parseBoolean(property); }

	/*
     * Trim whitespace of url and append / if it does not exist. Return empty
     * string otherwise.
     */
	public static String parseUrl(String url)
    {
		String rv;

        if (!url.isEmpty()) {
            rv = url.trim();

            if (!rv.endsWith("/")) {
                rv += "/";
            }
        } else {
			rv = "";
		}

		return rv;
	}
    
    public static final String BINARY_CUSTOM_DRIVER_ANNOTATION_MENU_LABEL = "oncoprint.custom_driver_annotation.binary.menu_label";
    public static final String TIERS_CUSTOM_DRIVER_ANNOTATION_MENU_LABEL = "oncoprint.custom_driver_annotation.tiers.menu_label";
    public static final String ENABLE_DRIVER_ANNOTATIONS = "oncoprint.custom_driver_annotation.binary.default";
    public static final String ENABLE_TIERS = "oncoprint.custom_driver_annotation.tiers.default";
    public static final String ENABLE_ONCOKB_AND_HOTSPOTS_ANNOTATIONS = "oncoprint.oncokb_hotspots.default";
    public static final String HIDE_PASSENGER_MUTATIONS = "oncoprint.hide_vus.default";

	private static String civicUrl;
	@Value("${civic.url:https://civicdb.org/api/}") // default
	public void setCivicUrl(String property) { civicUrl = parseUrl(property); }

	private static String genomeNexusApiUrl;
	@Value("${genomenexus.url:v1.genomenexus.org}") // default
	public void setGenomeNexusApiUrl(String property) { genomeNexusApiUrl = parseUrl(property); }

	private static String genomeNexusGrch38ApiUrl;
	@Value("${genomenexus.url.grch38:grch38.genomenexus.org}") // default
	public void setGenomeNexusGrch38ApiUrl(String property) { genomeNexusGrch38ApiUrl = parseUrl(property); }

    private static String frontendUrl;
    @Value("${frontend.url:}") // default is empty string
    public void setFrontendUrl(String property) { frontendUrl = parseUrl(property); }

    /* read frontendUrl from this file at runtime (TODO: read from URL),
     * overrides frontend.url */
    private static String frontendUrlRuntime;
    @Value("${frontend.url.runtime:}") 
    public void setFrontendUrlRuntime(String property) { frontendUrlRuntime = property; }

<<<<<<< HEAD
=======
    private static String downloadGroup;
    @Value("${download_group:}") // default is empty string
    public void setDownloadGroup(String property) { downloadGroup = property; }

    public static final String DEFAULT_DAT_METHOD = "none";

    private static String dataAccessTokenMethod;
    @Value("${dat.method:none}") // default is empty string
    public void setDataAccessTokenMethod(String property) { dataAccessTokenMethod = property; }
    
    private static String tokenAccessUserRole;
    @Value("${dat.filter_user_role:}") // default is empty string
    public void setTokenAccessUserRole(String property) { tokenAccessUserRole = property; }
    
>>>>>>> d1c7d8c3
    private static Logger LOG = LoggerFactory.getLogger(GlobalProperties.class);
    private static ConfigPropertyResolver portalProperties = new ConfigPropertyResolver();
    private static Properties mavenProperties = initializeProperties(MAVEN_PROPERTIES_FILE_NAME);

    /**
     * Minimal portal property resolver that takes system property overrides.
     *
     * Provides properties from runtime or the baked-in
     * portal.properties config file, but takes overrides from <code>-D</code>
     * system properties.
     */
    private static class ConfigPropertyResolver {
        private Properties configFileProperties;
        /**
         * Finds the config file for properties not overridden by system props.
         *
         * Either the runtime or buildtime portal.properties file.
         */
        public ConfigPropertyResolver() {
            configFileProperties = initializeProperties(PORTAL_PROPERTIES_FILE_NAME);
        }
        /**
         * Finds the property with the specified key, or returns the default.
         */
        public String getProperty(String key, String defaultValue) {
            String propertyValue = configFileProperties.getProperty(key, defaultValue);
            return System.getProperty(key, propertyValue);
        }
        /**
         * Finds the property with the specified key, or returns null.
         */
        public String getProperty(String key) {
            return getProperty(key, null);
        }
        /**
        * Tests if a property has been specified for this key.
        *
        * @return true iff the property was specified, even if blank.
        */
        public boolean containsKey(String key) {
            return getProperty(key) != null;
        }
    }

    private static Properties initializeProperties(String propertiesFileName)
    {
        return loadProperties(getResourceStream(propertiesFileName));
    }

    private static InputStream getResourceStream(String propertiesFileName)
    {
        String resourceFilename = null;
        InputStream resourceFIS = null;

        try {
            String home = System.getenv(HOME_DIR);
            if (home != null) {
                 resourceFilename =
                    home + File.separator + propertiesFileName;
                if (LOG.isInfoEnabled()) {
                    LOG.info("Attempting to read properties file: " + resourceFilename);
                }
                resourceFIS = new FileInputStream(resourceFilename);
                if (LOG.isInfoEnabled()) {
                    LOG.info("Successfully read properties file");
                }
            }
        }
        catch (FileNotFoundException e) {
            if (LOG.isInfoEnabled()) {
                LOG.info("Failed to read properties file: " + resourceFilename);
            }
        }

        if (resourceFIS == null) {
            if (LOG.isInfoEnabled()) {
                LOG.info("Attempting to read properties file from classpath");
            }
            resourceFIS = GlobalProperties.class.getClassLoader().
                getResourceAsStream(propertiesFileName);
            if (LOG.isInfoEnabled()) {
                LOG.info("Successfully read properties file");
            }
        }
         
        return resourceFIS;
    }

    private static Properties loadProperties(InputStream resourceInputStream)
    {
        Properties properties = new Properties();

        try {
            properties.load(resourceInputStream);
            resourceInputStream.close();
        }
        catch (IOException e) {
            if (LOG.isErrorEnabled()) {
                LOG.error("Error loading properties file: " + e.getMessage());
            }
        }

        return properties;
    }

    public static String getPathwayCommonsUrl()
	{
		return portalProperties.getProperty(PATHWAY_COMMONS_URL);
    }
    
    public static String getUcscCancerGenomicsUrl()
	{
        return portalProperties.getProperty(UCSC_CANCER_GENOMICS_URL);
    }

    public static String getSegfileUrl()
	{
        return portalProperties.getProperty(SEGFILE_URL);
    }

	public static String getProperty(String property)
	{
		return (portalProperties.containsKey(property)) ? portalProperties.getProperty(property) : null;
	}

	public static boolean wantIGVBAMLinking() {
        String igvBamLinking = portalProperties.getProperty(IGV_BAM_LINKING);
		return igvBamLinking!=null && igvBamLinking.equals("true");
	}

	public static Collection<String> getIGVBAMLinkingStudies() {
        String igvBamLinkingStudies = portalProperties.getProperty(IGV_BAM_LINKING_STUDIES);
        if (igvBamLinkingStudies==null) {
            return Collections.emptyList();
        }
		String[] studies = igvBamLinkingStudies.split(":");
		return (studies.length > 0) ? Arrays.asList(studies) : Collections.<String>emptyList();
	}

    // This method is the equivalent of @portalSecurityConfig.userAuthorizationEnabled()
    // method in the org.cbioportal.utils package. Update both when changes are needed.
    public static boolean usersMustAuthenticate()
    {
        // authentication for social_auth/social_auth_google/social_auth_microsoft is optional
        return (!authenticate.isEmpty() && !authenticate.equals("noauthsessionservice") && !authenticate.equals("false") && !authenticate.contains("social_auth"));
    }

    public static String authenticationMethod()
    {
        return authenticate;
    }

    /**
     * Return authenticated username
     * @return String userName 
     * Return authenticated username. If the user is not authenticated, 'anonymousUser' will be returned.
     */
    public static String getAuthenticatedDisplayName() {
        String authenticatedParameter = portalProperties.getProperty(SKIN_USER_DISPLAY_NAME);
        if (authenticatedParameter != null && authenticatedParameter.equals("username")) {
            return getAuthenticatedUserName();
        } else {
            return getAuthenticatedUserEmail(); //Default is email
        }
    }

    public static String getAuthenticatedUserName() {
        Authentication authentication = SecurityContextHolder.getContext().getAuthentication();

        if(authentication != null) {
            PortalUserDetails userDetails = (PortalUserDetails) authentication.getPrincipal();
            return userDetails.getUserName();

        }else {
            return "anonymousUser";
        }
    }

    public static String getAuthenticatedUserEmail() {
        Authentication authentication = SecurityContextHolder.getContext().getAuthentication();

        if(authentication != null) {
            return authentication.getName();

        }else {
            return "anonymousUser";
        }
    }

    public static String getAppName()
    {
        String appName = portalProperties.getProperty(APP_NAME);
        return (appName == null) ? DEFAULT_APP_NAME : appName;
    }

    public static String getAppVersion()
    {
        String appVersion = mavenProperties.getProperty(APP_VERSION);
        return (appVersion == null) ? "1.0" : appVersion;
    }
    
    public static String getTitle()
    {
        String skinTitle = portalProperties.getProperty(SKIN_TITLE);
        return (skinTitle == null) ? DEFAULT_SKIN_TITLE : skinTitle;
    }
    // updated function to use a default if nothing is specified
    public static String getBlurb()
    {
        String skinBlurb = portalProperties.getProperty(SKIN_BLURB);
        return (skinBlurb == null) ? DEFAULT_SKIN_BLURB : skinBlurb;
    }
    // get custom FAQ html or the default
    public static String getFaqHtml()
    {
        String faqHtml = portalProperties.getProperty(SKIN_FAQ);
        return (faqHtml == null) ? DEFAULT_SKIN_FAQ : getContentString(faqHtml);
    }
    // get custom About html or the default
    public static String getAboutHtml()
    {
        String aboutHtml = portalProperties.getProperty(SKIN_ABOUT);
        return (aboutHtml == null) ? DEFAULT_SKIN_ABOUT : getContentString(aboutHtml);
    }
    // get custom News html or the default
    public static String getNewsHtml()
    {
        String newsHtml = portalProperties.getProperty(SKIN_NEWS);
        return (newsHtml == null) ? DEFAULT_SKIN_NEWS : getContentString(newsHtml);
    }
    
    public static String getOqlHtml()
    {
        String oqlHtml = portalProperties.getProperty(SKIN_OQL);
        return (oqlHtml == null) ? DEFAULT_SKIN_OQL : getContentString(oqlHtml);
    }
    // get custom News html or the default
    public static String getBaseUrl()
    {
        String baseUrl = portalProperties.getProperty(SKIN_BASEURL);
        return (baseUrl == null) ? DEFAULT_SKIN_BASEURL : baseUrl;
    }
    public static boolean isMarkdownDocumentation()
    {
        String markdownFlag = portalProperties.getProperty(SKIN_DOCUMENTATION_MARKDOWN);
        return markdownFlag == null || Boolean.parseBoolean(markdownFlag);
    }

    //get max tree depth
    public static Number getMaxTreeDepth()
    {
        String maxTreeDepth = portalProperties.getProperty(SKIN_QUERY_MAX_TREE_DEPTH);
        return (maxTreeDepth == null) ? DEFAULT_QUERY_MAX_TREE_DEPTH : Integer.parseInt(maxTreeDepth);
    }

    // get custom Example Queries for the right column html or the default
    public static String getExamplesRightColumnHtml()
    {
        String examplesRightColumnHtml = portalProperties.getProperty(SKIN_EXAMPLES_RIGHT_COLUMN_HTML);
        return examplesRightColumnHtml == null? "": examplesRightColumnHtml;
    }

    private static String getContentString(String contentString){
        if(getBaseUrl().equalsIgnoreCase("")) return "content/"+contentString;
        return contentString;
    }

    // get the login contact html
    public static String getLoginContactHtml()
    {
        String loginContactHtml = portalProperties.getProperty(SKIN_LOGIN_CONTACT_HTML);
        return (loginContactHtml == null) ? DEFAULT_SKIN_LOGIN_CONTACT_HTML : loginContactHtml;
    }
    // get the text for the saml login button
    public static String getLoginSamlRegistrationHtml()
    {
        String loginSamlRegistrationHtml = portalProperties.getProperty(SKIN_LOGIN_SAML_REGISTRATION_HTML);
        return (loginSamlRegistrationHtml == null) ? DEFAULT_SKIN_LOGIN_SAML_REGISTRATION_HTML : loginSamlRegistrationHtml;
    }
    public static String getSamlIdpMetadataEntityid()
    {
        return getProperty(SAML_IDP_METADATA_ENTITYID);
    }
    
    // returns whether the SAML logout should be local (at SP level) or global (at IDP level). Default: false (global)
    public static String getSamlIsLogoutLocal()
    {
    	return portalProperties.getProperty(SAML_IS_LOGOUT_LOCAL, "false");
    }
    
    public static String getTagLineImage()
    {
        String tagLineImage = portalProperties.getProperty(SKIN_TAG_LINE_IMAGE);
        return (tagLineImage == null) ? DEFAULT_SKIN_TAG_LINE_IMAGE : "images/" + tagLineImage;
    }

    // function for retrieving the right logo, used by the header_bar
    public static String getRightLogo()
    {
        String rightLogo = portalProperties.getProperty(SKIN_RIGHT_LOGO);
        return (rightLogo == null || "".equals(rightLogo)) ? "" : "images/" + rightLogo;
    }

    // function for retrieving the footer text
    public static String getFooter(){
        String footer = portalProperties.getProperty(SKIN_FOOTER);
        return (footer == null) ? DEFAULT_SKIN_FOOTER : footer;
    }
    // function for retrieving the studyview link text
    public static String getStudyviewLinkText(){
        String studyviewLinkText = portalProperties.getProperty(SKIN_STUDY_VIEW_LINK_TEXT);
        return (studyviewLinkText == null) ? DEFAULT_SKIN_STUDY_VIEW_LINK_TEXT : studyviewLinkText;
    }

    public static String getEmailContact()
    {
        String emailAddress = portalProperties.getProperty(SKIN_EMAIL_CONTACT);
        if (emailAddress == null)
            emailAddress = DEFAULT_EMAIL_CONTACT;
        return (
                "<span class=\"mailme\" title=\"Contact us\">" +
                emailAddress +
                "</span>"
        );
    }

    public static boolean includeNetworks()
    {
        return Boolean.parseBoolean(portalProperties.getProperty(INCLUDE_NETWORKS));
    }

    public static String getGoogleAnalyticsProfileId()
    {
        return portalProperties.getProperty(GOOGLE_ANALYTICS_PROFILE_ID);
    }
    
    public static String getFrontendSentryEndpoint()
    {
        return (frontendSentryEndpoint == null) ? null : frontendSentryEndpoint.trim();
    }

    public static boolean genomespaceEnabled()
    {
        return Boolean.parseBoolean(portalProperties.getProperty(GENOMESPACE));
    }

    public static boolean showPlaceholderInPatientView()
    {
        return Boolean.parseBoolean(portalProperties.getProperty(PATIENT_VIEW_PLACEHOLDER));
    }

    public static boolean showNewsTab()
    {
        String showFlag = portalProperties.getProperty(SKIN_SHOW_NEWS_TAB);
        return showFlag == null || Boolean.parseBoolean(showFlag);
    }

    public static boolean showDataTab()
    {
        String showFlag = portalProperties.getProperty(SKIN_SHOW_DATA_TAB);
        return showFlag == null || Boolean.parseBoolean(showFlag);
    }

    // show or hide the web api tab in header navigation bar
    public static boolean showWebApiTab()
    {
        String showFlag = portalProperties.getProperty(SKIN_SHOW_WEB_API_TAB);
        return showFlag == null || Boolean.parseBoolean(showFlag);
    }
    // show or hide the r matlab tab in header navigation bar
    public static boolean showRMatlabTab()
    {
        String showFlag = portalProperties.getProperty(SKIN_SHOW_R_MATLAB_TAB);
        return showFlag == null || Boolean.parseBoolean(showFlag);
    }
    // show or hide the tutorial tab in header navigation bar
    public static boolean showTutorialsTab()
    {
        String showFlag = portalProperties.getProperty(SKIN_SHOW_TUTORIALS_TAB);
        return showFlag == null || Boolean.parseBoolean(showFlag);
    }
    // show or hide the faqs tab in header navigation bar
    public static boolean showFaqsTab()
    {
        String showFlag = portalProperties.getProperty(SKIN_SHOW_FAQS_TAB);
        return showFlag == null || Boolean.parseBoolean(showFlag);
    }
    // show or hide the tools tab in header navigation bar
    public static boolean showToolsTab()
    {
        String showFlag = portalProperties.getProperty(SKIN_SHOW_TOOLS_TAB);
        return showFlag == null || Boolean.parseBoolean(showFlag);
    }
    // show or hide the about tab in header navigation bar
    public static boolean showAboutTab()
    {
        String showFlag = portalProperties.getProperty(SKIN_SHOW_ABOUT_TAB);
        return showFlag == null || Boolean.parseBoolean(showFlag);
    }
    // get the text for the What's New in the right navigation bar
    public static String getRightNavWhatsNewBlurb(){
        String whatsNewBlurb = portalProperties.getProperty(SKIN_RIGHT_NAV_WHATS_NEW_BLURB);
        return (whatsNewBlurb == null) ? DEFAULT_SKIN_WHATS_NEW_BLURB : whatsNewBlurb;
    }
    public static boolean showRightNavDataSets()
    {
        String showFlag = portalProperties.getProperty(SKIN_RIGHT_NAV_SHOW_DATA_SETS);
        return showFlag == null || Boolean.parseBoolean(showFlag);
    }
    public static boolean showRightNavExamples()
    {
        String showFlag = portalProperties.getProperty(SKIN_RIGHT_NAV_SHOW_EXAMPLES);
        return showFlag == null || Boolean.parseBoolean(showFlag);
    }

    public static boolean showRightNavTestimonials()
    {
        String showFlag = portalProperties.getProperty(SKIN_RIGHT_NAV_SHOW_TESTIMONIALS);
        return showFlag == null || Boolean.parseBoolean(showFlag);
    }

    public static boolean showRightNavWhatsNew()
    {
        String showFlag = portalProperties.getProperty(SKIN_RIGHT_NAV_SHOW_WHATS_NEW);
        return showFlag == null || Boolean.parseBoolean(showFlag);
    }

    public static boolean showRightNavWebTours()
    {
        String showFlag = portalProperties.getProperty(SKIN_RIGHT_NAV_SHOW_WEB_TOURS);
        return showFlag == null || Boolean.parseBoolean(showFlag);
    }

    public static String getAuthorizationMessage()
    {
        return skinAuthorizationMessage;
    }

    public static String getExampleStudyQueries() {
        return portalProperties.getProperty(
                SKIN_EXAMPLE_STUDY_QUERIES,
                DEFAULT_SKIN_EXAMPLE_STUDY_QUERIES);
    }

    // added usage of default data sets header
    public static String getDataSetsHeader()
    {
        String dataSetsHeader = portalProperties.getProperty(SKIN_DATASETS_HEADER);
        return dataSetsHeader == null ? DEFAULT_SKIN_DATASETS_HEADER : dataSetsHeader;
    }

    // added usage of default data sets footer
    public static String getDataSetsFooter()
    {
        String dataSetsFooter = portalProperties.getProperty(SKIN_DATASETS_FOOTER);
        return dataSetsFooter == null ? DEFAULT_SKIN_DATASETS_FOOTER : dataSetsFooter;
    }
    
    public static String getSpecies(){
    	String species = portalProperties.getProperty(SPECIES);
    	return species == null ? DEFAULT_SPECIES : species;
    	}

    public static String getNCBIBuild(){
    	String NCBIBuild = portalProperties.getProperty(NCBI_BUILD);
    	return NCBIBuild == null ? DEFAULT_NCBI_BUILD : NCBIBuild;
    	}
   
    public static String getGenomicBuild(){
    	String genomicBuild = portalProperties.getProperty(UCSC_BUILD);
    	return genomicBuild == null ? DEFAULT_UCSC_BUILD : genomicBuild;
    	}

    public static String getLinkToPatientView(String caseId, String cancerStudyId)
    {
        return "patient?caseId=" + caseId
                 + "&studyId=" + cancerStudyId;
    }

    public static String getLinkToSampleView(String caseId, String cancerStudyId)
    {
        return "patient?sampleId=" + caseId
                 + "&studyId=" + cancerStudyId;
    }

    public static String getLinkToCancerStudyView(String cancerStudyId)
    {
        return "study?id=" + cancerStudyId;
    }

    public static String getLinkToIGVForBAM(String cancerStudyId, String caseId, String locus)
    {
        return ("igvlinking.json?" +
				org.mskcc.cbio.portal.servlet.IGVLinkingJSON.CANCER_STUDY_ID +
                "=" + cancerStudyId +
				"&" + org.mskcc.cbio.portal.servlet.IGVLinkingJSON.CASE_ID +
				"=" + caseId +
				"&" + org.mskcc.cbio.portal.servlet.IGVLinkingJSON.LOCUS +
				"=" + locus);
    }

    public static String getDigitalSlideArchiveIframeUrl(String caseId)
    {
        String url = portalProperties.getProperty(PATIENT_VIEW_DIGITAL_SLIDE_IFRAME_URL);
        return url+caseId;
    }

    public static String getDigitalSlideArchiveMetaUrl(String caseId)
    {
        String url = portalProperties.getProperty(PATIENT_VIEW_DIGITAL_SLIDE_META_URL);
        return url+caseId;
    }

    public static String getStudyHeatmapMetaUrl()
    {
        String url = portalProperties.getProperty(STUDY_VIEW_MDACC_HEATMAP_META_URL);
        return url;
    }

    public static String getStudyHeatmapViewerUrl()
    {
        String url = portalProperties.getProperty(STUDY_VIEW_MDACC_HEATMAP_URL);
        return url;
    }

    public static String getPatientHeatmapMetaUrl(String caseId)
    {
        String url = portalProperties.getProperty(PATIENT_VIEW_MDACC_HEATMAP_META_URL);
        if (url == null || url.length() == 0) return null;
        return url + caseId;
    }

    public static String getPatientHeatmapViewerUrl(String caseId)
    {
        String url = portalProperties.getProperty(PATIENT_VIEW_MDACC_HEATMAP_URL);
        if (url == null || url.length() == 0) return null;
        return url + caseId;
    }

    // function for getting the custom tabs for the header
    public static String[] getCustomHeaderTabs(){
        String customPagesString = GlobalProperties.getProperty(SKIN_CUSTOM_HEADER_TABS);
        if(customPagesString!=null){
            // split by comma and return the String array
            return customPagesString.split(",");
        }
        return null;
    }
   
    public static String getSessionServiceUrl()
    {
        return sessionServiceURL;
    }

    public static String getSessionServiceUser()
    {
        return sessionServiceUser;
    }

    public static String getSessionServicePassword()
    {
        return sessionServicePassword;
    }

    public static String getCivicUrl() {
        return civicUrl;
    }

    public static String getGenomeNexusApiUrl() {
        return genomeNexusApiUrl;
    }

    public static String getGenomeNexusGrch38ApiUrl() {
        return genomeNexusGrch38ApiUrl;
    }

    public static boolean showOncoKB() {
        String showOncokb = portalProperties.getProperty(SHOW_ONCOKB);
        if (showOncokb==null || showOncokb.isEmpty()) {
            return true; // show oncoKB by default
        } else {
            return Boolean.parseBoolean(showOncokb);
        }
    }

    public static boolean mergeOncoKBIcons() {
        String mergeOncoKbIconsByDefault = portalProperties.getProperty(MERGE_ONCOKB_ICONS_BY_DEFAULT);
        if (mergeOncoKbIconsByDefault == null || mergeOncoKbIconsByDefault.isEmpty()) {
            return true; // merge OncoKB icons by default
        } else {
            return Boolean.parseBoolean(mergeOncoKbIconsByDefault);
        }
    }

    public static boolean showHotspot() {
        String hotspot = portalProperties.getProperty(SHOW_HOTSPOT);
        if (hotspot==null) {
            return true; // show hotspots by default
        }
        
        if(!hotspot.isEmpty()) {
            return Boolean.parseBoolean(hotspot);
        }else{
            return true;
        }
    }

    public static boolean showSitemaps() {
       return sitemaps;
    }

    public static boolean showCivic() {
        return showCivic;
    }

    public static boolean showTranscriptDropdown() {
        return showTranscriptDropdown;
    }

    public static boolean showGenomeNexus() {
        return showGenomeNexus;
    }

    public static String showGenomeNexusAnnotationSources() {
        return showGenomeNexusAnnotationSources;
    }

    public static String getGenomeNexusIsoformOverrideSource() {
        return genomeNexusIsoformOverrideSource;
    }

    public static boolean showMutationMapperToolGrch38() {
        return showMutationMapperToolGrch38;
    }

    public static boolean showNdex() {
        return showNdex;
    }

    public static boolean showSignal() {
        return showSignal;
    }

    public static String getFrontendUrl() {
        if (frontendUrlRuntime.length() > 0) {
            try {
                String url = parseUrl(new String(Files.readAllBytes(Paths.get(frontendUrlRuntime)), StandardCharsets.UTF_8).replaceAll("[\\r\\n]+", ""));
                if (LOG.isInfoEnabled()) {
                    LOG.info("Using frontend from " + frontendUrlRuntime + ": " + url);
                }
                return url;
            } catch (IOException e) {
                // error reading file, use existing frontendUrl
                if (LOG.isErrorEnabled()) {
                    LOG.error("Can't read frontend.url.runtime: " + frontendUrlRuntime);
                }
            }
        }
        return frontendUrl;
    }

    public static boolean showMyCancerGenomeUrl()
    {
        String show = portalProperties.getProperty(MYCANCERGENOME_SHOW);
        return show != null && Boolean.parseBoolean(show);
    }
    
    public static String getOncoKBGeneStatus()
    {
        return portalProperties.getProperty(ONCOKB_GENE_STATUS);
    }
    
    public static String getBitlyUser() {
        String bitlyUser = portalProperties.getProperty(BITLY_USER);
        if (bitlyUser == null || bitlyUser.trim().equals(""))
        {
            return null;
        }
        return bitlyUser;
    }
    
    public static String getDbVersion() {
        String version = mavenProperties.getProperty(DB_VERSION);
        if (version == null)
        {
            return "0";
        }
        return version;
    }
    
    public static boolean isSuppressSchemaVersionMismatchErrors() {
        return suppressSchemaVersionMismatchErrors;
    }

    public static String getDarwinAuthCheckUrl() {
        String darwinAuthUrl = "";
        if (portalProperties.containsKey(DARWIN_AUTH_URL)) {
            try{
                darwinAuthUrl = portalProperties.getProperty(DARWIN_AUTH_URL);
            }
            catch (NullPointerException e){}
        }        
        return darwinAuthUrl;
    }
    
    public static String getDdpResponseUrl() {
        String ddpResponseUrl = "";
        if (portalProperties.containsKey(DDP_RESPONSE_URL)) {
            try{
                ddpResponseUrl = portalProperties.getProperty(DDP_RESPONSE_URL);
            }
            catch (NullPointerException e) {}
        }
        return ddpResponseUrl;
    }
    
    public static List<String[]> getPriorityStudies() {
	    List<String[]> priorityStudiesObject = new LinkedList<>();
	    try {
		    String priorityStudies = portalProperties.getProperty(PRIORITY_STUDIES).trim();
		    for (String priorityStudyCategory: priorityStudies.split(";")) {
			    String[] elements = priorityStudyCategory.split("[#,]");
			    elements = Arrays.stream(elements).filter(s -> s.length() > 0).toArray(String[]::new);
			    if (elements.length > 1) {
				    priorityStudiesObject.add(elements);
			    }
		    }
	    } catch (NullPointerException e) {}
	    return priorityStudiesObject;
    }
    
    public static String getCisUser() {
        String cisUser = "";
        if (portalProperties.containsKey(CIS_USER)) {
            try{
                cisUser = portalProperties.getProperty(CIS_USER);
            }
            catch (NullPointerException e) {}            
        }
        return cisUser;         
    }
    
    
    public static String getDarwinRegex() {
        String darwinRegex = "";
        if (portalProperties.containsKey(DARWIN_REGEX)) {
            try {
                darwinRegex = portalProperties.getProperty(DARWIN_REGEX);
            }
            catch (NullPointerException e) {}   
        }
        return darwinRegex;
    }
    
    public static List<String> getDisabledTabs() {
        String disabledTabs = "";
        try {
            disabledTabs = portalProperties.getProperty(DISABLED_TABS).trim();
        }
        catch (NullPointerException e) {}
        
        String[] tabs = disabledTabs.split("\\|");
        return (tabs.length > 0 && disabledTabs.length() > 0) ? Arrays.asList(tabs) : new ArrayList<String>();
    }
    
    public static String getDefaultOncoprintView() {
        String defaultOncoprintView = portalProperties.getProperty(ONCOPRINT_DEFAULTVIEW);
        if (defaultOncoprintView == null || defaultOncoprintView.isEmpty()) {
            return "patient";
        }
        return defaultOncoprintView.trim();
    }
    
    public static boolean enableDriverAnnotations() {
        String enableDriverAnnotations = portalProperties.getProperty(ENABLE_DRIVER_ANNOTATIONS, "true");
        if (!showBinaryCustomDriverAnnotation()) {
            return false;  // do not enable driver annotations by default
        }
        return Boolean.parseBoolean(enableDriverAnnotations);
    }
    
    public static boolean enableTiers() {
        String enableTiers = portalProperties.getProperty(ENABLE_TIERS, "true");
        if (!showTiersCustomDriverAnnotation()) {
            return false;  // do not enable driver annotations by default
        }
        return Boolean.parseBoolean(enableTiers);
    }
    
    public static String enableOncoKBandHotspots() {
        String enableOncoKBandHotspots = portalProperties.getProperty(ENABLE_ONCOKB_AND_HOTSPOTS_ANNOTATIONS, "true").trim();
        if (enableOncoKBandHotspots.equalsIgnoreCase("custom")) {
            return "custom";
        } else if (enableOncoKBandHotspots.equalsIgnoreCase("false")) {
            return "false";
        }
        return "true";
    }
    
    public static String getBinaryCustomDriverAnnotationMenuLabel()
    {
        return portalProperties.getProperty(BINARY_CUSTOM_DRIVER_ANNOTATION_MENU_LABEL);
    }
    
    public static String getTiersCustomDriverAnnotationMenuLabel()
    {
        return portalProperties.getProperty(TIERS_CUSTOM_DRIVER_ANNOTATION_MENU_LABEL);
    }
    
    public static void main(String[] args)
    {
        System.out.println(getAppVersion());    
    }
    
    public static boolean showBinaryCustomDriverAnnotation() {
        if (getBinaryCustomDriverAnnotationMenuLabel()==null || getBinaryCustomDriverAnnotationMenuLabel().isEmpty()) {
            return false;
        }
        return true;
    }
    
    public static boolean showTiersCustomDriverAnnotation() {
	if (getTiersCustomDriverAnnotationMenuLabel()==null || getTiersCustomDriverAnnotationMenuLabel().isEmpty()) {
	    return false;
	}
        return true;
    }
    
    public static boolean hidePassengerMutations() {
	String hidePassenger = portalProperties.getProperty(HIDE_PASSENGER_MUTATIONS, "false");
	return Boolean.parseBoolean(hidePassenger);
    }

    public static String readFile(String fileName)
    {
        String result = new String();

        if (fileName == null || fileName.trim().equals("")) {
            result = null;
        } else {
            try {
                BufferedReader br = new BufferedReader(new FileReader(ResourceUtils.getFile(fileName)));
                for (String line = br.readLine(); line != null; line = br.readLine()) {
                    line = line.trim();
                    result = result + line;
                }
                br.close();
            } catch (FileNotFoundException e) {
                if (LOG.isErrorEnabled()) {
                    LOG.error("frontend config file not found: " + e.getMessage());
                }
                return null;
            } catch (IOException e) {
                if (LOG.isErrorEnabled()) {
                    LOG.error("Error reading frontend config file: " + e.getMessage());
                }
                return null;
            }
        }
        return result;
    }

    public static String getFrontendConfig() {
        if (frontendConfig.length() > 0) {
            return readFile(frontendConfig);
        } else {
            return null;
        }
    }

    public static String getOncoprintClinicalTracksConfigJson() {
        if (oncoprintClinicalTracksConfigJson.length() > 0) {
            return readFile(oncoprintClinicalTracksConfigJson);
        } else {
            return null;
        }
    }
    
    public static String getQuerySetsOfGenes() {
        String fileName = portalProperties.getProperty(SETSOFGENES_LOCATION, null);
        return readFile(fileName);
    }
    
    public static String getMskWholeSlideViewerToken()
    {
        // this token is for the msk portal 
        // the token is generated based on users' timestamp to let the slide viewer know whether the token is expired and then decide whether to allow the user to login the viewer
        // every time when we refresh the page or goto the new page, a new token should be generated
        Authentication authentication = SecurityContextHolder.getContext().getAuthentication();
        String secretKey = portalProperties.getProperty(MSK_WHOLE_SLIDE_VIEWER_SECRET_KEY);
        String timeStamp = String.valueOf(System.currentTimeMillis());
        
        if(authentication != null && authentication.isAuthenticated() && secretKey != null && !secretKey.isEmpty()) {           
            return "{ \"token\":\"" + MskWholeSlideViewerTokenGenerator.generateTokenByHmacSHA256(authentication.getName(), secretKey, timeStamp) + "\", \"time\":\"" + timeStamp + "\"}";
        } else {
            return null;
        }
    }

    public static String getReferenceGenomeName() {
        return portalProperties.getProperty(UCSC_BUILD, DEFAULT_UCSC_BUILD);
    }
    
    public static String getOncoKbToken()  {
        return portalProperties.getProperty(ONCOKB_TOKEN, null);
    }

    public static String getDownloadControl() {
        Authentication authentication = SecurityContextHolder.getContext().getAuthentication();

        if (authentication != null &&
            StringUtils.isNotEmpty(downloadGroup) &&
            authentication.getAuthorities().contains(new SimpleGrantedAuthority(downloadGroup))) {
            return "show";
        } else {
            String downloadControlOption = getProperty("skin.hide_download_controls");
            /*
                skin.hide_download_controls   return_value
                        true                    hide
                        false                   show
                        data                    data
                        null/empty              show
             */
            switch ((downloadControlOption != null) ? downloadControlOption.trim().toLowerCase() : "false") {
                case "true":
                    return "hide";
                case "data":
                    return "data";
                case "false":
                default:
                    return "show";
            }
        }
    }

    public static String getDataAccessTokenMethod() {
        Authentication authentication = SecurityContextHolder.getContext().getAuthentication();
        
        if (authentication != null &&
            StringUtils.isNotEmpty(tokenAccessUserRole)) {
            return authentication.getAuthorities().contains(new SimpleGrantedAuthority(tokenAccessUserRole)) ? dataAccessTokenMethod : DEFAULT_DAT_METHOD;
        } else {
            return dataAccessTokenMethod;
        }
    }
}<|MERGE_RESOLUTION|>--- conflicted
+++ resolved
@@ -50,11 +50,8 @@
 import java.util.List;
 import java.util.Properties;
 
-<<<<<<< HEAD
-=======
 import org.apache.commons.lang.StringUtils;
 import org.cbioportal.security.spring.authentication.PortalUserDetails;
->>>>>>> d1c7d8c3
 import org.slf4j.Logger;
 import org.slf4j.LoggerFactory;
 import org.springframework.beans.factory.annotation.Value;
@@ -368,8 +365,6 @@
     @Value("${frontend.url.runtime:}") 
     public void setFrontendUrlRuntime(String property) { frontendUrlRuntime = property; }
 
-<<<<<<< HEAD
-=======
     private static String downloadGroup;
     @Value("${download_group:}") // default is empty string
     public void setDownloadGroup(String property) { downloadGroup = property; }
@@ -384,7 +379,6 @@
     @Value("${dat.filter_user_role:}") // default is empty string
     public void setTokenAccessUserRole(String property) { tokenAccessUserRole = property; }
     
->>>>>>> d1c7d8c3
     private static Logger LOG = LoggerFactory.getLogger(GlobalProperties.class);
     private static ConfigPropertyResolver portalProperties = new ConfigPropertyResolver();
     private static Properties mavenProperties = initializeProperties(MAVEN_PROPERTIES_FILE_NAME);
