--- conflicted
+++ resolved
@@ -4,7 +4,6 @@
 import org.cbioportal.model.AlterationEnrichment;
 import org.cbioportal.model.CountSummary;
 import org.cbioportal.model.MolecularProfileCaseIdentifier;
-import org.cbioportal.model.web.parameter.EnrichmentType;
 import org.cbioportal.service.MutationEnrichmentService;
 import org.cbioportal.web.parameter.MolecularProfileCasesGroupFilter;
 import org.hamcrest.Matchers;
@@ -108,15 +107,9 @@
         alterationEnrichments.add(alterationEnrichment2);
 
         Mockito.when(mutationEnrichmentService.getMutationEnrichments(
-<<<<<<< HEAD
-                Mockito.anyMap(),
-                Mockito.any(EnrichmentType.class)))
-        .thenReturn(alterationEnrichments);
-=======
             anyMap(),
             any()))
             .thenReturn(alterationEnrichments);
->>>>>>> 2a8d5651
 
         MolecularProfileCaseIdentifier entity1 = new MolecularProfileCaseIdentifier();
         entity1.setCaseId("test_sample_id_1");
