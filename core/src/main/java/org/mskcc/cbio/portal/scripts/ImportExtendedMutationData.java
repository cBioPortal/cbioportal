--- conflicted
+++ resolved
@@ -75,11 +75,8 @@
 	public ImportExtendedMutationData(File mutationFile, int geneticProfileId, String genePanel) {
 		this.mutationFile = mutationFile;
 		this.geneticProfileId = geneticProfileId;
-<<<<<<< HEAD
 		this.swissprotIsAccession = false;
-=======
-                                          this.genePanel = genePanel;
->>>>>>> 8b380b56
+		this.genePanel = genePanel;
 
 		// create default MutationFilter
 		myMutationFilter = new MutationFilter( );
