--- conflicted
+++ resolved
@@ -1,4 +1,4 @@
--- version 1.0.3 of derived table schema and data definition
+-- version 1.0.4 of derived table schema and data definition
 -- when making updates:
 --     increment the version number here
 --     update pom.xml with the new version number
@@ -173,14 +173,8 @@
     sv_event_info             String,
     patient_unique_id         String,
     off_panel                 Boolean DEFAULT FALSE
-<<<<<<< HEAD
-    ) ENGINE = MergeTree
-    ORDER BY (genetic_profile_stable_id, cancer_study_identifier, variant_type, entrez_gene_id, hugo_gene_symbol, sample_unique_id);
-
-=======
 ) ENGINE = MergeTree
       ORDER BY (genetic_profile_stable_id, cancer_study_identifier, variant_type, entrez_gene_id, hugo_gene_symbol, sample_unique_id);
->>>>>>> c0cf33d8
 
 INSERT INTO genomic_event_derived
 -- Insert Mutations
@@ -383,18 +377,10 @@
     ifNull(ce.stop_date, 0) AS stop_date,
     ce.event_type AS event_type,
     cs.cancer_study_identifier
-<<<<<<< HEAD
-
-FROM clinical_event_data ced
-    RIGHT JOIN clinical_event ce ON ced.clinical_event_id = ce.clinical_event_id
-    INNER JOIN patient p ON ce.patient_id = p.internal_id
-    INNER JOIN cancer_study cs ON p.cancer_study_id = cs.cancer_study_id;
-=======
 FROM clinical_event_data ced
          RIGHT JOIN clinical_event ce ON ced.clinical_event_id = ce.clinical_event_id
          INNER JOIN patient p ON ce.patient_id = p.internal_id
          INNER JOIN cancer_study cs ON p.cancer_study_id = cs.cancer_study_id;
->>>>>>> c0cf33d8
 
 CREATE TABLE IF NOT EXISTS genetic_alteration_derived
 (
@@ -502,7 +488,6 @@
              ARRAY JOIN value, sample_id) AS subquery
         JOIN cancer_study cs ON cs.cancer_study_id = subquery.cancer_study_id
         JOIN sample_derived sd ON sd.internal_id = subquery.sample_id;
-
 
 
 DROP TABLE IF EXISTS mutation_derived;
