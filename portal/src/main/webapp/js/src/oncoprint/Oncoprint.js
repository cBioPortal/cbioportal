--- conflicted
+++ resolved
@@ -47,20 +47,12 @@
                 var attributes = tracks.concat(params.genes);
 
                 data = utils.process_data(data, attributes);
-<<<<<<< HEAD
 
 //                //TODO: tmp solution for re-using data
-//                window.PortalGlobals.setGeneData(params.geneData);
-//                PortalDataColl.setOncoprintData(data); 
-//                var alterInfo = utils.alteration_info(params.geneData);
-//                PortalDataColl.setOncoprintStat(alterInfo);
-=======
-                //TODO: tmp solution for re-using data
                 window.PortalGlobals.setGeneData(params.geneData);
                 PortalDataColl.setOncoprintData(data); 
                 var alterInfo = utils.alteration_info(params.geneData);
                 PortalDataColl.setOncoprintStat(alterInfo);
->>>>>>> 6d548636
 
 //                //TODO: tmp solution for re-using data
 //                window.PortalGlobals.setGeneData(params.geneData);
