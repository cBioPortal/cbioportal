--- conflicted
+++ resolved
@@ -26,16 +26,11 @@
 <!-- Global Variables -->
 <script>
     var cancer_study_id = "<%out.print(cancer_study_id);%>",
-<<<<<<< HEAD
-            case_set_id = "<%out.print(case_set_id);%>",
-            case_ids_key ="<%=caseIdsKey%>";
-=======
             case_set_id = "<%out.print(case_set_id);%>";
-        case_ids_key = "";
+            case_ids_key = "";
     if (case_set_id === "-1") {
         case_ids_key = "<%out.print(caseIdsKey);%>";
     }
->>>>>>> e67c4eb9
 </script>
 <script type="text/javascript" src="js/plots_tab.js"></script>
 
