<%@ page import="org.mskcc.cbio.portal.servlet.QueryBuilder" %>
<%@ page import="java.util.ArrayList" %>
<%@ page import="java.util.HashSet" %>
<%@ page import="org.mskcc.cbio.portal.model.*" %>
<%@ page import="java.text.NumberFormat" %>
<%@ page import="java.text.DecimalFormat" %>
<%@ page import="java.util.Set" %>
<%@ page import="java.util.Iterator" %>
<%@ page import="org.mskcc.cbio.portal.servlet.ServletXssUtil" %>
<%@ page import="java.util.Enumeration" %>
<%@ page import="java.net.URLEncoder" %>
<%@ page import="org.mskcc.cbio.portal.oncoPrintSpecLanguage.CallOncoPrintSpecParser" %>
<%@ page import="org.mskcc.cbio.portal.oncoPrintSpecLanguage.ParserOutput" %>
<%@ page import="org.mskcc.cbio.portal.oncoPrintSpecLanguage.OncoPrintSpecification" %>
<%@ page import="org.mskcc.cbio.portal.oncoPrintSpecLanguage.Utilities" %>
<%@ page import="org.mskcc.cbio.portal.model.CancerStudy" %>
<%@ page import="org.mskcc.cbio.portal.model.CaseList" %>
<%@ page import="org.mskcc.cbio.portal.model.GeneticProfile" %>
<%@ page import="org.mskcc.cbio.portal.model.GeneticAlterationType" %>
<%@ page import="org.mskcc.cbio.portal.model.Patient" %>
<%@ page import="org.mskcc.cbio.portal.dao.DaoGeneticProfile" %>
<%@ page import="org.apache.commons.logging.LogFactory" %>
<%@ page import="org.apache.commons.logging.Log" %>
<%@ page import="org.apache.commons.lang.StringEscapeUtils" %>
<%@ page import="java.lang.reflect.Array" %>
<%@ page import="static org.mskcc.cbio.portal.servlet.QueryBuilder.INTERNAL_EXTENDED_MUTATION_LIST" %>
<%@ page import="org.mskcc.cbio.portal.util.*" %>

<%@ include file="global/global_variables.jsp" %>
<jsp:include page="global/header.jsp" flush="true" />

<<<<<<< HEAD
<%
    ArrayList<GeneticProfile> profileList =
            (ArrayList<GeneticProfile>) request.getAttribute
            (QueryBuilder.PROFILE_LIST_INTERNAL);
    HashSet<String> geneticProfileIdSet = (HashSet<String>) request.getAttribute
            (QueryBuilder.GENETIC_PROFILE_IDS);
    ServletXssUtil xssUtil = ServletXssUtil.getInstance();
    double zScoreThreshold = ZScoreUtil.getZScore(geneticProfileIdSet, profileList, request);
    double rppaScoreThreshold = ZScoreUtil.getRPPAScore(request);
    ArrayList<CaseList> caseSets = (ArrayList<CaseList>)
            request.getAttribute(QueryBuilder.CASE_SETS_INTERNAL);
    String caseSetId = (String) request.getAttribute(QueryBuilder.CASE_SET_ID);
    String caseIds = xssUtil.getCleanInput(request, QueryBuilder.CASE_IDS);
    ArrayList<CancerStudy> cancerStudies = (ArrayList<CancerStudy>)
            request.getAttribute(QueryBuilder.CANCER_TYPES_INTERNAL);
    String cancerTypeId = (String) request.getAttribute(QueryBuilder.CANCER_STUDY_ID);


    /**
     * Put together global parameters for injection as javascript variables
     *
     */
    // put geneticProfileIds into the proper form for the JSON request
    String geneticProfiles = StringUtils.join(geneticProfileIdSet.iterator(), " ");
    geneticProfiles = geneticProfiles.trim();

    String caseIdsKey = (String) request.getAttribute(QueryBuilder.CASE_IDS_KEY);

    // get cases
    String cases = (String) request.getAttribute(QueryBuilder.SET_OF_CASE_IDS);
    cases = StringEscapeUtils.escapeJavaScript(cases);

    ProfileData mergedProfile = (ProfileData)
            request.getAttribute(QueryBuilder.MERGED_PROFILE_DATA_INTERNAL);

    String oql = xssUtil.getCleanInput(request, QueryBuilder.GENE_LIST);
    ParserOutput theOncoPrintSpecParserOutput = OncoPrintSpecificationDriver.callOncoPrintSpecParserDriver( oql,
            (HashSet<String>) request.getAttribute(QueryBuilder.GENETIC_PROFILE_IDS),
            (ArrayList<GeneticProfile>) request.getAttribute(QueryBuilder.PROFILE_LIST_INTERNAL),
            zScoreThreshold, rppaScoreThreshold );

    ArrayList<String> listOfGenes = theOncoPrintSpecParserOutput.getTheOncoPrintSpecification().listOfGenes();
    %>

<script type="text/javascript">
    window.PortalGlobals = {
        getCases: function() { return '<%= cases %>'; },
        getCaseIdsKey: function() { return '<%= caseIdsKey %>'; },
        getOqlString: (function() {
            var oql = '<%=StringEscapeUtils.escapeJavaScript(oql)%>'
                    .replace("&gt;", ">", "gm")
                    .replace("&lt;", "<", "gm")
                    .replace("&eq;", "=", "gm")
                    .replace(/[\r\n]/g, "\\n");

            return function() { return oql; };
        })(),
        getGeneListString: function() { return '<%=StringUtils.join(listOfGenes, " ")%>'},
        getGeneticProfiles: function() { return '<%=geneticProfiles%>'; },
        getZscoreThreshold: function() { return window.zscore_threshold; },
        getRppaScoreThreshold: function() { return window.rppa_score_threshold; }
    };
</script>

<%

    boolean showIGVtab = false;
	String[] cnaTypes = {"_gistic", "_cna", "_consensus", "_rae"};
	for (int lc = 0; lc < cnaTypes.length; lc++) {
		String cnaProfileID = cancerTypeId + cnaTypes[lc];
		if (DaoGeneticProfile.getGeneticProfileByStableId(cnaProfileID) != null){
			showIGVtab = true;
			break;
	    }
	}	

    OncoPrintSpecification theOncoPrintSpecification = theOncoPrintSpecParserOutput.getTheOncoPrintSpecification();
    ProfileDataSummary dataSummary = new ProfileDataSummary( mergedProfile, theOncoPrintSpecification, zScoreThreshold, rppaScoreThreshold );

    DecimalFormat percentFormat = new DecimalFormat("###,###.#%");
    String geneSetChoice = request.getParameter(QueryBuilder.GENE_SET_CHOICE);
    if (geneSetChoice == null) {
        geneSetChoice = "user-defined-list";
    }
    GeneSetUtil geneSetUtil = GeneSetUtil.getInstance();
    ArrayList<GeneSet> geneSetList = geneSetUtil.getGeneSetList();
    Set<String> warningUnion = (Set<String>) request.getAttribute(QueryBuilder.WARNING_UNION);


    ArrayList <GeneWithScore> geneWithScoreList = dataSummary.getGeneFrequencyList();
    ArrayList<String> mergedCaseList = mergedProfile.getCaseIdList();

    String siteTitle = GlobalProperties.getTitle();
    String bitlyUser = GlobalProperties.getBitlyUser();
    String bitlyKey = GlobalProperties.getBitlyApiKey();

    request.setAttribute(QueryBuilder.HTML_TITLE, siteTitle+"::Results");
    
    boolean computeLogOddsRatio = true;

    Boolean mutationDetailLimitReached = (Boolean)
            request.getAttribute(QueryBuilder.MUTATION_DETAIL_LIMIT_REACHED);

    ArrayList <Patient> clinicalDataList = (ArrayList<Patient>)
            request.getAttribute(QueryBuilder.CLINICAL_DATA_LIST);
    
    boolean rppaExists = countProfiles(profileList, GeneticAlterationType.PROTEIN_ARRAY_PROTEIN_LEVEL) > 0;
    
    boolean has_rppa = countProfiles(profileList, GeneticAlterationType.PROTEIN_ARRAY_PROTEIN_LEVEL) > 0;
    boolean has_mrna = countProfiles(profileList, GeneticAlterationType.MRNA_EXPRESSION) > 0; 
    boolean has_methylation = countProfiles(profileList, GeneticAlterationType.METHYLATION) > 0;
    boolean has_copy_no = countProfiles(profileList, GeneticAlterationType.COPY_NUMBER_ALTERATION) > 0;
	
    boolean includeNetworks = GlobalProperties.includeNetworks();
%>

<%!
    public int countProfiles (ArrayList<GeneticProfile> profileList, GeneticAlterationType type) {
        int counter = 0;
        for (int i = 0; i < profileList.size(); i++) {
            GeneticProfile profile = profileList.get(i);
            if (profile.getGeneticAlterationType() == type) {
                counter++;
=======
    <%
        String smry = "";
        out.println ("<p><div class='gene_set_summary'>Gene Set / Pathway is altered in "
            + percentFormat.format(dataSummary.getPercentCasesAffected())
            + " of all cases.");
        out.println ("<br></div></p>");
        out.println ("<p><small><strong>");

        for (CancerStudy cancerStudy: cancerStudies){
            if (cancerTypeId.equals(cancerStudy.getCancerStudyStableId())){
                smry = smry + cancerStudy.getName();
>>>>>>> e718d825
            }
        }
        for (CaseList caseSet:  caseSets) {
            if (caseSetId.equals(caseSet.getStableId())) {
                smry = smry + "/" + caseSet.getName() + ":  "
                        + " (" + mergedCaseList.size() + ")";
            }
        }
        for (GeneSet geneSet:  geneSetList) {
            if (geneSetChoice.equals(geneSet.getId())) {
                smry = smry + "/" + geneSet.getName();
            }
        }
        smry = smry + "/" + geneWithScoreList.size();
        if (geneWithScoreList.size() == 1){
            smry = smry + " gene";
        } else {
            smry = smry + " genes";
        }

        out.println (smry);
        out.println ("</strong></small></p>");
    %>

    <%
        if (warningUnion.size() > 0) {
            out.println ("<div class='warning'>");
            out.println ("<h4>Errors:</h4>");
            out.println ("<ul>");
            Iterator<String> warningIterator = warningUnion.iterator();
            int counter = 0;
            while (warningIterator.hasNext()) {
                String warning = warningIterator.next();
                if (counter++ < 10) {
                    out.println ("<li>" +  warning + "</li>");
                }
            }
            if (warningUnion.size() > 10) {
                out.println ("<li>...</li>");
            }
            out.println ("</ul>");
            out.println ("</div>");
        }
        if (geneWithScoreList.size() == 0) {
            out.println ("<b>Please go back and try again.</b>");
            out.println ("</div>");
        } else {
    %>

     <script type="text/javascript">
         $(document).ready(function(){

             // Init Tool Tips
             $("#toggle_query_form").tipTip();

         });
     </script>



            <p><a href="" title="Modify your original query.  Recommended over hitting your browser's back button." id="toggle_query_form">
            <span class='query-toggle ui-icon ui-icon-triangle-1-e' style='float:left;'></span>
            <span class='query-toggle ui-icon ui-icon-triangle-1-s' style='float:left; display:none;'></span><b>Modify Query</b></a>
            <p/>

            <div style="margin-left:5px;display:none;" id="query_form_on_results_page">
            <%@ include file="query_form.jsp" %>
            </div>

            <div id="tabs">
                <ul>
                <% Boolean showMutTab = false; %>
                <%
                if (geneWithScoreList.size() > 0) {


                    Enumeration paramEnum = request.getParameterNames();
                    StringBuffer buf = new StringBuffer(request.getAttribute
                            (QueryBuilder.ATTRIBUTE_URL_BEFORE_FORWARDING) + "?");
                    
                    while (paramEnum.hasMoreElements())
                    {
                        String paramName = (String) paramEnum.nextElement();
                        String values[] = request.getParameterValues(paramName);
                        
                        if (values != null && values.length >0)
                        {
                            for (int i=0; i<values.length; i++)
                            {
                                String currentValue = values[i].trim();
                                
                                if (currentValue.contains("mutation"))
                                {
                                    showMutTab = true;
                                }
                                
                                if (paramName.equals(QueryBuilder.GENE_LIST)
                                    && currentValue != null)
                                {
                                    //  Spaces must be converted to semis
                                    currentValue = Utilities.appendSemis(currentValue);
                                    //  Extra spaces must be removed.  Otherwise OMA Links will not work.
                                    currentValue = currentValue.replaceAll("\\s+", " ");
                                    currentValue = URLEncoder.encode(currentValue);
                                }
                                else if (paramName.equals(QueryBuilder.CASE_IDS) ||
                                		paramName.equals(QueryBuilder.CLINICAL_PARAM_SELECTION))
                                {
                                	// do not include case IDs anymore (just skip the parameter)
                                	// if we need to support user-defined case lists in the future,
                                	// we need to replace this "parameter" with the "attribute" caseIdsKey
                                	
                                	// also do not include clinical param selection parameter, since
                                	// it is only related to user-defined case sets, we need to take care
                                	// of unsafe characters such as '<' and '>' if we decide to add this
                                	// parameter in the future
                                	continue;
                                }
                                
                                buf.append (paramName + "=" + currentValue + "&");
                            }
                        }
                    }

                    out.println ("<li><a href='#summary' class='result-tab' title='Compact visualization of genomic alterations'>OncoPrint</a></li>");

                    if (computeLogOddsRatio && geneWithScoreList.size() > 1) {
                        out.println ("<li><a href='#gene_correlation' class='result-tab' title='Mutual exclusivity and co-occurrence analysis'>"
                        + "Mutual Exclusivity</a></li>");
                    }
			
                    if ( has_mrna && (has_rppa || has_methylation || has_copy_no) ) {
                                out.println ("<li><a href='#plots' class='result-tab' title='Multiple plots, including CNA v. mRNA expression'>" + "Plots</a></li>");

                    }

                    if (showMutTab){
                        out.println ("<li><a href='#mutation_details' class='result-tab' title='Mutation details, including mutation type, "
                         + "amino acid change, validation status and predicted functional consequence'>"
                         + "Mutations</a></li>");
                    }
                    
                    if (rppaExists) {
                        out.println ("<li><a href='#protein_exp' class='result-tab' title='Protein and Phopshoprotein changes using Reverse Phase Protein Array (RPPA) data'>"
                        + "Protein Changes</a></li>");
                    }

                    if (clinicalDataList != null && clinicalDataList.size() > 0) {
                        out.println ("<li><a href='#survival' class='result-tab' title='Survival analysis and Kaplan-Meier curves'>"
                        + "Survival</a></li>");
                    }

                    if (includeNetworks) {
                        out.println ("<li><a href='#network' class='result-tab' title='Network visualization and analysis'>"
                        + "Network</a></li>");
                    }
                    
                    if (showIGVtab){
                        out.println ("<li><a href='#igv_tab' class='result-tab' title='Visualize copy number data via the Integrative Genomics Viewer (IGV).'>IGV</a></li>");
                    }
                    %>

                    <%@ include file="image_tabs.jsp" %>

                    <%
                    out.println ("<li><a href='#data_download' class='result-tab' title='Download all alterations or copy and paste into Excel'>Download</a></li>");
                    out.println ("<li><a href='#bookmark_email' class='result-tab' title='Bookmark or generate a URL for email'>Bookmark</a></li>");
                    out.println ("<!--<li><a href='index.do' class='result-tab'>Create new query</a> -->");
                    out.println ("</ul>");
                    out.println ("<div class=\"section\" id=\"bookmark_email\">");
                    
                 	// diable bookmark link if case set is user-defined 
                    if (caseSetId.equals("-1"))
                    {
                    	out.println("<br>");
                    	out.println("<h4>The bookmark option is not available for user-defined case lists.</h4>");
                    }
                    else
                    {
                        out.println ("<h4>Right click</b> on the link below to bookmark your results or send by email:</h4><br><a href='"
                                + buf.toString() + "'>" + request.getAttribute
                                (QueryBuilder.ATTRIBUTE_URL_BEFORE_FORWARDING) + "?...</a>");

                        String longLink = buf.toString();
                        out.println("<br><br>");
                        out.println("If you would like to use a <b>shorter URL that will not break in email postings</b>, you can use the<br><a href='https://bitly.com/'>bitly.com</a> service below:<BR>");
                        out.println("<BR><form><input type=\"button\" onClick=\"bitlyURL('"+longLink+"', '"+bitlyUser+"', '"+bitlyKey+"')\" value=\"Shorten URL\"></form>");
                        out.println("<div id='bitly'></div>");
                    }
                 	
                    out.println("</div>");
                }

                %>

            <div class="section" id="summary">
			<% //contents of fingerprint.jsp now come from attribute on request object %>
            <%@ include file="oncoprint/main.jsp" %>
            <%@ include file="gene_info.jsp" %>
            </div>
		<%if ( has_mrna && (has_copy_no || has_methylation || has_copy_no) ) { %>
            			
				<%@ include file="plots_tab.jsp" %>
		<%}%>
            <% if (showIGVtab) { %>
              <%@ include file="igv.jsp" %>
            <% } %>
                    
            <%
                if (clinicalDataList != null && clinicalDataList.size() > 0) { %>
                    <%@ include file="clinical_tab.jsp" %>
            <%    }
            %>

            <% if (computeLogOddsRatio && geneWithScoreList.size() > 1) { %>
                <%@ include file="correlation.jsp" %>
            <% } %>
            <% if (mutationDetailLimitReached != null) {
                    out.println("<div class=\"section\" id=\"mutation_details\">");
                    out.println("<P>To retrieve mutation details, please specify "
                    + QueryBuilder.MUTATION_DETAIL_LIMIT + " or fewer genes.<BR>");
                    out.println("</div>");
                } else if (showMutTab) { %>
	                <%@ include file="mutation_views.jsp" %>
	                <%@ include file="mutation_details.jsp" %>
            <%  } %>

            <%
            if (rppaExists) { %>
                <%@ include file="protein_exp.jsp" %>
            <% } %>

            <%
            if (includeNetworks) { %>
                <%@ include file="networks.jsp" %>
            <% } %>

            <%@ include file="data_download.jsp" %>
            
            <%@ include file="image_tabs_data.jsp" %>
            
            </div> <!-- end tabs div -->
            <% } %>
    </div>
    </td>
  </tr>
  <tr>
    <td colspan="3">
	<jsp:include page="global/footer.jsp" flush="true" />
    </td>
  </tr>
</table>
</center>
</div>
<jsp:include page="global/xdebug.jsp" flush="true" />    
</form>

<script type="text/javascript">
	// to initially hide the network tab
    
	//index of network tab
	var networkTabIndex = $('#tabs a[href="#network"]').parent().index();

	if($.cookie(("results-tab-" + (typeof cancer_study_id_selected === 'undefined'? "" : cancer_study_id_selected))) != networkTabIndex){
		$("div.section#network").attr('style', 'display: none !important; height: 0px; width: 0px; visibility: hidden;');
	}

    // to fix problem of flash repainting
    $("a.result-tab").click(function(){

        if($(this).attr("href")=="#network") {
            $("div.section#network").removeAttr('style');
        } else {
            $("div.section#network").attr('style', 'display: block !important; height: 0px; width: 0px; visibility: hidden;');
        }
    });

    //  Set up Tip-Tip Event Handler for Genomic Profiles help
    $(".result-tab").tipTip({defaultPosition: "bottom", delay:"100", edgeOffset: 10, maxWidth: 200});
</script>

</body>
</html><|MERGE_RESOLUTION|>--- conflicted
+++ resolved
@@ -26,14 +26,11 @@
 <%@ page import="static org.mskcc.cbio.portal.servlet.QueryBuilder.INTERNAL_EXTENDED_MUTATION_LIST" %>
 <%@ page import="org.mskcc.cbio.portal.util.*" %>
 
-<%@ include file="global/global_variables.jsp" %>
-<jsp:include page="global/header.jsp" flush="true" />
-
-<<<<<<< HEAD
+
 <%
     ArrayList<GeneticProfile> profileList =
             (ArrayList<GeneticProfile>) request.getAttribute
-            (QueryBuilder.PROFILE_LIST_INTERNAL);
+                    (QueryBuilder.PROFILE_LIST_INTERNAL);
     HashSet<String> geneticProfileIdSet = (HashSet<String>) request.getAttribute
             (QueryBuilder.GENETIC_PROFILE_IDS);
     ServletXssUtil xssUtil = ServletXssUtil.getInstance();
@@ -72,7 +69,7 @@
             zScoreThreshold, rppaScoreThreshold );
 
     ArrayList<String> listOfGenes = theOncoPrintSpecParserOutput.getTheOncoPrintSpecification().listOfGenes();
-    %>
+%>
 
 <script type="text/javascript">
     window.PortalGlobals = {
@@ -97,14 +94,14 @@
 <%
 
     boolean showIGVtab = false;
-	String[] cnaTypes = {"_gistic", "_cna", "_consensus", "_rae"};
-	for (int lc = 0; lc < cnaTypes.length; lc++) {
-		String cnaProfileID = cancerTypeId + cnaTypes[lc];
-		if (DaoGeneticProfile.getGeneticProfileByStableId(cnaProfileID) != null){
-			showIGVtab = true;
-			break;
-	    }
-	}	
+    String[] cnaTypes = {"_gistic", "_cna", "_consensus", "_rae"};
+    for (int lc = 0; lc < cnaTypes.length; lc++) {
+        String cnaProfileID = cancerTypeId + cnaTypes[lc];
+        if (DaoGeneticProfile.getGeneticProfileByStableId(cnaProfileID) != null){
+            showIGVtab = true;
+            break;
+        }
+    }
 
     OncoPrintSpecification theOncoPrintSpecification = theOncoPrintSpecParserOutput.getTheOncoPrintSpecification();
     ProfileDataSummary dataSummary = new ProfileDataSummary( mergedProfile, theOncoPrintSpecification, zScoreThreshold, rppaScoreThreshold );
@@ -127,7 +124,7 @@
     String bitlyKey = GlobalProperties.getBitlyApiKey();
 
     request.setAttribute(QueryBuilder.HTML_TITLE, siteTitle+"::Results");
-    
+
     boolean computeLogOddsRatio = true;
 
     Boolean mutationDetailLimitReached = (Boolean)
@@ -135,14 +132,14 @@
 
     ArrayList <Patient> clinicalDataList = (ArrayList<Patient>)
             request.getAttribute(QueryBuilder.CLINICAL_DATA_LIST);
-    
+
     boolean rppaExists = countProfiles(profileList, GeneticAlterationType.PROTEIN_ARRAY_PROTEIN_LEVEL) > 0;
-    
+
     boolean has_rppa = countProfiles(profileList, GeneticAlterationType.PROTEIN_ARRAY_PROTEIN_LEVEL) > 0;
-    boolean has_mrna = countProfiles(profileList, GeneticAlterationType.MRNA_EXPRESSION) > 0; 
+    boolean has_mrna = countProfiles(profileList, GeneticAlterationType.MRNA_EXPRESSION) > 0;
     boolean has_methylation = countProfiles(profileList, GeneticAlterationType.METHYLATION) > 0;
     boolean has_copy_no = countProfiles(profileList, GeneticAlterationType.COPY_NUMBER_ALTERATION) > 0;
-	
+
     boolean includeNetworks = GlobalProperties.includeNetworks();
 %>
 
@@ -153,92 +150,143 @@
             GeneticProfile profile = profileList.get(i);
             if (profile.getGeneticAlterationType() == type) {
                 counter++;
-=======
-    <%
-        String smry = "";
-        out.println ("<p><div class='gene_set_summary'>Gene Set / Pathway is altered in "
+            }
+        }
+        return counter;
+    }
+
+    public String getGeneList(ParserOutput oncoPrintSpecParserOutput)
+    {
+        // translate Onco Query Language
+        ArrayList<String> geneList =
+                oncoPrintSpecParserOutput.getTheOncoPrintSpecification().listOfGenes();
+
+        String genes = "";
+
+        for(String gene: geneList)
+        {
+            genes += gene + " ";
+        }
+
+        return genes.trim();
+    }
+%>
+
+
+<jsp:include page="global/header.jsp" flush="true" />
+
+<%   String smry = "";
+
+    out.println ("<p><div class='gene_set_summary'>Gene Set / Pathway is altered in "
             + percentFormat.format(dataSummary.getPercentCasesAffected())
             + " of all cases.");
-        out.println ("<br></div></p>");
-        out.println ("<p><small><strong>");
-
-        for (CancerStudy cancerStudy: cancerStudies){
-            if (cancerTypeId.equals(cancerStudy.getCancerStudyStableId())){
-                smry = smry + cancerStudy.getName();
->>>>>>> e718d825
-            }
-        }
-        for (CaseList caseSet:  caseSets) {
-            if (caseSetId.equals(caseSet.getStableId())) {
-                smry = smry + "/" + caseSet.getName() + ":  "
-                        + " (" + mergedCaseList.size() + ")";
-            }
-        }
-        for (GeneSet geneSet:  geneSetList) {
-            if (geneSetChoice.equals(geneSet.getId())) {
-                smry = smry + "/" + geneSet.getName();
-            }
-        }
-        smry = smry + "/" + geneWithScoreList.size();
-        if (geneWithScoreList.size() == 1){
-            smry = smry + " gene";
-        } else {
-            smry = smry + " genes";
-        }
-
-        out.println (smry);
-        out.println ("</strong></small></p>");
-    %>
-
-    <%
-        if (warningUnion.size() > 0) {
-            out.println ("<div class='warning'>");
-            out.println ("<h4>Errors:</h4>");
-            out.println ("<ul>");
-            Iterator<String> warningIterator = warningUnion.iterator();
-            int counter = 0;
-            while (warningIterator.hasNext()) {
-                String warning = warningIterator.next();
-                if (counter++ < 10) {
-                    out.println ("<li>" +  warning + "</li>");
-                }
-            }
-            if (warningUnion.size() > 10) {
-                out.println ("<li>...</li>");
-            }
-            out.println ("</ul>");
-            out.println ("</div>");
-        }
-        if (geneWithScoreList.size() == 0) {
-            out.println ("<b>Please go back and try again.</b>");
-            out.println ("</div>");
-        } else {
-    %>
-
-     <script type="text/javascript">
-         $(document).ready(function(){
-
-             // Init Tool Tips
-             $("#toggle_query_form").tipTip();
-
-         });
-     </script>
-
-
-
-            <p><a href="" title="Modify your original query.  Recommended over hitting your browser's back button." id="toggle_query_form">
-            <span class='query-toggle ui-icon ui-icon-triangle-1-e' style='float:left;'></span>
-            <span class='query-toggle ui-icon ui-icon-triangle-1-s' style='float:left; display:none;'></span><b>Modify Query</b></a>
-            <p/>
-
-            <div style="margin-left:5px;display:none;" id="query_form_on_results_page">
-            <%@ include file="query_form.jsp" %>
-            </div>
-
-            <div id="tabs">
-                <ul>
-                <% Boolean showMutTab = false; %>
-                <%
+    out.println ("<br></div></p>");
+    out.println ("<p><small><strong>");
+
+    for (CancerStudy cancerStudy: cancerStudies){
+        if (cancerTypeId.equals(cancerStudy.getCancerStudyStableId())){
+            smry = smry + cancerStudy.getName();
+        }
+    }
+    for (CaseList caseSet:  caseSets) {
+        if (caseSetId.equals(caseSet.getStableId())) {
+            smry = smry + "/" + caseSet.getName() + ":  "
+                    + " (" + mergedCaseList.size() + ")";
+        }
+    }
+    for (GeneSet geneSet:  geneSetList) {
+        if (geneSetChoice.equals(geneSet.getId())) {
+            smry = smry + "/" + geneSet.getName();
+        }
+    }
+    smry = smry + "/" + geneWithScoreList.size();
+    if (geneWithScoreList.size() == 1){
+        smry = smry + " gene";
+    } else {
+        smry = smry + " genes";
+    }
+
+    out.println (smry);
+    out.println ("</strong></small></p>");
+%>
+
+<% if (warningUnion.size() > 0) {
+    out.println ("<div class='warning'>");
+    out.println ("<h4>Errors:</h4>");
+    out.println ("<ul>");
+    Iterator<String> warningIterator = warningUnion.iterator();
+    int counter = 0;
+    while (warningIterator.hasNext()) {
+        String warning = warningIterator.next();
+        if (counter++ < 10) {
+            out.println ("<li>" +  warning + "</li>");
+        }
+    }
+    if (warningUnion.size() > 10) {
+        out.println ("<li>...</li>");
+    }
+    out.println ("</ul>");
+    out.println ("</div>");
+}
+    if (geneWithScoreList.size() == 0) {
+        out.println ("<b>Please go back and try again.</b>");
+        out.println ("</div>");
+    } else { %>
+
+<script type="text/javascript">
+    $(document).ready(function(){
+
+        // Init Tool Tips
+        $("#toggle_query_form").tipTip();
+
+    });
+</script>
+
+<%
+    /**
+     * Put together parameters for an AJAX call to GeneAlterations.json
+     *
+     */
+
+    // put gene string into a form that javascript can swallow
+    String genes = (String) request.getAttribute(QueryBuilder.RAW_GENE_STR);
+    genes = StringEscapeUtils.escapeJavaScript(genes);
+//                genes = genes.replace("\n", " ");
+
+    // get cases
+    String samples = (String) request.getAttribute(QueryBuilder.SET_OF_CASE_IDS);
+    samples = StringEscapeUtils.escapeJavaScript(samples);
+%>
+
+<script type="text/javascript">
+    //  make global variables -- TODO move these global variables into a better jsp file
+
+    // raw gene list (as it is entered by the user, it may contain onco query language)
+    var genes = "<%=genes%>";
+
+    // gene list after being processed by the onco query language parser
+    var geneList = "<%=getGeneList(theOncoPrintSpecParserOutput)%>";
+
+    // list of samples (case ids)
+    var samples = "<%=samples%>";
+
+    // genetic profile ids
+    var geneticProfiles = "<%=geneticProfiles%>";
+</script>
+
+<p><a href="" title="Modify your original query.  Recommended over hitting your browser's back button." id="toggle_query_form">
+    <span class='query-toggle ui-icon ui-icon-triangle-1-e' style='float:left;'></span>
+    <span class='query-toggle ui-icon ui-icon-triangle-1-s' style='float:left; display:none;'></span><b>Modify Query</b></a>
+<p/>
+
+<div style="margin-left:5px;display:none;" id="query_form_on_results_page">
+    <%@ include file="query_form.jsp" %>
+</div>
+
+<div id="tabs">
+    <ul>
+            <% Boolean showMutTab = false; %>
+            <%
                 if (geneWithScoreList.size() > 0) {
 
 
@@ -328,13 +376,16 @@
                     }
                     %>
 
-                    <%@ include file="image_tabs.jsp" %>
-
-                    <%
+        <%@ include file="image_tabs.jsp" %>
+
+            <%
                     out.println ("<li><a href='#data_download' class='result-tab' title='Download all alterations or copy and paste into Excel'>Download</a></li>");
                     out.println ("<li><a href='#bookmark_email' class='result-tab' title='Bookmark or generate a URL for email'>Bookmark</a></li>");
                     out.println ("<!--<li><a href='index.do' class='result-tab'>Create new query</a> -->");
+
                     out.println ("</ul>");
+
+                    
                     out.println ("<div class=\"section\" id=\"bookmark_email\">");
                     
                  	// diable bookmark link if case set is user-defined 
@@ -354,6 +405,11 @@
                         out.println("If you would like to use a <b>shorter URL that will not break in email postings</b>, you can use the<br><a href='https://bitly.com/'>bitly.com</a> service below:<BR>");
                         out.println("<BR><form><input type=\"button\" onClick=\"bitlyURL('"+longLink+"', '"+bitlyUser+"', '"+bitlyKey+"')\" value=\"Shorten URL\"></form>");
                         out.println("<div id='bitly'></div>");
+
+    					//out.println("If you would like to use a <b>shorter URL that will not break in email postings</b>,");
+    					//out.println(" we recommend that you copy and paste the URL above into a URL shortening service, ");
+    					//out.println("such as <a href='https://bitly.com/'>Bitly</a> or ");
+    					//out.println("<a href='http://goo.gl/'>Google</a>.");
                     }
                  	
                     out.println("</div>");
@@ -361,27 +417,27 @@
 
                 %>
 
-            <div class="section" id="summary">
-			<% //contents of fingerprint.jsp now come from attribute on request object %>
+        <div class="section" id="summary">
+            <% //contents of fingerprint.jsp now come from attribute on request object %>
             <%@ include file="oncoprint/main.jsp" %>
             <%@ include file="gene_info.jsp" %>
-            </div>
-		<%if ( has_mrna && (has_copy_no || has_methylation || has_copy_no) ) { %>
-            			
-				<%@ include file="plots_tab.jsp" %>
-		<%}%>
+        </div>
+            <%if ( has_mrna && (has_copy_no || has_methylation || has_copy_no) ) { %>
+
+        <%@ include file="plots_tab.jsp" %>
+            <%}%>
             <% if (showIGVtab) { %>
-              <%@ include file="igv.jsp" %>
+        <%@ include file="igv.jsp" %>
             <% } %>
-                    
+
             <%
                 if (clinicalDataList != null && clinicalDataList.size() > 0) { %>
-                    <%@ include file="clinical_tab.jsp" %>
+        <%@ include file="clinical_tab.jsp" %>
             <%    }
             %>
 
             <% if (computeLogOddsRatio && geneWithScoreList.size() > 1) { %>
-                <%@ include file="correlation.jsp" %>
+        <%@ include file="correlation.jsp" %>
             <% } %>
             <% if (mutationDetailLimitReached != null) {
                     out.println("<div class=\"section\" id=\"mutation_details\">");
@@ -389,49 +445,49 @@
                     + QueryBuilder.MUTATION_DETAIL_LIMIT + " or fewer genes.<BR>");
                     out.println("</div>");
                 } else if (showMutTab) { %>
-	                <%@ include file="mutation_views.jsp" %>
-	                <%@ include file="mutation_details.jsp" %>
+        <%@ include file="mutation_views.jsp" %>
+        <%@ include file="mutation_details.jsp" %>
             <%  } %>
 
             <%
             if (rppaExists) { %>
-                <%@ include file="protein_exp.jsp" %>
+        <%@ include file="protein_exp.jsp" %>
             <% } %>
 
             <%
             if (includeNetworks) { %>
-                <%@ include file="networks.jsp" %>
+        <%@ include file="networks.jsp" %>
             <% } %>
 
-            <%@ include file="data_download.jsp" %>
-            
-            <%@ include file="image_tabs_data.jsp" %>
-            
-            </div> <!-- end tabs div -->
-            <% } %>
-    </div>
+        <%@ include file="data_download.jsp" %>
+
+        <%@ include file="image_tabs_data.jsp" %>
+
+</div> <!-- end tabs div -->
+<% } %>
+</div>
+</td>
+</tr>
+<tr>
+    <td colspan="3">
+        <jsp:include page="global/footer.jsp" flush="true" />
     </td>
-  </tr>
-  <tr>
-    <td colspan="3">
-	<jsp:include page="global/footer.jsp" flush="true" />
-    </td>
-  </tr>
+</tr>
 </table>
 </center>
 </div>
-<jsp:include page="global/xdebug.jsp" flush="true" />    
+<jsp:include page="global/xdebug.jsp" flush="true" />
 </form>
 
 <script type="text/javascript">
-	// to initially hide the network tab
-    
-	//index of network tab
-	var networkTabIndex = $('#tabs a[href="#network"]').parent().index();
-
-	if($.cookie(("results-tab-" + (typeof cancer_study_id_selected === 'undefined'? "" : cancer_study_id_selected))) != networkTabIndex){
-		$("div.section#network").attr('style', 'display: none !important; height: 0px; width: 0px; visibility: hidden;');
-	}
+    // to initially hide the network tab
+
+    //index of network tab
+    var networkTabIndex = $('#tabs a[href="#network"]').parent().index();
+
+    if($.cookie(("results-tab-" + (typeof cancer_study_id_selected === 'undefined'? "" : cancer_study_id_selected))) != networkTabIndex){
+        $("div.section#network").attr('style', 'display: none !important; height: 0px; width: 0px; visibility: hidden;');
+    }
 
     // to fix problem of flash repainting
     $("a.result-tab").click(function(){
