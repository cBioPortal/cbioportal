package org.cbioportal.web;

import io.swagger.annotations.Api;
import io.swagger.annotations.ApiOperation;
import io.swagger.annotations.ApiParam;
import org.cbioportal.model.GeneticProfile;
import org.cbioportal.service.GeneticProfileService;
import org.cbioportal.service.exception.GeneticProfileNotFoundException;
import org.cbioportal.web.config.annotation.PublicApi;
import org.cbioportal.web.parameter.Direction;
import org.cbioportal.web.parameter.HeaderKeyConstants;
import org.cbioportal.web.parameter.PagingConstants;
import org.cbioportal.web.parameter.Projection;
import org.cbioportal.web.parameter.sort.GeneticProfileSortBy;
import org.springframework.beans.factory.annotation.Autowired;
import org.springframework.http.HttpHeaders;
import org.springframework.http.HttpStatus;
import org.springframework.http.MediaType;
import org.springframework.http.ResponseEntity;
import org.springframework.validation.annotation.Validated;
import org.springframework.web.bind.annotation.PathVariable;
import org.springframework.web.bind.annotation.RequestMapping;
import org.springframework.web.bind.annotation.RequestMethod;
import org.springframework.web.bind.annotation.RequestParam;
import org.springframework.web.bind.annotation.RestController;

import javax.validation.constraints.Max;
import javax.validation.constraints.Min;
import java.util.List;

@PublicApi
@RestController
@Validated
@Api(tags = "Genetic Profiles", description = " ")
public class GeneticProfileController {

    @Autowired
    private GeneticProfileService geneticProfileService;

    @RequestMapping(value = "/genetic-profiles", method = RequestMethod.GET,
        produces = MediaType.APPLICATION_JSON_VALUE)
    @ApiOperation("Get all genetic profiles")
    public ResponseEntity<List<GeneticProfile>> getAllGeneticProfiles(
<<<<<<< HEAD
            @ApiParam("Level of detail of the response")
            @RequestParam(defaultValue = "SUMMARY") Projection projection,
            @ApiParam("Page size of the result list")
            @Max(PagingConstants.MAX_PAGE_SIZE)
            @Min(PagingConstants.MIN_PAGE_SIZE)
            @RequestParam(defaultValue = PagingConstants.DEFAULT_PAGE_SIZE) Integer pageSize,
            @ApiParam("Page number of the result list")
            @Min(PagingConstants.MIN_PAGE_NUMBER)
            @RequestParam(defaultValue = PagingConstants.DEFAULT_PAGE_NUMBER) Integer pageNumber,
            @ApiParam("Name of the property that the result list is sorted by")
            @RequestParam(required = false) GeneticProfileSortBy sortBy,
            @ApiParam("Direction of the sort")
            @RequestParam(defaultValue = "ASC") Direction direction) {
=======
        @ApiParam("Level of detail of the response")
        @RequestParam(defaultValue = "SUMMARY") Projection projection,
        @ApiParam("Page size of the result list")
        @Max(PagingConstants.MAX_PAGE_SIZE)
        @Min(PagingConstants.MIN_PAGE_SIZE)
        @RequestParam(defaultValue = PagingConstants.DEFAULT_PAGE_SIZE) Integer pageSize,
        @ApiParam("Page number of the result list")
        @Min(PagingConstants.MIN_PAGE_NUMBER)
        @RequestParam(defaultValue = PagingConstants.DEFAULT_PAGE_NUMBER) Integer pageNumber,
        @ApiParam("Name of the property that the result list is sorted by")
        @RequestParam(required = false) GeneticProfileSortBy sortBy,
        @ApiParam("Direction of the sort")
        @RequestParam(defaultValue = "ASC") Direction direction) {
>>>>>>> 6e660dbb

        if (projection == Projection.META) {
            HttpHeaders responseHeaders = new HttpHeaders();
            responseHeaders.add(HeaderKeyConstants.TOTAL_COUNT, geneticProfileService.getMetaGeneticProfiles()
                .getTotalCount().toString());
            return new ResponseEntity<>(responseHeaders, HttpStatus.OK);
        } else {
            return new ResponseEntity<>(
                geneticProfileService.getAllGeneticProfiles(projection.name(), pageSize, pageNumber,
                    sortBy == null ? null : sortBy.getOriginalValue(), direction.name()), HttpStatus.OK);
        }
    }

    @RequestMapping(value = "/genetic-profiles/{geneticProfileId}", method = RequestMethod.GET,
        produces = MediaType.APPLICATION_JSON_VALUE)
    @ApiOperation("Get genetic profile")
    public ResponseEntity<GeneticProfile> getGeneticProfile(
        @ApiParam(required = true, value = "Genetic Profile ID e.g. acc_tcga_mutations")
        @PathVariable String geneticProfileId) throws GeneticProfileNotFoundException {

        return new ResponseEntity<>(geneticProfileService.getGeneticProfile(geneticProfileId), HttpStatus.OK);
    }

    @RequestMapping(value = "/studies/{studyId}/genetic-profiles", method = RequestMethod.GET,
        produces = MediaType.APPLICATION_JSON_VALUE)
    @ApiOperation("Get all genetic profiles in a study")
    public ResponseEntity<List<GeneticProfile>> getAllGeneticProfilesInStudy(
<<<<<<< HEAD
            @ApiParam(required = true, value = "Study ID e.g. acc_tcga")
            @PathVariable String studyId,
            @ApiParam("Level of detail of the response")
            @RequestParam(defaultValue = "SUMMARY") Projection projection,
            @ApiParam("Page size of the result list")
            @Max(PagingConstants.MAX_PAGE_SIZE)
            @Min(PagingConstants.MIN_PAGE_SIZE)
            @RequestParam(defaultValue = PagingConstants.DEFAULT_PAGE_SIZE) Integer pageSize,
            @ApiParam("Page number of the result list")
            @Min(PagingConstants.MIN_PAGE_NUMBER)
            @RequestParam(defaultValue = PagingConstants.DEFAULT_PAGE_NUMBER) Integer pageNumber,
            @ApiParam("Name of the property that the result list is sorted by")
            @RequestParam(required = false) GeneticProfileSortBy sortBy,
            @ApiParam("Direction of the sort")
            @RequestParam(defaultValue = "ASC") Direction direction) {
=======
        @ApiParam(required = true, value = "Study ID e.g. acc_tcga")
        @PathVariable String studyId,
        @ApiParam("Level of detail of the response")
        @RequestParam(defaultValue = "SUMMARY") Projection projection,
        @ApiParam("Page size of the result list")
        @Max(PagingConstants.MAX_PAGE_SIZE)
        @Min(PagingConstants.MIN_PAGE_SIZE)
        @RequestParam(defaultValue = PagingConstants.DEFAULT_PAGE_SIZE) Integer pageSize,
        @ApiParam("Page number of the result list")
        @Min(PagingConstants.MIN_PAGE_NUMBER)
        @RequestParam(defaultValue = PagingConstants.DEFAULT_PAGE_NUMBER) Integer pageNumber,
        @ApiParam("Name of the property that the result list is sorted by")
        @RequestParam(required = false) GeneticProfileSortBy sortBy,
        @ApiParam("Direction of the sort")
        @RequestParam(defaultValue = "ASC") Direction direction) {
>>>>>>> 6e660dbb

        if (projection == Projection.META) {
            HttpHeaders responseHeaders = new HttpHeaders();
            responseHeaders.add(HeaderKeyConstants.TOTAL_COUNT, geneticProfileService
                .getMetaGeneticProfilesInStudy(studyId).getTotalCount().toString());
            return new ResponseEntity<>(responseHeaders, HttpStatus.OK);
        } else {
            return new ResponseEntity<>(
                geneticProfileService.getAllGeneticProfilesInStudy(studyId, projection.name(), pageSize, pageNumber,
                    sortBy == null ? null : sortBy.getOriginalValue(), direction.name()), HttpStatus.OK);
        }
    }
}<|MERGE_RESOLUTION|>--- conflicted
+++ resolved
@@ -41,21 +41,6 @@
         produces = MediaType.APPLICATION_JSON_VALUE)
     @ApiOperation("Get all genetic profiles")
     public ResponseEntity<List<GeneticProfile>> getAllGeneticProfiles(
-<<<<<<< HEAD
-            @ApiParam("Level of detail of the response")
-            @RequestParam(defaultValue = "SUMMARY") Projection projection,
-            @ApiParam("Page size of the result list")
-            @Max(PagingConstants.MAX_PAGE_SIZE)
-            @Min(PagingConstants.MIN_PAGE_SIZE)
-            @RequestParam(defaultValue = PagingConstants.DEFAULT_PAGE_SIZE) Integer pageSize,
-            @ApiParam("Page number of the result list")
-            @Min(PagingConstants.MIN_PAGE_NUMBER)
-            @RequestParam(defaultValue = PagingConstants.DEFAULT_PAGE_NUMBER) Integer pageNumber,
-            @ApiParam("Name of the property that the result list is sorted by")
-            @RequestParam(required = false) GeneticProfileSortBy sortBy,
-            @ApiParam("Direction of the sort")
-            @RequestParam(defaultValue = "ASC") Direction direction) {
-=======
         @ApiParam("Level of detail of the response")
         @RequestParam(defaultValue = "SUMMARY") Projection projection,
         @ApiParam("Page size of the result list")
@@ -69,7 +54,6 @@
         @RequestParam(required = false) GeneticProfileSortBy sortBy,
         @ApiParam("Direction of the sort")
         @RequestParam(defaultValue = "ASC") Direction direction) {
->>>>>>> 6e660dbb
 
         if (projection == Projection.META) {
             HttpHeaders responseHeaders = new HttpHeaders();
@@ -97,23 +81,6 @@
         produces = MediaType.APPLICATION_JSON_VALUE)
     @ApiOperation("Get all genetic profiles in a study")
     public ResponseEntity<List<GeneticProfile>> getAllGeneticProfilesInStudy(
-<<<<<<< HEAD
-            @ApiParam(required = true, value = "Study ID e.g. acc_tcga")
-            @PathVariable String studyId,
-            @ApiParam("Level of detail of the response")
-            @RequestParam(defaultValue = "SUMMARY") Projection projection,
-            @ApiParam("Page size of the result list")
-            @Max(PagingConstants.MAX_PAGE_SIZE)
-            @Min(PagingConstants.MIN_PAGE_SIZE)
-            @RequestParam(defaultValue = PagingConstants.DEFAULT_PAGE_SIZE) Integer pageSize,
-            @ApiParam("Page number of the result list")
-            @Min(PagingConstants.MIN_PAGE_NUMBER)
-            @RequestParam(defaultValue = PagingConstants.DEFAULT_PAGE_NUMBER) Integer pageNumber,
-            @ApiParam("Name of the property that the result list is sorted by")
-            @RequestParam(required = false) GeneticProfileSortBy sortBy,
-            @ApiParam("Direction of the sort")
-            @RequestParam(defaultValue = "ASC") Direction direction) {
-=======
         @ApiParam(required = true, value = "Study ID e.g. acc_tcga")
         @PathVariable String studyId,
         @ApiParam("Level of detail of the response")
@@ -129,7 +96,6 @@
         @RequestParam(required = false) GeneticProfileSortBy sortBy,
         @ApiParam("Direction of the sort")
         @RequestParam(defaultValue = "ASC") Direction direction) {
->>>>>>> 6e660dbb
 
         if (projection == Projection.META) {
             HttpHeaders responseHeaders = new HttpHeaders();
