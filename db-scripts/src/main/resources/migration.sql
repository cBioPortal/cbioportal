--- conflicted
+++ resolved
@@ -952,12 +952,9 @@
 -- all previous genetic_profile will be considered as sample level data
 -- so set 0 (false) as default value for PATIENT_LEVEL field
 ALTER TABLE `genetic_profile` ADD COLUMN `PATIENT_LEVEL` boolean DEFAULT 0;
-<<<<<<< HEAD
 
 DROP TABLE IF EXISTS pdb_uniprot_residue_mapping;
 DROP TABLE IF EXISTS pdb_uniprot_alignment;
-UPDATE `info` SET `DB_SCHEMA_VERSION`="2.12.10";
-=======
 UPDATE `info` SET `DB_SCHEMA_VERSION`="2.12.10";
 
 ##version: 2.12.10
@@ -965,5 +962,4 @@
 DROP TABLE IF EXISTS `protein_array_info`;
 DROP TABLE IF EXISTS `protein_array_target`;
 DROP TABLE IF EXISTS `protein_array_data`;
-DROP TABLE IF EXISTS `protein_array_cancer_study`;
->>>>>>> 26f30c8c
+DROP TABLE IF EXISTS `protein_array_cancer_study`;