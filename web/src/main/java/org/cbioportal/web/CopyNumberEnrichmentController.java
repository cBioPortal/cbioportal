package org.cbioportal.web;

import io.swagger.annotations.Api;
import io.swagger.annotations.ApiOperation;
import io.swagger.annotations.ApiParam;
import org.cbioportal.model.AlterationEnrichment;
import org.cbioportal.model.CNA;
import org.cbioportal.model.MolecularProfileCaseIdentifier;
import org.cbioportal.model.web.parameter.EnrichmentType;
import org.cbioportal.service.CopyNumberEnrichmentService;
import org.cbioportal.service.exception.MolecularProfileNotFoundException;
import org.cbioportal.web.config.annotation.InternalApi;
<<<<<<< HEAD
import org.cbioportal.web.parameter.CopyNumberEnrichmentEventType;
=======
import org.cbioportal.model.EnrichmentType;
>>>>>>> 2a8d5651
import org.cbioportal.web.parameter.MolecularProfileCasesGroupFilter;
import org.springframework.beans.factory.annotation.Autowired;
import org.springframework.http.HttpStatus;
import org.springframework.http.MediaType;
import org.springframework.http.ResponseEntity;
import org.springframework.security.access.prepost.PreAuthorize;
import org.springframework.validation.annotation.Validated;
import org.springframework.web.bind.annotation.*;
import springfox.documentation.annotations.ApiIgnore;

import javax.validation.Valid;
import java.util.Collection;
import java.util.List;
import java.util.Map;
import java.util.stream.Collectors;

@InternalApi
@RestController
@Validated
@Api(tags = "Copy Number Enrichments", description = " ")
public class CopyNumberEnrichmentController {

    @Autowired
    private CopyNumberEnrichmentService copyNumberEnrichmentService;

    @PreAuthorize("hasPermission(#involvedCancerStudies, 'Collection<CancerStudyId>', 'read')")
    @RequestMapping(value = "/copy-number-enrichments/fetch",
        method = RequestMethod.POST, consumes = MediaType.APPLICATION_JSON_VALUE,
        produces = MediaType.APPLICATION_JSON_VALUE)
    @ApiOperation("Fetch copy number enrichments in a molecular profile")
    public ResponseEntity<List<AlterationEnrichment>> fetchCopyNumberEnrichments(
        @ApiIgnore // prevent reference to this attribute in the swagger-ui interface
        @RequestAttribute(required = false, value = "involvedCancerStudies") Collection<String> involvedCancerStudies,
        @ApiIgnore // prevent reference to this attribute in the swagger-ui interface. this attribute is needed for the @PreAuthorize tag above.
        @Valid @RequestAttribute(required = false, value = "interceptedMolecularProfileCasesGroupFilters") List<MolecularProfileCasesGroupFilter> interceptedMolecularProfileCasesGroupFilters,
        @ApiParam("Type of the copy number event")
        @RequestParam(defaultValue = "HOMDEL") CNA copyNumberEventType,
        @ApiParam("Type of the enrichment e.g. SAMPLE or PATIENT")
        @RequestParam(defaultValue = "SAMPLE") EnrichmentType enrichmentType,
        @ApiParam(required = true, value = "List of groups containing sample identifiers")
        @Valid @RequestBody(required = false) List<MolecularProfileCasesGroupFilter> groups) throws MolecularProfileNotFoundException {

        Map<String, List<MolecularProfileCaseIdentifier>> groupCaseIdentifierSet = interceptedMolecularProfileCasesGroupFilters.stream()
                .collect(Collectors.toMap(MolecularProfileCasesGroupFilter::getName,
                        MolecularProfileCasesGroupFilter::getMolecularProfileCaseIdentifiers));

<<<<<<< HEAD
        return new ResponseEntity<>(copyNumberEnrichmentService.getCopyNumberEnrichments(groupCaseIdentifierSet,
                copyNumberEventType.getAlterationTypes(), enrichmentType), HttpStatus.OK);
=======
        return new ResponseEntity<>(
            copyNumberEnrichmentService.getCopyNumberEnrichments(
                groupCaseIdentifierSet,
                copyNumberEventType,
                enrichmentType), HttpStatus.OK);
>>>>>>> 2a8d5651
    }
}<|MERGE_RESOLUTION|>--- conflicted
+++ resolved
@@ -5,16 +5,11 @@
 import io.swagger.annotations.ApiParam;
 import org.cbioportal.model.AlterationEnrichment;
 import org.cbioportal.model.CNA;
+import org.cbioportal.model.EnrichmentType;
 import org.cbioportal.model.MolecularProfileCaseIdentifier;
-import org.cbioportal.model.web.parameter.EnrichmentType;
 import org.cbioportal.service.CopyNumberEnrichmentService;
 import org.cbioportal.service.exception.MolecularProfileNotFoundException;
 import org.cbioportal.web.config.annotation.InternalApi;
-<<<<<<< HEAD
-import org.cbioportal.web.parameter.CopyNumberEnrichmentEventType;
-=======
-import org.cbioportal.model.EnrichmentType;
->>>>>>> 2a8d5651
 import org.cbioportal.web.parameter.MolecularProfileCasesGroupFilter;
 import org.springframework.beans.factory.annotation.Autowired;
 import org.springframework.http.HttpStatus;
@@ -61,15 +56,10 @@
                 .collect(Collectors.toMap(MolecularProfileCasesGroupFilter::getName,
                         MolecularProfileCasesGroupFilter::getMolecularProfileCaseIdentifiers));
 
-<<<<<<< HEAD
-        return new ResponseEntity<>(copyNumberEnrichmentService.getCopyNumberEnrichments(groupCaseIdentifierSet,
-                copyNumberEventType.getAlterationTypes(), enrichmentType), HttpStatus.OK);
-=======
         return new ResponseEntity<>(
             copyNumberEnrichmentService.getCopyNumberEnrichments(
                 groupCaseIdentifierSet,
                 copyNumberEventType,
                 enrichmentType), HttpStatus.OK);
->>>>>>> 2a8d5651
     }
 }