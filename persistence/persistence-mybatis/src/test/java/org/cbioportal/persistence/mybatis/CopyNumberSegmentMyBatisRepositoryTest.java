--- conflicted
+++ resolved
@@ -40,11 +40,7 @@
         
         Assert.assertEquals(2, result0.size());
         CopyNumberSeg copyNumberSeg = result0.get(0);
-<<<<<<< HEAD
-        Assert.assertEquals(new Long(50236594), copyNumberSeg.getSegId());
-=======
         Assert.assertEquals(new Long(50236594L), copyNumberSeg.getSegId());
->>>>>>> d54644d3
         Assert.assertEquals((Integer) 1, copyNumberSeg.getCancerStudyId());
         Assert.assertEquals("study_tcga_pub", copyNumberSeg.getCancerStudyIdentifier());
         Assert.assertEquals((Integer) 1, copyNumberSeg.getSampleId());
@@ -115,11 +111,7 @@
 
         Assert.assertEquals(2, result.size());
         CopyNumberSeg copyNumberSeg = result.get(0);
-<<<<<<< HEAD
-        Assert.assertEquals(new Long(50236594), copyNumberSeg.getSegId());
-=======
         Assert.assertEquals(new Long(50236594L), copyNumberSeg.getSegId());
->>>>>>> d54644d3
         Assert.assertEquals((Integer) 1, copyNumberSeg.getCancerStudyId());
         Assert.assertEquals("study_tcga_pub", copyNumberSeg.getCancerStudyIdentifier());
         Assert.assertEquals((Integer) 1, copyNumberSeg.getSampleId());
@@ -238,11 +230,7 @@
 
         Assert.assertEquals(1, result0.size());
         CopyNumberSeg copyNumberSeg = result0.get(0);
-<<<<<<< HEAD
-        Assert.assertEquals(new Long(50236593), copyNumberSeg.getSegId());
-=======
         Assert.assertEquals(new Long(50236593L), copyNumberSeg.getSegId());
->>>>>>> d54644d3
         Assert.assertEquals((Integer) 1, copyNumberSeg.getCancerStudyId());
         Assert.assertEquals("study_tcga_pub", copyNumberSeg.getCancerStudyIdentifier());
         Assert.assertEquals((Integer) 2, copyNumberSeg.getSampleId());
