--- conflicted
+++ resolved
@@ -340,7 +340,6 @@
     }
 
     @PreAuthorize("hasPermission(#involvedCancerStudies, 'Collection<CancerStudyId>', T(org.cbioportal.utils.security.AccessLevel).READ)")
-<<<<<<< HEAD
     @RequestMapping(value = "/column-store/genomic-data-counts/fetch", method = RequestMethod.POST,
             consumes = MediaType.APPLICATION_JSON_VALUE, produces = MediaType.APPLICATION_JSON_VALUE)
     @Operation(description = "Fetch genomic data counts by GenomicDataCountFilter")
@@ -404,7 +403,8 @@
 
         return new ResponseEntity<>(result, HttpStatus.OK);
     }
-=======
+
+    @PreAuthorize("hasPermission(#involvedCancerStudies, 'Collection<CancerStudyId>', T(org.cbioportal.utils.security.AccessLevel).READ)")
     @PostMapping(value = "/column-store/clinical-event-type-counts/fetch", consumes = MediaType.APPLICATION_JSON_VALUE,
         produces = MediaType.APPLICATION_JSON_VALUE)
     @Operation(description = "Get Counts of Clinical Event Types by Study View Filter")
@@ -456,5 +456,4 @@
             HttpStatus.OK);
     }
 
->>>>>>> 8746a34a
 }