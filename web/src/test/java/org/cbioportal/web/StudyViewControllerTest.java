package org.cbioportal.web;

import com.fasterxml.jackson.databind.ObjectMapper;
import org.apache.commons.math3.util.Pair;
import org.cbioportal.model.AlterationCountByGene;
import org.cbioportal.model.ClinicalAttribute;
import org.cbioportal.model.ClinicalData;
import org.cbioportal.model.ClinicalDataCount;
import org.cbioportal.model.ClinicalDataCountItem;
import org.cbioportal.model.CopyNumberCountByGene;
import org.cbioportal.model.GenePanelData;
import org.cbioportal.model.MolecularProfile;
import org.cbioportal.model.Sample;
import org.cbioportal.model.util.Select;
import org.cbioportal.persistence.AlterationRepository;
import org.cbioportal.service.AlterationCountService;
import org.cbioportal.service.ClinicalAttributeService;
import org.cbioportal.service.ClinicalDataService;
import org.cbioportal.service.DiscreteCopyNumberService;
import org.cbioportal.service.GenePanelService;
import org.cbioportal.service.MolecularProfileService;
import org.cbioportal.service.MutationService;
import org.cbioportal.service.PatientService;
import org.cbioportal.service.SampleService;
import org.cbioportal.service.TreatmentService;
import org.cbioportal.web.parameter.ClinicalDataBinCountFilter;
import org.cbioportal.web.parameter.ClinicalDataBinFilter;
import org.cbioportal.web.parameter.ClinicalDataCountFilter;
import org.cbioportal.web.parameter.ClinicalDataFilter;
import org.cbioportal.web.parameter.SampleIdentifier;
import org.cbioportal.web.parameter.StudyViewFilter;
import org.cbioportal.web.util.SelectMockitoArgumentMatcher;
import org.cbioportal.web.util.StudyViewFilterApplier;
import org.junit.Before;
import org.junit.Test;
import org.junit.runner.RunWith;
import org.mockito.Mockito;
import org.springframework.beans.factory.annotation.Autowired;
import org.springframework.context.annotation.Bean;
import org.springframework.context.annotation.Configuration;
import org.springframework.http.MediaType;
import org.springframework.test.context.ContextConfiguration;
import org.springframework.test.context.junit4.SpringJUnit4ClassRunner;
import org.springframework.test.context.web.WebAppConfiguration;
import org.springframework.test.web.servlet.MockMvc;
import org.springframework.test.web.servlet.request.MockMvcRequestBuilders;
import org.springframework.test.web.servlet.result.MockMvcResultMatchers;
import org.springframework.test.web.servlet.setup.MockMvcBuilders;
import org.springframework.web.context.WebApplicationContext;

import java.util.ArrayList;
import java.util.Arrays;
import java.util.Collections;
import java.util.List;

import static org.mockito.ArgumentMatchers.*;

@RunWith(SpringJUnit4ClassRunner.class)
@WebAppConfiguration
@ContextConfiguration("/applicationContext-web-test.xml")
@Configuration
public class StudyViewControllerTest {

    private static final String TEST_STUDY_ID = "test_study_id";
    private static final String TEST_SAMPLE_ID_1 = "test_sample_id_1";
    private static final String TEST_SAMPLE_ID_2 = "test_sample_id_2";
    private static final String TEST_SAMPLE_ID_3 = "test_sample_id_3";
    private static final String TEST_PATIENT_ID_1 = "test_patient_id_1";
    private static final String TEST_PATIENT_ID_2 = "test_patient_id_2";
    private static final String TEST_ATTRIBUTE_ID = "test_attribute_id";
    private static final String TEST_MOLEULAR_PROFILE_ID_1 = "test_study_id_profile_type_1";
    private static final String TEST_MOLEULAR_PROFILE_ID_2 = "test_study_id_profile_type_2";
    private static final String TEST_CLINICAL_DATA_VALUE_1 = "value1";
    private static final String TEST_CLINICAL_DATA_VALUE_2 = "value2";
    private static final String TEST_CLINICAL_DATA_VALUE_3 = "3";
    private static final Integer TEST_ENTREZ_GENE_ID_1 = 1;
    private static final Integer TEST_ENTREZ_GENE_ID_2 = 2;
    private static final String TEST_HUGO_GENE_SYMBOL_1 = "test_hugo_gene_symbol_1";
    private static final String TEST_HUGO_GENE_SYMBOL_2 = "test_hugo_gene_symbol_2";
    private static final String TEST_CYTOBAND_1 = "test_cytoband_1";
    private static final String TEST_CYTOBAND_2 = "test_cytoband_2";

    @Autowired
    private WebApplicationContext wac;

    @Autowired
    private StudyViewFilterApplier studyViewFilterApplier;
    @Autowired
    private ClinicalDataService clinicalDataService;
    @Autowired
    private MutationService mutationService;
    @Autowired
    private AlterationCountService alterationCountService;
    @Autowired
    private MolecularProfileService molecularProfileService;
    @Autowired
    private DiscreteCopyNumberService discreteCopyNumberService;
    @Autowired
    private SampleService sampleService;
    @Autowired
    private GenePanelService genePanelService;
    @Autowired
    private ClinicalAttributeService clinicalAttributeService;
    @Autowired
    private PatientService patientService;

    private ObjectMapper objectMapper = new ObjectMapper();

    private MockMvc mockMvc;

    @Bean
    public StudyViewFilterApplier studyViewFilterApplier() {
        return Mockito.mock(StudyViewFilterApplier.class);
    }
    
    @Bean
    public TreatmentService treatmentService() {
        return Mockito.mock(TreatmentService.class);
    }
    
    @Bean
    public AlterationCountService alterationCountService() {
        return Mockito.mock(AlterationCountService.class);
    }
    
    @Bean
    public AlterationRepository alterationRepository() {
        return Mockito.mock(AlterationRepository.class);
    }

    @Before
    public void setUp() throws Exception {

        Mockito.reset(studyViewFilterApplier);
        Mockito.reset(clinicalDataService);
        Mockito.reset(mutationService);
        Mockito.reset(molecularProfileService);
        Mockito.reset(alterationCountService);
        Mockito.reset(discreteCopyNumberService);
        Mockito.reset(sampleService);
        Mockito.reset(genePanelService);
        Mockito.reset(clinicalAttributeService);
        Mockito.reset(patientService);
        mockMvc = MockMvcBuilders.webAppContextSetup(wac).build();
    }

    @Test
    public void fetchClinicalDataCounts() throws Exception {

        List<SampleIdentifier> filteredSampleIdentifiers = new ArrayList<>();
        SampleIdentifier sampleIdentifier = new SampleIdentifier();
        sampleIdentifier.setSampleId(TEST_SAMPLE_ID_1);
        sampleIdentifier.setStudyId(TEST_STUDY_ID);
        filteredSampleIdentifiers.add(sampleIdentifier);
        Mockito.when(studyViewFilterApplier.apply(any())).thenReturn(filteredSampleIdentifiers);

        List<ClinicalDataCountItem> clinicalDataCountItems = new ArrayList<>();
        ClinicalDataCountItem clinicalDataCountItem = new ClinicalDataCountItem();
        clinicalDataCountItem.setAttributeId(TEST_ATTRIBUTE_ID);
        List<ClinicalDataCount> clinicalDataCounts = new ArrayList<>();
        ClinicalDataCount clinicalDataCount1 = new ClinicalDataCount();
        clinicalDataCount1.setAttributeId(TEST_ATTRIBUTE_ID);
        clinicalDataCount1.setValue(TEST_CLINICAL_DATA_VALUE_1);
        clinicalDataCount1.setCount(3);
        clinicalDataCounts.add(clinicalDataCount1);
        ClinicalDataCount clinicalDataCount2 = new ClinicalDataCount();
        clinicalDataCount2.setAttributeId(TEST_ATTRIBUTE_ID);
        clinicalDataCount2.setValue(TEST_CLINICAL_DATA_VALUE_2);
        clinicalDataCount2.setCount(1);
        clinicalDataCounts.add(clinicalDataCount2);
        clinicalDataCountItem.setCounts(clinicalDataCounts);
        clinicalDataCountItems.add(clinicalDataCountItem);
        
        Mockito.when(clinicalDataService.fetchClinicalDataCounts(anyList(), anyList(), 
            anyList())).thenReturn(clinicalDataCountItems);

        ClinicalDataCountFilter clinicalDataCountFilter = new ClinicalDataCountFilter();
        ClinicalDataFilter clinicalDataFilter = new ClinicalDataFilter();
        clinicalDataFilter.setAttributeId(TEST_ATTRIBUTE_ID);
        clinicalDataCountFilter.setAttributes(Arrays.asList(clinicalDataFilter));
        StudyViewFilter studyViewFilter = new StudyViewFilter();
        studyViewFilter.setStudyIds(Arrays.asList(TEST_STUDY_ID));
        clinicalDataCountFilter.setStudyViewFilter(studyViewFilter);

        mockMvc.perform(MockMvcRequestBuilders.post("/clinical-data-counts/fetch")
            .accept(MediaType.APPLICATION_JSON)
            .contentType(MediaType.APPLICATION_JSON)
            .content(objectMapper.writeValueAsString(clinicalDataCountFilter)))
            .andExpect(MockMvcResultMatchers.status().isOk())
            .andExpect(MockMvcResultMatchers.content().contentTypeCompatibleWith(MediaType.APPLICATION_JSON))
            .andExpect(MockMvcResultMatchers.jsonPath("$[0].attributeId").value(TEST_ATTRIBUTE_ID))
            .andExpect(MockMvcResultMatchers.jsonPath("$[0].counts[0].attributeId").doesNotExist())
            .andExpect(MockMvcResultMatchers.jsonPath("$[0].counts[0].value").value(TEST_CLINICAL_DATA_VALUE_1))
            .andExpect(MockMvcResultMatchers.jsonPath("$[0].counts[0].count").value(3))
            .andExpect(MockMvcResultMatchers.jsonPath("$[0].counts[1].attributeId").doesNotExist())
            .andExpect(MockMvcResultMatchers.jsonPath("$[0].counts[1].value").value(TEST_CLINICAL_DATA_VALUE_2))
            .andExpect(MockMvcResultMatchers.jsonPath("$[0].counts[1].count").value(1));
    }

    @Test
    public void fetchClinicalDataBinCounts() throws Exception
    {
        List<SampleIdentifier> filteredSampleIdentifiers = new ArrayList<>();
        SampleIdentifier sampleIdentifier = new SampleIdentifier();
        sampleIdentifier.setSampleId(TEST_SAMPLE_ID_1);
        sampleIdentifier.setStudyId(TEST_STUDY_ID);
        filteredSampleIdentifiers.add(sampleIdentifier);
        Mockito.when(studyViewFilterApplier.apply(any())).thenReturn(filteredSampleIdentifiers);

        List<ClinicalData> clinicalData = new ArrayList<>();
        ClinicalData clinicalData1 = new ClinicalData();
        clinicalData1.setAttrId(TEST_ATTRIBUTE_ID);
        clinicalData1.setAttrValue(TEST_CLINICAL_DATA_VALUE_1);
        clinicalData1.setStudyId(TEST_STUDY_ID);
        clinicalData1.setSampleId(TEST_SAMPLE_ID_1);
        clinicalData1.setPatientId(TEST_PATIENT_ID_1);
        clinicalData.add(clinicalData1);
        ClinicalData clinicalData2 = new ClinicalData();
        clinicalData2.setAttrId(TEST_ATTRIBUTE_ID);
        clinicalData2.setAttrValue(TEST_CLINICAL_DATA_VALUE_2);
        clinicalData2.setStudyId(TEST_STUDY_ID);
        clinicalData2.setSampleId(TEST_SAMPLE_ID_2);
        clinicalData2.setPatientId(TEST_PATIENT_ID_2);
        clinicalData.add(clinicalData2);
        ClinicalData clinicalData3 = new ClinicalData();
        clinicalData3.setAttrId(TEST_ATTRIBUTE_ID);
        clinicalData3.setAttrValue(TEST_CLINICAL_DATA_VALUE_3);
        clinicalData3.setStudyId(TEST_STUDY_ID);
        clinicalData3.setSampleId(TEST_SAMPLE_ID_3);
        clinicalData.add(clinicalData3);

        Mockito.when(clinicalDataService.fetchClinicalData(anyList(), anyList(),
            anyList(), any(String.class), any(String.class))).thenReturn(clinicalData);

        ClinicalAttribute clinicalAttribute1 =new ClinicalAttribute();
        clinicalAttribute1.setAttrId(TEST_ATTRIBUTE_ID);
        clinicalAttribute1.setPatientAttribute(false);
        
        Mockito.when(clinicalAttributeService.getClinicalAttributesByStudyIdsAndAttributeIds(
                anyList(), anyList()))
        .thenReturn(Arrays.asList(clinicalAttribute1));

        Mockito.when(patientService.getPatientsOfSamples(anyList(), anyList())).thenReturn(Arrays.asList());

        ClinicalDataBinCountFilter clinicalDataBinCountFilter = new ClinicalDataBinCountFilter();
        ClinicalDataBinFilter clinicalDataBinFilter = new ClinicalDataBinFilter();
        clinicalDataBinFilter.setAttributeId(TEST_ATTRIBUTE_ID);
        clinicalDataBinFilter.setDisableLogScale(false);
        clinicalDataBinCountFilter.setAttributes(Collections.singletonList(clinicalDataBinFilter));
        StudyViewFilter studyViewFilter = new StudyViewFilter();
        studyViewFilter.setStudyIds(Collections.singletonList(TEST_STUDY_ID));
        clinicalDataBinCountFilter.setStudyViewFilter(studyViewFilter);

        mockMvc.perform(MockMvcRequestBuilders.post("/clinical-data-bin-counts/fetch")
            .accept(MediaType.APPLICATION_JSON)
            .contentType(MediaType.APPLICATION_JSON)
            .content(objectMapper.writeValueAsString(clinicalDataBinCountFilter)))
            .andExpect(MockMvcResultMatchers.status().isOk())
            .andExpect(MockMvcResultMatchers.content().contentTypeCompatibleWith(MediaType.APPLICATION_JSON))
            .andExpect(MockMvcResultMatchers.jsonPath("$[0].attributeId").value(TEST_ATTRIBUTE_ID))
            .andExpect(MockMvcResultMatchers.jsonPath("$[0].specialValue").doesNotExist())
            .andExpect(MockMvcResultMatchers.jsonPath("$[0].start").value(3))
            .andExpect(MockMvcResultMatchers.jsonPath("$[0].end").value(3))
            .andExpect(MockMvcResultMatchers.jsonPath("$[0].count").value(1))
            .andExpect(MockMvcResultMatchers.jsonPath("$[1].attributeId").value(TEST_ATTRIBUTE_ID))
            .andExpect(MockMvcResultMatchers.jsonPath("$[1].specialValue").value(TEST_CLINICAL_DATA_VALUE_1))
            .andExpect(MockMvcResultMatchers.jsonPath("$[1].start").doesNotExist())
            .andExpect(MockMvcResultMatchers.jsonPath("$[1].end").doesNotExist())
            .andExpect(MockMvcResultMatchers.jsonPath("$[1].count").value(1))
            .andExpect(MockMvcResultMatchers.jsonPath("$[2].attributeId").value(TEST_ATTRIBUTE_ID))
            .andExpect(MockMvcResultMatchers.jsonPath("$[2].specialValue").value(TEST_CLINICAL_DATA_VALUE_2))
            .andExpect(MockMvcResultMatchers.jsonPath("$[2].start").doesNotExist())
            .andExpect(MockMvcResultMatchers.jsonPath("$[2].end").doesNotExist())
            .andExpect(MockMvcResultMatchers.jsonPath("$[2].count").value(1));
    }

    @Test
    public void fetchMutatedGenes() throws Exception {

        MolecularProfile molecularProfile = new MolecularProfile();
        molecularProfile.setCancerStudyIdentifier(TEST_STUDY_ID);
        Mockito.when(molecularProfileService.getMolecularProfile(any())).thenReturn(molecularProfile);

        List<SampleIdentifier> filteredSampleIdentifiers = new ArrayList<>();
        SampleIdentifier sampleIdentifier = new SampleIdentifier();
        sampleIdentifier.setSampleId(TEST_SAMPLE_ID_1);
        sampleIdentifier.setStudyId(TEST_STUDY_ID);
        filteredSampleIdentifiers.add(sampleIdentifier);
        Mockito.when(studyViewFilterApplier.apply(any())).thenReturn(filteredSampleIdentifiers);

        List<AlterationCountByGene> mutationCounts = new ArrayList<>();
        AlterationCountByGene mutationCount1 = new AlterationCountByGene();
        mutationCount1.setEntrezGeneId(TEST_ENTREZ_GENE_ID_1);
        mutationCount1.setHugoGeneSymbol(TEST_HUGO_GENE_SYMBOL_1);
        mutationCount1.setNumberOfAlteredCases(1);
        mutationCount1.setTotalCount(3);
        mutationCounts.add(mutationCount1);
        AlterationCountByGene mutationCount2 = new AlterationCountByGene();
        mutationCount2.setEntrezGeneId(TEST_ENTREZ_GENE_ID_2);
        mutationCount2.setHugoGeneSymbol(TEST_HUGO_GENE_SYMBOL_2);
        mutationCount2.setNumberOfAlteredCases(2);
        mutationCount2.setTotalCount(2);
        mutationCounts.add(mutationCount2);

        Pair<List<AlterationCountByGene>, Long> mutationCountsMockedData = new Pair<>(mutationCounts, 0L);

        Mockito.when(alterationCountService.getSampleMutationCounts(
            anyList(),
            argThat(new SelectMockitoArgumentMatcher("ALL")),
            anyBoolean(),
            anyBoolean(),
            any(Select.class))).thenReturn(mutationCountsMockedData);

        StudyViewFilter studyViewFilter = new StudyViewFilter();
        studyViewFilter.setStudyIds(Arrays.asList(TEST_STUDY_ID));

        mockMvc.perform(MockMvcRequestBuilders.post("/mutated-genes/fetch")
            .accept(MediaType.APPLICATION_JSON)
            .contentType(MediaType.APPLICATION_JSON)
            .content(objectMapper.writeValueAsString(studyViewFilter)))
            .andExpect(MockMvcResultMatchers.status().isOk())
            .andExpect(MockMvcResultMatchers.content().contentTypeCompatibleWith(MediaType.APPLICATION_JSON))
            .andExpect(MockMvcResultMatchers.jsonPath("$[0].entrezGeneId").value(TEST_ENTREZ_GENE_ID_2))
            .andExpect(MockMvcResultMatchers.jsonPath("$[0].hugoGeneSymbol").value(TEST_HUGO_GENE_SYMBOL_2))
            .andExpect(MockMvcResultMatchers.jsonPath("$[0].numberOfAlteredCases").value(2))
            .andExpect(MockMvcResultMatchers.jsonPath("$[0].totalCount").value(2))
            .andExpect(MockMvcResultMatchers.jsonPath("$[1].entrezGeneId").value(TEST_ENTREZ_GENE_ID_1))
            .andExpect(MockMvcResultMatchers.jsonPath("$[1].hugoGeneSymbol").value(TEST_HUGO_GENE_SYMBOL_1))
            .andExpect(MockMvcResultMatchers.jsonPath("$[1].numberOfAlteredCases").value(1))
            .andExpect(MockMvcResultMatchers.jsonPath("$[1].totalCount").value(3));
    }

    @Test
    public void fetchFusionGenes() throws Exception {

        MolecularProfile molecularProfile = new MolecularProfile();
        molecularProfile.setCancerStudyIdentifier(TEST_STUDY_ID);
        Mockito.when(molecularProfileService.getMolecularProfile(any())).thenReturn(molecularProfile);

        List<SampleIdentifier> filteredSampleIdentifiers = new ArrayList<>();
        SampleIdentifier sampleIdentifier = new SampleIdentifier();
        sampleIdentifier.setSampleId(TEST_SAMPLE_ID_1);
        sampleIdentifier.setStudyId(TEST_STUDY_ID);
        filteredSampleIdentifiers.add(sampleIdentifier);
        Mockito.when(studyViewFilterApplier.apply(any())).thenReturn(filteredSampleIdentifiers);

        List<AlterationCountByGene> fusionCounts = new ArrayList<>();
        AlterationCountByGene fusionCount1 = new AlterationCountByGene();
        fusionCount1.setEntrezGeneId(TEST_ENTREZ_GENE_ID_1);
        fusionCount1.setHugoGeneSymbol(TEST_HUGO_GENE_SYMBOL_1);
        fusionCount1.setNumberOfAlteredCases(1);
        fusionCount1.setTotalCount(1);
        fusionCounts.add(fusionCount1);
        AlterationCountByGene fusionCount2 = new AlterationCountByGene();
        fusionCount2.setEntrezGeneId(TEST_ENTREZ_GENE_ID_2);
        fusionCount2.setHugoGeneSymbol(TEST_HUGO_GENE_SYMBOL_2);
        fusionCount2.setNumberOfAlteredCases(2);
        fusionCount2.setTotalCount(2);
        fusionCounts.add(fusionCount2);

<<<<<<< HEAD
        Mockito.when(alterationCountService.getSampleStructuralVariantCounts(
=======
        Pair<List<AlterationCountByGene>, Long> fusionCountsMockedData = new Pair<>(fusionCounts, 0L);

        Mockito.when(alterationCountService.getSampleFusionCounts(
>>>>>>> 30ecc8df
            anyList(),
            argThat(new SelectMockitoArgumentMatcher("ALL")),
            anyBoolean(),
            anyBoolean(),
            any(Select.class))).thenReturn(fusionCountsMockedData);

        StudyViewFilter studyViewFilter = new StudyViewFilter();
        studyViewFilter.setStudyIds(Arrays.asList(TEST_STUDY_ID));

        mockMvc.perform(MockMvcRequestBuilders.post("/structural-variant-genes/fetch")
            .accept(MediaType.APPLICATION_JSON)
            .contentType(MediaType.APPLICATION_JSON)
            .content(objectMapper.writeValueAsString(studyViewFilter)))
            .andExpect(MockMvcResultMatchers.status().isOk())
            .andExpect(MockMvcResultMatchers.content().contentTypeCompatibleWith(MediaType.APPLICATION_JSON))
            .andExpect(MockMvcResultMatchers.jsonPath("$[0].entrezGeneId").value(TEST_ENTREZ_GENE_ID_2))
            .andExpect(MockMvcResultMatchers.jsonPath("$[0].hugoGeneSymbol").value(TEST_HUGO_GENE_SYMBOL_2))
            .andExpect(MockMvcResultMatchers.jsonPath("$[0].numberOfAlteredCases").value(2))
            .andExpect(MockMvcResultMatchers.jsonPath("$[0].totalCount").value(2))
            .andExpect(MockMvcResultMatchers.jsonPath("$[1].entrezGeneId").value(TEST_ENTREZ_GENE_ID_1))
            .andExpect(MockMvcResultMatchers.jsonPath("$[1].hugoGeneSymbol").value(TEST_HUGO_GENE_SYMBOL_1))
            .andExpect(MockMvcResultMatchers.jsonPath("$[1].numberOfAlteredCases").value(1))
            .andExpect(MockMvcResultMatchers.jsonPath("$[1].totalCount").value(1));
    }

    @Test
    public void fetchCNAGenes() throws Exception {

        MolecularProfile molecularProfile = new MolecularProfile();
        molecularProfile.setCancerStudyIdentifier(TEST_STUDY_ID);
        Mockito.when(molecularProfileService.getMolecularProfile(any())).thenReturn(molecularProfile);

        List<SampleIdentifier> filteredSampleIdentifiers = new ArrayList<>();
        SampleIdentifier sampleIdentifier = new SampleIdentifier();
        sampleIdentifier.setSampleId(TEST_SAMPLE_ID_1);
        sampleIdentifier.setStudyId(TEST_STUDY_ID);
        filteredSampleIdentifiers.add(sampleIdentifier);
        Mockito.when(studyViewFilterApplier.apply(any())).thenReturn(filteredSampleIdentifiers);

        List<CopyNumberCountByGene> cnaCounts = new ArrayList<>();
        CopyNumberCountByGene cnaCount1 = new CopyNumberCountByGene();
        cnaCount1.setEntrezGeneId(TEST_ENTREZ_GENE_ID_1);
        cnaCount1.setHugoGeneSymbol(TEST_HUGO_GENE_SYMBOL_1);
        cnaCount1.setNumberOfAlteredCases(1);
        cnaCount1.setCytoband(TEST_CYTOBAND_1);
        cnaCount1.setAlteration(-2);
        cnaCounts.add(cnaCount1);
        CopyNumberCountByGene cnaCount2 = new CopyNumberCountByGene();
        cnaCount2.setEntrezGeneId(TEST_ENTREZ_GENE_ID_2);
        cnaCount2.setHugoGeneSymbol(TEST_HUGO_GENE_SYMBOL_2);
        cnaCount2.setNumberOfAlteredCases(2);
        cnaCount2.setCytoband(TEST_CYTOBAND_2);
        cnaCount2.setAlteration(2);
        cnaCounts.add(cnaCount2);

        Pair<List<CopyNumberCountByGene>, Long> cnaCountsMockedData = new Pair<>(cnaCounts, 0L);


        Mockito.when(alterationCountService.getSampleCnaCounts(
            anyList(),
            argThat(new SelectMockitoArgumentMatcher("ALL")),
            anyBoolean(),
            anyBoolean(),
            any(Select.class))).thenReturn(cnaCountsMockedData);

        StudyViewFilter studyViewFilter = new StudyViewFilter();
        studyViewFilter.setStudyIds(Arrays.asList(TEST_STUDY_ID));

        mockMvc.perform(MockMvcRequestBuilders.post("/cna-genes/fetch")
            .accept(MediaType.APPLICATION_JSON)
            .contentType(MediaType.APPLICATION_JSON)
            .content(objectMapper.writeValueAsString(studyViewFilter)))
            .andExpect(MockMvcResultMatchers.status().isOk())
            .andExpect(MockMvcResultMatchers.content().contentTypeCompatibleWith(MediaType.APPLICATION_JSON))
            .andExpect(MockMvcResultMatchers.jsonPath("$[0].entrezGeneId").value(TEST_ENTREZ_GENE_ID_2))
            .andExpect(MockMvcResultMatchers.jsonPath("$[0].hugoGeneSymbol").value(TEST_HUGO_GENE_SYMBOL_2))
            .andExpect(MockMvcResultMatchers.jsonPath("$[0].numberOfAlteredCases").value(2))
            .andExpect(MockMvcResultMatchers.jsonPath("$[0].cytoband").value(TEST_CYTOBAND_2))
            .andExpect(MockMvcResultMatchers.jsonPath("$[0].alteration").value(2))
            .andExpect(MockMvcResultMatchers.jsonPath("$[0].totalCount").doesNotExist())
            .andExpect(MockMvcResultMatchers.jsonPath("$[1].entrezGeneId").value(TEST_ENTREZ_GENE_ID_1))
            .andExpect(MockMvcResultMatchers.jsonPath("$[1].hugoGeneSymbol").value(TEST_HUGO_GENE_SYMBOL_1))
            .andExpect(MockMvcResultMatchers.jsonPath("$[1].numberOfAlteredCases").value(1))
            .andExpect(MockMvcResultMatchers.jsonPath("$[1].cytoband").value(TEST_CYTOBAND_1))
            .andExpect(MockMvcResultMatchers.jsonPath("$[1].alteration").value(-2))
            .andExpect(MockMvcResultMatchers.jsonPath("$[1].totalCount").doesNotExist());
    }

    @Test
    public void fetchSampleIds() throws Exception {

        List<SampleIdentifier> filteredSampleIdentifiers = new ArrayList<>();
        SampleIdentifier sampleIdentifier = new SampleIdentifier();
        sampleIdentifier.setSampleId(TEST_SAMPLE_ID_1);
        sampleIdentifier.setStudyId(TEST_STUDY_ID);
        filteredSampleIdentifiers.add(sampleIdentifier);

        Mockito.when(studyViewFilterApplier.apply(any())).thenReturn(filteredSampleIdentifiers);
        Mockito.when(studyViewFilterApplier.apply(any(), Mockito.eq(false))).thenReturn(filteredSampleIdentifiers);

        List<Sample> filteredSamples = new ArrayList<>();
        Sample sample1 = new Sample();
        sample1.setStableId(TEST_SAMPLE_ID_1);
        sample1.setPatientStableId(TEST_PATIENT_ID_1);
        sample1.setCancerStudyIdentifier(TEST_STUDY_ID);
        filteredSamples.add(sample1);
        Sample sample2 = new Sample();
        sample2.setStableId(TEST_SAMPLE_ID_2);
        sample2.setPatientStableId(TEST_PATIENT_ID_2);
        sample2.setCancerStudyIdentifier(TEST_STUDY_ID);
        filteredSamples.add(sample2);

        Mockito.when(sampleService.fetchSamples(anyList(), anyList(),
            Mockito.anyString())).thenReturn(filteredSamples);

        StudyViewFilter studyViewFilter = new StudyViewFilter();
        studyViewFilter.setStudyIds(Arrays.asList(TEST_STUDY_ID));

        mockMvc.perform(MockMvcRequestBuilders.post("/filtered-samples/fetch")
            .accept(MediaType.APPLICATION_JSON)
            .contentType(MediaType.APPLICATION_JSON)
            .content(objectMapper.writeValueAsString(studyViewFilter)))
            .andExpect(MockMvcResultMatchers.status().isOk())
            .andExpect(MockMvcResultMatchers.content().contentTypeCompatibleWith(MediaType.APPLICATION_JSON))
            .andExpect(MockMvcResultMatchers.jsonPath("$[0].sampleId").value(TEST_SAMPLE_ID_1))
            .andExpect(MockMvcResultMatchers.jsonPath("$[0].patientId").value(TEST_PATIENT_ID_1))
            .andExpect(MockMvcResultMatchers.jsonPath("$[0].studyId").value(TEST_STUDY_ID))
            .andExpect(MockMvcResultMatchers.jsonPath("$[1].sampleId").value(TEST_SAMPLE_ID_2))
            .andExpect(MockMvcResultMatchers.jsonPath("$[1].patientId").value(TEST_PATIENT_ID_2))
            .andExpect(MockMvcResultMatchers.jsonPath("$[1].studyId").value(TEST_STUDY_ID));
    }

    @Test
    public void fetchSampleCounts() throws Exception {

        List<SampleIdentifier> filteredSampleIdentifiers = new ArrayList<>();
        SampleIdentifier sampleIdentifier1 = new SampleIdentifier();
        sampleIdentifier1.setSampleId(TEST_SAMPLE_ID_1);
        sampleIdentifier1.setStudyId(TEST_STUDY_ID);
        filteredSampleIdentifiers.add(sampleIdentifier1);
        SampleIdentifier sampleIdentifier2 = new SampleIdentifier();
        sampleIdentifier2.setSampleId(TEST_SAMPLE_ID_2);
        sampleIdentifier2.setStudyId(TEST_STUDY_ID);
        filteredSampleIdentifiers.add(sampleIdentifier2);
        SampleIdentifier sampleIdentifier3 = new SampleIdentifier();
        sampleIdentifier3.setSampleId(TEST_SAMPLE_ID_3);
        sampleIdentifier3.setStudyId(TEST_STUDY_ID);
        filteredSampleIdentifiers.add(sampleIdentifier3);
        Mockito.when(studyViewFilterApplier.apply(any())).thenReturn(filteredSampleIdentifiers);

        MolecularProfile molecularProfile1 = new MolecularProfile();
        molecularProfile1.setCancerStudyIdentifier(TEST_STUDY_ID);
        molecularProfile1.setStableId(TEST_MOLEULAR_PROFILE_ID_1);
        molecularProfile1.setName("Profile 1");

        MolecularProfile molecularProfile2 = new MolecularProfile();
        molecularProfile2.setCancerStudyIdentifier(TEST_STUDY_ID);
        molecularProfile2.setStableId(TEST_MOLEULAR_PROFILE_ID_2);
        molecularProfile2.setName("Profile 2");

        Mockito.when(molecularProfileService.getMolecularProfilesInStudies(anyList(),
                Mockito.anyString())).thenReturn(Arrays.asList(molecularProfile1, molecularProfile2));

        List<GenePanelData> genePanelDataList = new ArrayList<>();
        GenePanelData genePanelData1 = new GenePanelData();
        genePanelData1.setMolecularProfileId(TEST_MOLEULAR_PROFILE_ID_1);
        genePanelData1.setProfiled(true);
        genePanelDataList.add(genePanelData1);
        GenePanelData genePanelData2 = new GenePanelData();
        genePanelData2.setMolecularProfileId(TEST_MOLEULAR_PROFILE_ID_1);
        genePanelData2.setProfiled(true);
        genePanelDataList.add(genePanelData2);
        GenePanelData genePanelData3 = new GenePanelData();
        genePanelData3.setMolecularProfileId(TEST_MOLEULAR_PROFILE_ID_2);
        genePanelData3.setProfiled(true);
        genePanelDataList.add(genePanelData3);

        Mockito.when(genePanelService.fetchGenePanelDataInMultipleMolecularProfiles(anyList(),
            anyList())).thenReturn(genePanelDataList);

        StudyViewFilter studyViewFilter = new StudyViewFilter();
        studyViewFilter.setStudyIds(Arrays.asList(TEST_STUDY_ID));

        mockMvc.perform(MockMvcRequestBuilders.post("/molecular-profile-sample-counts/fetch")
            .accept(MediaType.APPLICATION_JSON)
            .contentType(MediaType.APPLICATION_JSON)
            .content(objectMapper.writeValueAsString(studyViewFilter)))
            .andExpect(MockMvcResultMatchers.status().isOk())
            .andExpect(MockMvcResultMatchers.content().contentTypeCompatibleWith(MediaType.APPLICATION_JSON))
            .andExpect(MockMvcResultMatchers.jsonPath("$[0].label").value("Profile 2"))
            .andExpect(MockMvcResultMatchers.jsonPath("$[0].value").value("profile_type_2"))
            .andExpect(MockMvcResultMatchers.jsonPath("$[0].count").value(1))
            .andExpect(MockMvcResultMatchers.jsonPath("$[1].label").value("Profile 1"))
            .andExpect(MockMvcResultMatchers.jsonPath("$[1].value").value("profile_type_1"))
            .andExpect(MockMvcResultMatchers.jsonPath("$[1].count").value(2));
    }

    @Test
    public void fetchClinicalDataDensityPlot() throws Exception {

        List<SampleIdentifier> filteredSampleIdentifiers = new ArrayList<>();
        SampleIdentifier sampleIdentifier = new SampleIdentifier();
        sampleIdentifier.setSampleId(TEST_SAMPLE_ID_1);
        sampleIdentifier.setStudyId(TEST_STUDY_ID);
        filteredSampleIdentifiers.add(sampleIdentifier);
        Mockito.when(studyViewFilterApplier.apply(any())).thenReturn(filteredSampleIdentifiers);

        ClinicalAttribute clinicalAttribute1 =new ClinicalAttribute();
        clinicalAttribute1.setAttrId("FRACTION_GENOME_ALTERED");
        clinicalAttribute1.setPatientAttribute(false);
        ClinicalAttribute clinicalAttribute2 =new ClinicalAttribute();
        clinicalAttribute2.setAttrId("MUTATION_COUNT");
        clinicalAttribute2.setPatientAttribute(false);
        
        Mockito.when(clinicalAttributeService.getClinicalAttributesByStudyIdsAndAttributeIds(
                anyList(), anyList()))
        .thenReturn(Arrays.asList(clinicalAttribute1,clinicalAttribute2));
        
        
        List<ClinicalData> clinicalData = new ArrayList<>();
        ClinicalData clinicalData1 = new ClinicalData();
        clinicalData1.setAttrId("FRACTION_GENOME_ALTERED");
        clinicalData1.setAttrValue("0.2");
        clinicalData1.setStudyId(TEST_STUDY_ID);
        clinicalData1.setSampleId(TEST_SAMPLE_ID_1);
        clinicalData.add(clinicalData1);
        ClinicalData clinicalData2 = new ClinicalData();
        clinicalData2.setAttrId("MUTATION_COUNT");
        clinicalData2.setAttrValue("16");
        clinicalData2.setStudyId(TEST_STUDY_ID);
        clinicalData2.setSampleId(TEST_SAMPLE_ID_1);
        clinicalData.add(clinicalData2);
        ClinicalData clinicalData3 = new ClinicalData();
        clinicalData3.setAttrId("FRACTION_GENOME_ALTERED");
        clinicalData3.setAttrValue("0.44");
        clinicalData3.setStudyId(TEST_STUDY_ID);
        clinicalData3.setSampleId(TEST_SAMPLE_ID_2);
        clinicalData.add(clinicalData3);
        ClinicalData clinicalData4 = new ClinicalData();
        clinicalData4.setAttrId("MUTATION_COUNT");
        clinicalData4.setAttrValue("123");
        clinicalData4.setStudyId(TEST_STUDY_ID);
        clinicalData4.setSampleId(TEST_SAMPLE_ID_2);
        clinicalData.add(clinicalData4);
        ClinicalData clinicalData5 = new ClinicalData();
        clinicalData5.setAttrId("FRACTION_GENOME_ALTERED");
        clinicalData5.setAttrValue("1.0");
        clinicalData5.setStudyId(TEST_STUDY_ID);
        clinicalData5.setSampleId(TEST_SAMPLE_ID_3);
        clinicalData.add(clinicalData5);
        ClinicalData clinicalData6 = new ClinicalData();
        clinicalData6.setAttrId("MUTATION_COUNT");
        clinicalData6.setAttrValue("400");
        clinicalData6.setStudyId(TEST_STUDY_ID);
        clinicalData6.setSampleId(TEST_SAMPLE_ID_3);
        clinicalData.add(clinicalData6);
        
        Mockito.when(clinicalDataService.fetchClinicalData(anyList(), anyList(), 
            anyList(), Mockito.anyString(), Mockito.anyString())).thenReturn(clinicalData);

        StudyViewFilter studyViewFilter = new StudyViewFilter();
        studyViewFilter.setStudyIds(Arrays.asList(TEST_STUDY_ID));

        mockMvc.perform(MockMvcRequestBuilders.post("/clinical-data-density-plot/fetch")
            .accept(MediaType.APPLICATION_JSON)
            .contentType(MediaType.APPLICATION_JSON)
            .content(objectMapper.writeValueAsString(studyViewFilter))
            .param("xAxisAttributeId", "FRACTION_GENOME_ALTERED")
            .param("xAxisBinCount", "3")
            .param("xAxisStart", "0.0")
            .param("xAxisEnd", "1.0")
            .param("yAxisAttributeId", "MUTATION_COUNT")
            .param("yAxisBinCount", "3"))
            .andExpect(MockMvcResultMatchers.status().isOk())
            .andExpect(MockMvcResultMatchers.content().contentTypeCompatibleWith(MediaType.APPLICATION_JSON))
            .andExpect(MockMvcResultMatchers.jsonPath("$[0].binX").value(0.0))
            .andExpect(MockMvcResultMatchers.jsonPath("$[0].binY").value(16.0))
            .andExpect(MockMvcResultMatchers.jsonPath("$[0].minX").value(0.2))
            .andExpect(MockMvcResultMatchers.jsonPath("$[0].maxX").value(0.2))
            .andExpect(MockMvcResultMatchers.jsonPath("$[0].minY").value(16.0))
            .andExpect(MockMvcResultMatchers.jsonPath("$[0].maxY").value(16.0))
            .andExpect(MockMvcResultMatchers.jsonPath("$[0].count").value(1))
            .andExpect(MockMvcResultMatchers.jsonPath("$[1].binX").value(0.0))
            .andExpect(MockMvcResultMatchers.jsonPath("$[1].binY").value(144.0))
            .andExpect(MockMvcResultMatchers.jsonPath("$[1].minX").doesNotExist())
            .andExpect(MockMvcResultMatchers.jsonPath("$[1].maxX").doesNotExist())
            .andExpect(MockMvcResultMatchers.jsonPath("$[1].minY").doesNotExist())
            .andExpect(MockMvcResultMatchers.jsonPath("$[1].maxY").doesNotExist())
            .andExpect(MockMvcResultMatchers.jsonPath("$[1].count").value(0))
            .andExpect(MockMvcResultMatchers.jsonPath("$[2].binX").value(0.0))
            .andExpect(MockMvcResultMatchers.jsonPath("$[2].binY").value(272.0))
            .andExpect(MockMvcResultMatchers.jsonPath("$[2].minX").doesNotExist())
            .andExpect(MockMvcResultMatchers.jsonPath("$[2].maxX").doesNotExist())
            .andExpect(MockMvcResultMatchers.jsonPath("$[2].minY").doesNotExist())
            .andExpect(MockMvcResultMatchers.jsonPath("$[2].maxY").doesNotExist())
            .andExpect(MockMvcResultMatchers.jsonPath("$[2].count").value(0))
            .andExpect(MockMvcResultMatchers.jsonPath("$[3].binX").value(0.3333333333333333))
            .andExpect(MockMvcResultMatchers.jsonPath("$[3].binY").value(16.0))
            .andExpect(MockMvcResultMatchers.jsonPath("$[3].minX").value(0.44))
            .andExpect(MockMvcResultMatchers.jsonPath("$[3].maxX").value(0.44))
            .andExpect(MockMvcResultMatchers.jsonPath("$[3].minY").value(123.0))
            .andExpect(MockMvcResultMatchers.jsonPath("$[3].maxY").value(123.0))
            .andExpect(MockMvcResultMatchers.jsonPath("$[3].count").value(1))
            .andExpect(MockMvcResultMatchers.jsonPath("$[4].binX").value(0.3333333333333333))
            .andExpect(MockMvcResultMatchers.jsonPath("$[4].binY").value(144.0))
            .andExpect(MockMvcResultMatchers.jsonPath("$[4].minX").doesNotExist())
            .andExpect(MockMvcResultMatchers.jsonPath("$[4].maxX").doesNotExist())
            .andExpect(MockMvcResultMatchers.jsonPath("$[4].minY").doesNotExist())
            .andExpect(MockMvcResultMatchers.jsonPath("$[4].maxY").doesNotExist())
            .andExpect(MockMvcResultMatchers.jsonPath("$[4].count").value(0))
            .andExpect(MockMvcResultMatchers.jsonPath("$[5].binX").value(0.3333333333333333))
            .andExpect(MockMvcResultMatchers.jsonPath("$[5].binY").value(272.0))
            .andExpect(MockMvcResultMatchers.jsonPath("$[5].minX").doesNotExist())
            .andExpect(MockMvcResultMatchers.jsonPath("$[5].maxX").doesNotExist())
            .andExpect(MockMvcResultMatchers.jsonPath("$[5].minY").doesNotExist())
            .andExpect(MockMvcResultMatchers.jsonPath("$[5].maxY").doesNotExist())
            .andExpect(MockMvcResultMatchers.jsonPath("$[5].count").value(0))
            .andExpect(MockMvcResultMatchers.jsonPath("$[6].binX").value(0.6666666666666666))
            .andExpect(MockMvcResultMatchers.jsonPath("$[6].binY").value(16.0))
            .andExpect(MockMvcResultMatchers.jsonPath("$[6].minX").doesNotExist())
            .andExpect(MockMvcResultMatchers.jsonPath("$[6].maxX").doesNotExist())
            .andExpect(MockMvcResultMatchers.jsonPath("$[6].minY").doesNotExist())
            .andExpect(MockMvcResultMatchers.jsonPath("$[6].maxY").doesNotExist())
            .andExpect(MockMvcResultMatchers.jsonPath("$[6].count").value(0))
            .andExpect(MockMvcResultMatchers.jsonPath("$[7].binX").value(0.6666666666666666))
            .andExpect(MockMvcResultMatchers.jsonPath("$[7].binY").value(144.0))
            .andExpect(MockMvcResultMatchers.jsonPath("$[7].minX").doesNotExist())
            .andExpect(MockMvcResultMatchers.jsonPath("$[7].maxX").doesNotExist())
            .andExpect(MockMvcResultMatchers.jsonPath("$[7].minY").doesNotExist())
            .andExpect(MockMvcResultMatchers.jsonPath("$[7].maxY").doesNotExist())
            .andExpect(MockMvcResultMatchers.jsonPath("$[7].count").value(0))
            .andExpect(MockMvcResultMatchers.jsonPath("$[8].binX").value(0.6666666666666666))
            .andExpect(MockMvcResultMatchers.jsonPath("$[8].binY").value(272.0))
            .andExpect(MockMvcResultMatchers.jsonPath("$[8].minX").value(1.0))
            .andExpect(MockMvcResultMatchers.jsonPath("$[8].maxX").value(1.0))
            .andExpect(MockMvcResultMatchers.jsonPath("$[8].minY").value(400.0))
            .andExpect(MockMvcResultMatchers.jsonPath("$[8].maxY").value(400.0))
            .andExpect(MockMvcResultMatchers.jsonPath("$[8].count").value(1));
    }
}<|MERGE_RESOLUTION|>--- conflicted
+++ resolved
@@ -357,14 +357,10 @@
         fusionCount2.setNumberOfAlteredCases(2);
         fusionCount2.setTotalCount(2);
         fusionCounts.add(fusionCount2);
-
-<<<<<<< HEAD
+        
+        Pair<List<AlterationCountByGene>, Long> fusionCountsMockedData = new Pair<>(fusionCounts, 0L);
+
         Mockito.when(alterationCountService.getSampleStructuralVariantCounts(
-=======
-        Pair<List<AlterationCountByGene>, Long> fusionCountsMockedData = new Pair<>(fusionCounts, 0L);
-
-        Mockito.when(alterationCountService.getSampleFusionCounts(
->>>>>>> 30ecc8df
             anyList(),
             argThat(new SelectMockitoArgumentMatcher("ALL")),
             anyBoolean(),
