/*
 * Copyright (c) 2015 Memorial Sloan-Kettering Cancer Center.
 *
 * This library is distributed in the hope that it will be useful, but WITHOUT
 * ANY WARRANTY, WITHOUT EVEN THE IMPLIED WARRANTY OF MERCHANTABILITY OR FITNESS
 * FOR A PARTICULAR PURPOSE. The software and documentation provided hereunder
 * is on an "as is" basis, and Memorial Sloan-Kettering Cancer Center has no
 * obligations to provide maintenance, support, updates, enhancements or
 * modifications. In no event shall Memorial Sloan-Kettering Cancer Center be
 * liable to any party for direct, indirect, special, incidental or
 * consequential damages, including lost profits, arising out of the use of this
 * software and its documentation, even if Memorial Sloan-Kettering Cancer
 * Center has been advised of the possibility of such damage.
 */

/*
 * This file is part of cBioPortal.
 *
 * cBioPortal is free software: you can redistribute it and/or modify
 * it under the terms of the GNU Affero General Public License as
 * published by the Free Software Foundation, either version 3 of the
 * License.
 *
 * This program is distributed in the hope that it will be useful,
 * but WITHOUT ANY WARRANTY; without even the implied warranty of
 * MERCHANTABILITY or FITNESS FOR A PARTICULAR PURPOSE.  See the
 * GNU Affero General Public License for more details.
 *
 * You should have received a copy of the GNU Affero General Public License
 * along with this program.  If not, see <http://www.gnu.org/licenses/>.
 */



var StudyViewProxy = (function() {

    var parObject = {},
        sampleIdStr = '',
        patientIdStr = '',
        patientToSampleMapping = {},
        sampleToPatientMapping = {},
        ajaxParameters = {},
        obtainDataObject = {},

    //The mapping between obtainDataObject.arr index and sampleID
        sampleIdArrMapping = {};

    obtainDataObject.attr = [];
    obtainDataObject.arr = [];

    function initLocalParameters(callBack){
        parObject = jQuery.extend(true, {}, StudyViewParams.params);
        patientIdStr = parObject.caseIds.join(' ');
        $.ajax({
            type: "POST",
            url: "webservice.do",
            data: {
                cmd: "getPatientSampleMapping",
                format: "json",
                cancer_study_id: parObject.studyId,
                case_set_id: parObject.caseSetId}
        }).done(function(d){
            var sampleIds = [],
                patientIds = [];
            patientToSampleMapping = d;

            for(var key in d) {
                patientIds.push(key);
                for(var i = 0; i< d[key].length; i++){
                    if(sampleIds.indexOf(d[key][i]) === -1) {
                        sampleIds.push(d[key][i]);
                        sampleToPatientMapping[d[key][i]] = key;
                    }
                }
            }
            StudyViewParams.params.sampleIds = sampleIds;
            StudyViewParams.params.patientIds = patientIds;
            sampleIdStr = sampleIds.join(' ');
            callBack();
        });
    }

    function initAjaxParameters(){
        ajaxParameters = {
            webserviceData: {
                cmd: "getClinicalData",
                format: "json",
                cancer_study_id: parObject.studyId,
                case_set_id: parObject.caseSetId
            },
            caseLists: {
                cmd: "getCaseLists",
                cancer_study_id: parObject.studyId
            },
            clinicalAttributesData: {
                cancer_study_id: parObject.studyId,
                case_list: sampleIdStr
            },
            mutationsData: {
                cmd: "count_mutations",
                cases_ids: sampleIdStr,
                mutation_profile: parObject.mutationProfileId
            },
            cnaFraction: {
                cmd: "get_cna_fraction",
                case_ids: patientIdStr,
                cancer_study_id: parObject.studyId
            },
            mutatedGenesData: {
                cmd: 'get_smg',
                mutation_profile: parObject.mutationProfileId
            },
            gisticData: {
                selected_cancer_type: parObject.studyId
            },
            cnaData: {
                //sample_id: sampleIdStr,
                cna_profile: parObject.cnaProfileId,
                cbio_genes_filter: true
            }
        };
    }

    function CaseDatum() {
        this.CASE_ID = 'NA';
        this.PATIENT_ID = 'NA';
        this.MUTATION_COUNT = 'NA';
        this.COPY_NUMBER_ALTERATIONS = 'NA';
    }

    function CaseAttr() {
        this.attr_id = '';
        this.datatype = ''; //STRING, NUMBER
        this.description = '';
        this.display_name = '';
        this.keys = ['NA'];
        this.numOfNoneEmpty = 0;
    }

    function getDataFunc(callbackFunc){
        $.when(
            $.ajax({type: "POST", url: "webservice.do", data: ajaxParameters.webserviceData}),
            $.ajax({type: "POST", url: "mutations.json", data: ajaxParameters.mutationsData}),
            $.ajax({type: "POST", url: "cna.json", data: ajaxParameters.cnaFraction}),
            $.ajax({type: "POST", url: "Gistic.json", data: ajaxParameters.gisticData}),
            $.ajax({type: "POST", url: "webservice.do", data: ajaxParameters.caseLists})
            //$.ajax({type: "POST", url: "mutations.json", data: ajaxParameters.mutatedGenesData})
        )
            .done(function(a1, a2, a3, a4, a5){
                var _dataAttrMapArr = {}, //Map attribute value with attribute name for each datum
                    _data = a1[0].data,
                    _dataAttrOfa1 = {},
                    _dataLength = _data.length,
                    _sampleIds = Object.keys(sampleToPatientMapping),
                    _sequencedSampleIds = [],
                    _locks=0;

                //Uppercase all attr_id
                for(var i= 0; i < a1[0].attributes.length; i++){
                    var caseAttr = new CaseAttr();
                    caseAttr.attr_id =  a1[0].attributes[i].attr_id.toUpperCase();
                    if(_.isString(a1[0].attributes[i].display_name)){
                        caseAttr.display_name = a1[0].attributes[i].display_name;
                    } else {
                        //Fallback to using ID if there is no display_name
                        caseAttr.display_name =  a1[0].attributes[i].attr_id;
                    }
                    caseAttr.display_name = toPascalCase(caseAttr.display_name);
                    caseAttr.datatype = a1[0].attributes[i].datatype;
                    CaseDatum.prototype[caseAttr.attr_id] = 'NA';
                    _dataAttrOfa1[caseAttr.attr_id] = caseAttr;
                }

                //Initial data array, not all of cases has MUTATION COUNT OR COPY NUMBER ALTERATIONS.
                for(var j = 0; j <  _sampleIds.length; j++){
                    var _caseDatum =  new CaseDatum();
                    _caseDatum.CASE_ID = _sampleIds[j];
                    _caseDatum.PATIENT_ID = sampleToPatientMapping[_sampleIds[j]];
                    sampleIdArrMapping[_sampleIds[j]] = j;
                    obtainDataObject.arr.push(_caseDatum);
                }

                //Reorganize data into wanted format datum[ caseID ][ Attribute Name ] = Attribute Value
                //The original data structure is { attr_id: , attr_va: , sample}
                for(var i = 0; i < _dataLength; i++){
                    var _sampleId = _data[i].sample;
                    var _attrId = _data[i].attr_id.toUpperCase();
                    var _attrVal = _data[i].attr_val;

                    if(cbio.util.checkNullOrUndefined(_attrVal) || _attrVal === '' || _attrVal === 'na'){
                        _attrVal = 'NA';
                    }else if(_attrVal !== 'NA'){
                        ++_dataAttrOfa1[_attrId].numOfNoneEmpty;
                        if(_dataAttrOfa1[_attrId].keys.indexOf(_attrVal) === -1) {
                            _dataAttrOfa1[_attrId].keys.push(_attrVal);
                        }
                    }

                    obtainDataObject.arr[sampleIdArrMapping[_sampleId]][_attrId] = _attrVal;
                }

                for(var key in _dataAttrOfa1) {
                    //Remove NA if all attribtues data available in one case
                    if(_dataAttrOfa1[key].numOfNoneEmpty === _sampleIds.length) {
                        _dataAttrOfa1[key].keys.shift();
                    }
                    obtainDataObject.attr.push(_dataAttrOfa1[key]);
                }

                //Filter extra data
                var filteredA2 = removeExtraData(_sampleIds,a2[0]);
                var filteredA3 = removeExtraData(_sampleIds,a3[0]);

                //Find sequenced sample Ids
                if(a5[0]) {
                    var _lists = a5[0].split('\n');
                    for(var i = 0; i < _lists.length; i++) {
                        if(_lists[i].indexOf('sequenced samples') !== -1) {
                            var _info = _lists[i].split('\t');
                            if(_info.length === 5) {
                                _sequencedSampleIds = _info[4].split(' ');
                            }
                            break;
                        }
                    }
                }

                //Add new attribute MUTATION COUNT for each case if have any
                if(Object.keys(filteredA2).length !== 0){
                    var _newAttr = new CaseAttr();
                    _newAttr.attr_id = 'MUTATION_COUNT';
                    _newAttr.display_name = 'Mutation Count';
                    _newAttr.description = 'Mutation Count';
                    _newAttr.datatype = 'NUMBER';
                    var _keys = {};

                    for(var sampleId in filteredA2){
                        var val = filteredA2[sampleId];

                        if(isNaN(val)) {
                            if(_sequencedSampleIds.indexOf(sampleId) !== -1){
                                //console.log(sampleId, 'has been sequenced but does not have data. Changed mutation count to 0.');
                                val = 0;
                                ++_newAttr.numOfNoneEmpty;
                            }else{
                                val = 'NA';
                            }
                        }else{
                            ++_newAttr.numOfNoneEmpty;
                        }

                        obtainDataObject.arr[sampleIdArrMapping[sampleId]].MUTATION_COUNT = val;
                        _keys[val] = 0;
                    }
                    _newAttr.keys = Object.keys(_keys);
                    obtainDataObject.attr.push(_newAttr);
                }else {
                    for(var i = 0, arrSize = obtainDataObject.arr.length; i < arrSize; i++) {
                        if (!_.isUndefined(obtainDataObject.arr[i].MUTATION_COUNT)) {
                            delete obtainDataObject.arr[i].MUTATION_COUNT;
                        }
                    }
                }

                //Add new attribute COPY NUMBER ALTERATIONS for each case if have any
                if(Object.keys(filteredA3).length !== 0){
                    var _newAttri = new CaseAttr();
                    _newAttri.attr_id = 'COPY_NUMBER_ALTERATIONS';
                    _newAttri.display_name = 'Copy Number Alterations';
                    _newAttri.description = 'Copy Number Alterations';
                    _newAttri.datatype = 'NUMBER';
                    var _keys = {};

                    for(var sampleId in filteredA3){
                        var val = filteredA3[sampleId];
                        if(cbio.util.checkNullOrUndefined(val) || val === '' || val === 'na'){
                            val = 'NA';
                        }else{
                            ++_newAttri.numOfNoneEmpty;
                        }
                        _keys[val] = 0;
                        obtainDataObject.arr[sampleIdArrMapping[sampleId]].COPY_NUMBER_ALTERATIONS = val;
                    }
                    _newAttri.keys = Object.keys(_keys);
                    obtainDataObject.attr.push(_newAttri);
                }else {
                    for(var i = 0, arrSize = obtainDataObject.arr.length; i < arrSize; i++) {
                        if(!_.isUndefined(obtainDataObject.arr[i].COPY_NUMBER_ALTERATIONS)) {
                            delete obtainDataObject.arr[i].COPY_NUMBER_ALTERATIONS;
                        }
                    }
                }

                //Attribute CASE_ID will be treated as identifier in Study View
                //If the case data does not have CASE_ID column, new CASE_ID attribute
                //should be created.d
                var caseidExist = false;
                var patientidExist = false;
                for(var i=0 ; i<obtainDataObject.attr.length; i++){
                    if(obtainDataObject.attr[i].attr_id === 'CASE_ID'){
                        caseidExist = true;
                    }
                    if(obtainDataObject.attr[i].attr_id === 'PATIENT_ID'){
                        patientidExist = true;
                    }
                }

                if(!caseidExist){
                    var caseAttr = new CaseAttr();
                    caseAttr.attr_id = 'CASE_ID';
                    caseAttr.display_name = 'CASE_ID';
                    caseAttr.description = 'Sample Identifier';
                    caseAttr.datatype = 'STRING';
                    caseAttr.keys =  StudyViewParams.params.sampleIds;
                    obtainDataObject.attr.push(caseAttr);
                }
                //obtainDataObject['mutatedGenes'] = a4[0];
                obtainDataObject.gistic = a4[0];

                if (!patientidExist) {
                    var caseAttr = new CaseAttr();
                    caseAttr.attr_id = 'PATIENT_ID';
                    caseAttr.display_name = 'PATIENT_ID';
                    caseAttr.description = 'Patient Identifier';
                    caseAttr.datatype = 'STRING';
                    caseAttr.keys =  StudyViewParams.params.patientIds;
                    obtainDataObject.attr.push(caseAttr);
                }

                lockSolved();

                function lockSolved() {
                    setTimeout(function(){
                        if(_locks > 0) {
                            lockSolved();
                        }else {
                            callbackFunc(obtainDataObject);
                        }
                    }, 200);
                }
            });
    }

    function getPatientIdsBySampleIds(_sampleIds) {
        var _patientIds = [];

        for(var i = 0, _sampleIdsL = _sampleIds.length; i < _sampleIdsL; i++) {
            if(_patientIds.indexOf(_sampleIds[i]) === -1) {
                _patientIds.push(sampleToPatientMapping[_sampleIds[i]]);
            }
        }
        return _.uniq(_patientIds);
    }

    function getSampleIdsByPatientIds(_patientIds) {
        var _sampleIds = [];

        for(var i = 0, _patientIdsL = _patientIds.length; i < _patientIdsL; i++) {
            if(_sampleIds.indexOf(_patientIds[i]) === -1) {
                if(!_.isUndefined(patientToSampleMapping[_patientIds[i]])) {
                    _sampleIds = _sampleIds.concat(patientToSampleMapping[_patientIds[i]]);
                }
            }
        }
        return _.uniq(_sampleIds);
    }

    //Webservice may retrun extra cases including there data
    //This function is designed to elimate data based on case id
    //which not inlcuded in globle caseIds Array
    function removeExtraData(_caseIds,_data){
        var _newData = {},
            _hasValue = false;
        for(var i=0; i< _caseIds.length ; i++){
            _newData[_caseIds[i]] = _data[_caseIds[i]];
            if(_data[_caseIds[i]] !== undefined){
                _hasValue = true;
            }
        }
        if(_hasValue) {
            return _newData;
        }else {
            return [];
        }
    }

    function toPascalCase(str) {
        var arr = str.split(/\s|_/);
<<<<<<< HEAD
//        for(var i=0,l=arr.length; i<l; i++) {
//            arr[i] = arr[i].substr(0,1).toUpperCase() +
//                     (arr[i].length > 1 ? arr[i].substr(1).toLowerCase() : "");
//        }
=======
>>>>>>> c9543aa6
        return arr.join(" ");
    }

    function getCNAData(){
        var deferred = $.Deferred();

        if(!_.isUndefined(obtainDataObject.cna)){
            deferred.resolve(obtainDataObject.cna);
        }else{
            if(hasCNA) {
                $.ajax({type: "POST", url: "cna.json", data: ajaxParameters.cnaData})
                    .then(function(data){
                        obtainDataObject.cna = data;
                        obtainDataObject.cnaSampleBased = convertCNAData(data);
                        deferred.resolve(obtainDataObject.cna);
                    }, function(status){
                        obtainDataObject.cna = '';
                        deferred.reject(null);
                    });
            }else{
                deferred.reject(null);
            }
        }
        return deferred.promise();
    }

    /**
     * Convert copy number alteration data into sample ID based object.
     * It will be used to quickly get selected samples' CNA data.
     *
     * @param data  Object  It contains caseIds, alter, cytoban, gene and gistic information. Each attribute is an array.
     *                      Reminder: the length for each attribute should be the same.
     * @returns {{}} Sample ID based CNA data.
     */
    function convertCNAData(data) {
        var converted = {};

        if (data) {
            for (var i = 0, dataL = data.gene.length; i < dataL; i++) {
                var caseIds = data.caseIds[i];

                for (var j = 0, caseIdsL = caseIds.length; j < caseIdsL; j++) {
                    if (_.isUndefined(converted[caseIds[j]])) {
                        converted[caseIds[j]] = [];
                    }
                    converted[caseIds[j]].push({
                        alter: data.alter[i],
                        cytoband: data.cytoband[i],
                        gene: data.gene[i],
                        gistic: data.gistic[i]
                    });
                }
            }
        }
        return converted;
    }

    /**
     * Only return selected samples' copy number alterations data.
     *
     * @param sampleIds Array   List of sample IDs.
     * @returns data    Object  Keep the original CNA data format.
     */
    function getCNABasedOnSampleIds(sampleIds) {
        var data = {
            alter: [],
            caseIds: [],
            cytoband: [],
            gistic: [],
            gene: []
        };
        if (sampleIds.length === this.getSampleIds().length) {
            return obtainDataObject.cna;
        }
        if (!_.isUndefined(obtainDataObject.cnaSampleBased)) {
            var geneSpecific = {};
            var numOfSample = sampleIds.length;
            for (var i = 0; i < numOfSample; i++) {
                if (obtainDataObject.cnaSampleBased[sampleIds[i]]) {
                    for (var j = 0, numOfGenes = obtainDataObject.cnaSampleBased[sampleIds[i]].length; j < numOfGenes; j++) {
                        var key = obtainDataObject.cnaSampleBased[sampleIds[i]][j].gene + obtainDataObject.cnaSampleBased[sampleIds[i]][j].alter;
                        if (_.isUndefined(geneSpecific[key])) {
                            var datum = obtainDataObject.cnaSampleBased[sampleIds[i]][j];
                            geneSpecific[key] = data.caseIds.length;
                            data.alter.push(datum.alter);
                            data.caseIds.push([]);
                            data.cytoband.push(datum.cytoband);
                            data.gistic.push(datum.gistic);
                            data.gene.push(datum.gene);
                        }
                        data.caseIds[geneSpecific[key]].push(sampleIds[i]);
                    }
                }
            }
        }

        return data;
    }

    /**
     * Convert mutated gene data into sample ID based object.
     * It will be used to quickly get selected samples' mutated gene data.
     *
     * @param   data    Array  It is the list of mutated genes. Each item contains caseIds, cytoband, gene_symbol, length and num_muts.
     * @returns {{}}    Object Sample ID based mutated genes data.
     */
    function convertMutatedGeneData(data) {
        var converted = {};

        if (data) {
            for (var i = 0, dataL = data.length; i < dataL; i++) {
                var gene = data[i];
                var geneSymbol = gene.gene_symbol;
                var caseIds = gene.caseIds;

                for (var j = 0, caseIdsL = caseIds.length; j < caseIdsL; j++) {
                    if (_.isUndefined(converted[caseIds[j]])) {
                        converted[caseIds[j]] = {};
                    }
                    if (_.isUndefined(converted[caseIds[j]][geneSymbol])) {
                        converted[caseIds[j]][geneSymbol] = _.extend({}, gene);
                        converted[caseIds[j]][geneSymbol].num_muts = 0;
                    }
                    ++converted[caseIds[j]][geneSymbol].num_muts;
                }
            }
        }
        return converted;
    }

    /**
     * Only return selected samples' mutated gene data.
     *
     * @param sampleIds Array   List of sample IDs.
     * @returns data    Array   List of mutated genes data. Its order is the same with sample IDs.
     */
    function getMutatedGeneDataBasedOnSampleIds(sampleIds) {
        var data = [];
        if (sampleIds instanceof Array) {
            if(sampleIds.length === this.getSampleIds().length) {
                return obtainDataObject.mutatedGenes;
            }
            if(_.isObject(obtainDataObject.mutatedGenesSampleBased)){
                var geneSpecific = {};
                var numOfSample = sampleIds.length;
                for (var i = 0; i < numOfSample; i++) {
                    if (obtainDataObject.mutatedGenesSampleBased[sampleIds[i]]) {
                        var sample = obtainDataObject.mutatedGenesSampleBased[sampleIds[i]];
                        for(var geneSymbol in sample) {
                            if (_.isUndefined(geneSpecific[geneSymbol])) {
<<<<<<< HEAD
                                // create a copy of the object to preserve the original
                                geneSpecific[geneSymbol] = jQuery.extend(true, {}, obtainDataObject.mutatedGenesSampleBased[sampleIds[i]][j]);
=======
                                geneSpecific[geneSymbol] = _.extend({}, sample[geneSymbol]);
>>>>>>> c9543aa6
                                geneSpecific[geneSymbol].caseIds = [];
                                geneSpecific[geneSymbol].num_muts = 0;
                            }
                            geneSpecific[geneSymbol].num_muts += sample[geneSymbol].num_muts;
                            geneSpecific[geneSymbol].caseIds.push(sampleIds[i]);

                        }
                    }
                }
                data = _.values(geneSpecific);
            }
        }

        return data;
    }

    function getMutatedGenesData(){
        var deferred = $.Deferred();

        if(obtainDataObject.hasOwnProperty('mutatedGenes') && obtainDataObject.mutatedGenes){
            deferred.resolve(obtainDataObject.mutatedGenes);
        }else{
            if(hasMutation){
                $.ajax({type: "POST", url: "mutations.json", data: ajaxParameters.mutatedGenesData})
                    .then(function(data){
                        obtainDataObject.mutatedGenes = data;
                        obtainDataObject.mutatedGenesSampleBased = convertMutatedGeneData(data);
                        deferred.resolve(obtainDataObject.mutatedGenes);
                    }, function(status){
                        obtainDataObject.mutatedGenes = '';
                        deferred.reject(null);
                    });
            }else{
                deferred.reject(null);
            }
        }
        return deferred.promise();
    }

    function getArrDataBySampleIds(sampleIds){
        var  _arr = [];
        if(sampleIds instanceof Array) {
            var sampleL = sampleIds.length;

            for(var i = 0; i < sampleL; i++) {
                if(sampleIdArrMapping.hasOwnProperty(sampleIds[i])) {
                    _arr.push(obtainDataObject.arr[sampleIdArrMapping[sampleIds[i]]]);
                }
            }
        }
        return _arr;
    }

    return {
        init: function(callbackFunc){
            initLocalParameters(function(){
                initAjaxParameters();
                getDataFunc(callbackFunc);
            });
        },

        getArrData: function(){ return obtainDataObject.arr;},
        getArrDataBySampleIds: getArrDataBySampleIds,
        getAttrData: function(){ return obtainDataObject.attr;},
        getMutatedGenesData: getMutatedGenesData,
        getMutatedGeneDataBasedOnSampleIds: getMutatedGeneDataBasedOnSampleIds,
        getCNABasedOnSampleIds: getCNABasedOnSampleIds,
        getGisticData: function(){return obtainDataObject.gistic;},
        getCNAData: getCNAData,
        getSampleidToPatientidMap: function(){return obtainDataObject.sampleidToPatientidMap;},
        getPatientIdsBySampleIds: getPatientIdsBySampleIds,
        getSampleIdsByPatientIds: getSampleIdsByPatientIds,
        getPatientIds: function () {
            return Object.keys(patientToSampleMapping);
        },
        getSampleIds: function () {
            return Object.keys(sampleToPatientMapping);
        },
        getAllData: function () {
            return obtainDataObject;
        },
        sampleIdExist: function (id) {
            if (_.isString(id)) {
                return sampleToPatientMapping.hasOwnProperty(id);
            } else if (_.isArray(id)) {
                var exist = true;
                for (var i = 0, size = id.length; i < size; i++) {
                    if (!sampleToPatientMapping.hasOwnProperty(id[i])) {
                        exist = false;
                    }
                    break;
                }
                return exist;
            }
        }
    };
}());<|MERGE_RESOLUTION|>--- conflicted
+++ resolved
@@ -386,13 +386,6 @@
 
     function toPascalCase(str) {
         var arr = str.split(/\s|_/);
-<<<<<<< HEAD
-//        for(var i=0,l=arr.length; i<l; i++) {
-//            arr[i] = arr[i].substr(0,1).toUpperCase() +
-//                     (arr[i].length > 1 ? arr[i].substr(1).toLowerCase() : "");
-//        }
-=======
->>>>>>> c9543aa6
         return arr.join(" ");
     }
 
@@ -543,12 +536,7 @@
                         var sample = obtainDataObject.mutatedGenesSampleBased[sampleIds[i]];
                         for(var geneSymbol in sample) {
                             if (_.isUndefined(geneSpecific[geneSymbol])) {
-<<<<<<< HEAD
-                                // create a copy of the object to preserve the original
-                                geneSpecific[geneSymbol] = jQuery.extend(true, {}, obtainDataObject.mutatedGenesSampleBased[sampleIds[i]][j]);
-=======
                                 geneSpecific[geneSymbol] = _.extend({}, sample[geneSymbol]);
->>>>>>> c9543aa6
                                 geneSpecific[geneSymbol].caseIds = [];
                                 geneSpecific[geneSymbol].num_muts = 0;
                             }
