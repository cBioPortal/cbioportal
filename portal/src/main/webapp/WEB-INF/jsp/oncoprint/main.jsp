<%--
 - Copyright (c) 2015 Memorial Sloan-Kettering Cancer Center.
 -
 - This library is distributed in the hope that it will be useful, but WITHOUT
 - ANY WARRANTY, WITHOUT EVEN THE IMPLIED WARRANTY OF MERCHANTABILITY OR FITNESS
 - FOR A PARTICULAR PURPOSE. The software and documentation provided hereunder
 - is on an "as is" basis, and Memorial Sloan-Kettering Cancer Center has no
 - obligations to provide maintenance, support, updates, enhancements or
 - modifications. In no event shall Memorial Sloan-Kettering Cancer Center be
 - liable to any party for direct, indirect, special, incidental or
 - consequential damages, including lost profits, arising out of the use of this
 - software and its documentation, even if Memorial Sloan-Kettering Cancer
 - Center has been advised of the possibility of such damage.
 --%>

<%--
 - This file is part of cBioPortal.
 -
 - cBioPortal is free software: you can redistribute it and/or modify
 - it under the terms of the GNU Affero General Public License as
 - published by the Free Software Foundation, either version 3 of the
 - License.
 -
 - This program is distributed in the hope that it will be useful,
 - but WITHOUT ANY WARRANTY; without even the implied warranty of
 - MERCHANTABILITY or FITNESS FOR A PARTICULAR PURPOSE.  See the
 - GNU Affero General Public License for more details.
 -
 - You should have received a copy of the GNU Affero General Public License
 - along with this program.  If not, see <http://www.gnu.org/licenses/>.
--%>

        
<div id="oncoprint" style="padding-top:10px; padding-bottom:10px; padding-left:10px; border: 1px solid #CCC;">
    <img id="outer_loader_img" src="images/ajax-loader.gif"/>
    <div style="display:none;" id="everything">
        <div id="oncoprint_controls" style="margin-top:10px; margin-bottom:20px;"></div>
        <%@ include file="controls-templates.jsp" %>

        <div id="oncoprint-statment" style="margin-left:3;">
            <p>Case Set: <span id='oncoprint_sample_set_name'></span>: <span id='oncoprint_sample_set_description'></span></span><span><button id="switchPatientSample" type="button" valuetype="patients" class="btn btn-primary btn-xs jstree-node" style="display: none; cursor:pointer;  padding: 0px 5px; font-weight: normal;font-style: normal;margin-left: 10px; color:white; background-color:#2986e2; font:small-caption;">Show samples in OncoPrint</button></span></p>
        </div>
        
        <div id="oncoprint_whole_body">

<<<<<<< HEAD
        <span id="altered_value">Altered in <%=dataSummary.getNumCasesAffected()%> (<%=OncoPrintUtil.alterationValueToString(dataSummary.getPercentCasesAffected())%>) of samples</span>
=======
        <span id="altered_value"></span>
>>>>>>> 96178774
        <div class="btn-group btn-group-sm" id="oncoprint-diagram-toolbar-buttons" style="float:right;margin-right:15px;display: none;height:33px">           
            <div class="btn-group btn-group-sm" id="oncoprint_addclinical_attributes">
                <button type="button" class="btn btn-default dropdown-toggle" id="oncoprint_diagram_showmorefeatures_icon" data-toggle="dropdown" style="background-color:#efefef;margin:0px;height:30px;">
                    <span data-bind="label" style="color:#7f7f7f;">+</span>
                </button>
                <ul class="dropdown-menu" id="clinical_dropdown" style="height: 0px;background-color:rgba(255,255,255,.0)">
                <li style="list-style-type:none;cursor:pointer;font-weight: bold;">
                    <select data-placeholder="Add a clinical attribute track" id="select_clinical_attributes" class="select_clinical_attributes_from chosen-select" style="float:left;width: 360px;height:30px;background-color:rgba(255,255,255,.8);margin:0px">
                    <option value=""></option>
                    </select>
                </li>
                </ul>
            </div>
            
            <div class="btn-group btn-group-sm"   id="oncoprint_diagram_sortby_group">
               <button type="button" class="btn btn-default dropdown-toggle" id="oncoprint_sortbyfirst_dropdonw" data-toggle="dropdown" style="background-color:#efefef;height:30px;margin:0px">
                 <span data-bind="label">Sort by</span>&nbsp;<span class="caret"></span>
               </button>
               <ul class="dropdown-menu">
                   <li style="list-style-type:none;cursor:pointer" value="genes"><a id="genes_first_a">gene data first</a></li>
                 <li style="list-style-type:none;cursor:pointer;display: none" value="clinical" id="clinical_first"><a id="clinical_first_a">clinical data first</a></li>
                 <li style="list-style-type:none;cursor:pointer" value="alphabetical"><a id="alphabetically_first_a">alphabetically by case id</a></li>
                 <li style="list-style-type:none;cursor:pointer" value="custom"><a id="user_defined_first_a">user-defined case list / default</a></li>
               </ul>
            </div>
            <button type="button" class="btn btn-default" id="oncoprint_diagram_topatientid_icon" style="background-color:#efefef;margin:0px"><img checked="0" src="images/cool2.svg" alt="icon" width="16" height="16" /></button>
            <button type="button" class="btn btn-default" id="oncoprint_diagram_showmutationcolor_icon" style="background-color:#efefef;margin:0px"><img checked="0" src="images/colormutations.svg" alt="icon" width="16" height="16" /></button>
            <button type="button" class="btn btn-default" id="oncoprint-diagram-showlegend-icon" style="background-color:#efefef;margin:0px;display:none;"><img class="oncoprint-diagram-showlegend-icon" checked="0" src="images/showlegend.svg" alt="icon" width="16" height="16" /></button>
            <button type="button" class="btn btn-default" id="oncoprint-diagram-removeUCases-icon" style="background-color:#efefef;margin:0px"><img class="oncoprint-diagram-removeUCases-icon" checked="0" src="images/removeUCases.svg" alt="icon" width="16" height="16" /></button>
            <button type="button" class="btn btn-default" id="oncoprint-diagram-removeWhitespace-icon" style="background-color:#efefef;margin:0px"><img class="oncoprint-diagram-removeWhitespace-icon" checked="0" src="images/removeWhitespace.svg" alt="icon" width="16" height="16" /></button>
            <button type="button" class="btn btn-default" id="oncoprint-diagram-downloads-icon" style="background-color:#efefef;margin:0px"><img class="oncoprint-diagram-downloads-icon" src="images/in.svg" alt="icon" width="16" height="16" /></button>      
            <div class="btn-group btn-group-sm">
                <button type="button" id="oncoprint_zoomout" class="btn btn-default" style="background-color:#efefef;margin:0px"><img src="images/zoom-out.svg" alt="icon" width="16" height="16" /></button>
                <span class="btn btn-default" id="oncoprint_diagram_slider_icon" style="background-color:#efefef;width: 120px;display:inline"></span> 
                <button type="button" id="oncoprint_zoomin" class="btn btn-default" style="background-color:#efefef;margin:0px"><img src="images/zoom-in.svg" alt="icon" width="16" height="16" /></button>
            </div>
        </div>
        
        <div style="height:20px;"></div>  
        <img id="inner_loader_img" src="images/ajax-loader.gif" style="display:none;">
        <div id="oncoprint_body"></div>
        </div>
        <div id="oncoprint_legend" style="display: inline;"></div>
        <%@ include file="legend-template.jsp" %>   
        <script type="text/javascript">
//            $( document.body ).on( 'click', '.dropdown-menu li', function( event ) {
            $('#oncoprint_diagram_sortby_group' ).on( 'click', '.dropdown-menu li', function( event ) {
              var $target = $( event.currentTarget );

              $target.closest( '.btn-group' )
                 .find( '[data-bind="label"]' ).text( $target.text() )
                    .end()
                 .children( '.dropdown-toggle' ).dropdown( 'toggle' );

              return false;

            });
//           $('.dropdown-menu #select_clinical_attributes').click(function(){$('#clinical_dropdown').dropdown('toggle');});
        </script>

        <script data-main="js/src/oncoprint/main-boilerplate.js?<%=GlobalProperties.getAppVersion()%>" type="text/javascript" src="js/require.js?<%=GlobalProperties.getAppVersion()%>"></script>
    </div>
</div><|MERGE_RESOLUTION|>--- conflicted
+++ resolved
@@ -43,11 +43,9 @@
         
         <div id="oncoprint_whole_body">
 
-<<<<<<< HEAD
-        <span id="altered_value">Altered in <%=dataSummary.getNumCasesAffected()%> (<%=OncoPrintUtil.alterationValueToString(dataSummary.getPercentCasesAffected())%>) of samples</span>
-=======
+
         <span id="altered_value"></span>
->>>>>>> 96178774
+
         <div class="btn-group btn-group-sm" id="oncoprint-diagram-toolbar-buttons" style="float:right;margin-right:15px;display: none;height:33px">           
             <div class="btn-group btn-group-sm" id="oncoprint_addclinical_attributes">
                 <button type="button" class="btn btn-default dropdown-toggle" id="oncoprint_diagram_showmorefeatures_icon" data-toggle="dropdown" style="background-color:#efefef;margin:0px;height:30px;">
