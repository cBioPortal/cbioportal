--- conflicted
+++ resolved
@@ -205,11 +205,7 @@
         var bookmark = null;
         $.ajax({
             type: 'POST',
-<<<<<<< HEAD
-            url: 'api/proxy/session-service/main_session',
-=======
             url: 'api-legacy/proxy/session-service/main_session',
->>>>>>> 2e907cf1
             dataType: 'json',
             contentType: 'application/json',
             data: JSON.stringify(sessionJSON)
