/*
 * Copyright (c) 2015 Memorial Sloan-Kettering Cancer Center.
 *
 * This library is distributed in the hope that it will be useful, but WITHOUT
 * ANY WARRANTY, WITHOUT EVEN THE IMPLIED WARRANTY OF MERCHANTABILITY OR FITNESS
 * FOR A PARTICULAR PURPOSE. The software and documentation provided hereunder
 * is on an "as is" basis, and Memorial Sloan-Kettering Cancer Center has no
 * obligations to provide maintenance, support, updates, enhancements or
 * modifications. In no event shall Memorial Sloan-Kettering Cancer Center be
 * liable to any party for direct, indirect, special, incidental or
 * consequential damages, including lost profits, arising out of the use of this
 * software and its documentation, even if Memorial Sloan-Kettering Cancer
 * Center has been advised of the possibility of such damage.
 */

/*
 * This file is part of cBioPortal.
 *
 * cBioPortal is free software: you can redistribute it and/or modify
 * it under the terms of the GNU Affero General Public License as
 * published by the Free Software Foundation, either version 3 of the
 * License.
 *
 * This program is distributed in the hope that it will be useful,
 * but WITHOUT ANY WARRANTY; without even the implied warranty of
 * MERCHANTABILITY or FITNESS FOR A PARTICULAR PURPOSE.  See the
 * GNU Affero General Public License for more details.
 *
 * You should have received a copy of the GNU Affero General Public License
 * along with this program.  If not, see <http://www.gnu.org/licenses/>.
*/

// boilerplate for the main portal page
//
// Gideon Dresdner July 2013
requirejs(  [         'Oncoprint',    'OncoprintUtils'],
            function(   Oncoprint,      utils) {

    // This is for the moustache-like templates
    // prevents collisions with JSP tags
    _.templateSettings = {
        interpolate : /\{\{(.+?)\}\}/g
    };

    var showmutationflag = true;
    var showalteredcaseflag = true;
    var showwhitespaceflag = true;
    var increasesortflag = true;
    var showPatientIdflat = false;
    // add in controls from template
    document.getElementById('oncoprint_controls').innerHTML
        = _.template(document.getElementById('main-controls-template').innerHTML)();

    var clinicalAttributes = new ClinicalAttributesColl();

    var $zoom_el = $('#oncoprint_controls #zoom');
    var $new_zoom_el = $('#oncoprint_whole_body #oncoprint_diagram_slider_icon');
    var zoom;
    var totalAttrs=[];
    var recordAttrs;//make a record of all attrs
    
    var sort_by_values = {
            "gene data first": "gene",
            "clinical data first": "clinical",
            "alphabetically by case id": "alphabetical",
            "user-defined case list / default": "custom"
        };
    
    var gapSpaceGeneClinic = 10;// Gap between gene data and clinic 
    var mutationColorControl = 'multiColor';
    var mutationColorSort = 'mutationcolorsort';
    
    // basically a hack to prevent the zoom function from a particular oncoprint
    // from getting bound to the UI slider forever
    var reset_zoom = function() {
        //$zoom_el.empty();//got problem here by dong 
        $new_zoom_el.empty();
        zoom = utils.zoomSetup($new_zoom_el, oncoprint.zoom);
        
        $('#oncoprint_zoom_slider').hover(
        function () {
        $(this).css('fill', '#0000FF');
        $(this).css('font-size', '18px');
        $(this).css('cursor', 'pointer');
        },
        function () {
        $(this).css('fill', '#87CEFA');
        $(this).css('font-size', '12px');
        });
        $('#oncoprint_zoom_slider').qtip({
            content: {text: 'zoom in and out oncoprint'},
            position: {my:'bottom middle', at:'top middle', viewport: $(window)},
            style: { classes: 'qtip-light qtip-rounded qtip-shadow qtip-lightwhite' },
            show: {event: "mouseover"},
            hide: {fixed: true, delay: 100, event: "mouseout"}
        });
              
        return zoom;
    };

    clinicalAttributes.fetch({
        type: 'POST',
        data: { cancer_study_id: cancer_study_id_selected,
            case_list: window.PortalGlobals.getCases() },
        success: function(attrs) {
            totalAttrs = attrs.toJSON();
            totalAttrs = _.sortBy(totalAttrs, function(o) { return o.display_name; })
            if(window.PortalGlobals.getMutationProfileId()!==null){
                var tem={attr_id: "# mutations", datatype: "NUMBER",description: "Number of mutation", display_name: "# mutations"};
                totalAttrs.unshift(tem);
            }
            
            if(window.PortalGlobals.getCancerStudyId()!==null){
                var tem={attr_id: "FRACTION_GENOME_ALTERED", datatype: "NUMBER",description: "Fraction Genome Altered", display_name: "Fraction Genome Altered"};
                totalAttrs.unshift(tem);
            }
            
            recordAttrs=totalAttrs.slice(0);// record the original total attributes
            utils.populate_clinical_attr_select(document.getElementById('select_clinical_attributes'), totalAttrs);
            $(select_clinical_attributes_id).chosen({width: "330px", "font-size": "12px", search_contains: true});
        
            $('#select_clinical_attributes_chzn .chzn-search input').click(
                function(e){
                    e.stopPropagation();
                }
            );
        
            $("#select_clinical_attributes_chzn").mouseenter(function() {
                $("#select_clinical_attributes_chzn .chzn-search input").focus();
            });
        }
    });

    var oncoprint;
    
    var extraTracks=[]; // used to record clinical attributes added
    var extraGenes=[]; // used to record genes add customized
    var extraAttributes=[]; // used to record attributes names add customized
    var sortStatus=[];
//    var sortStatus={};
    var cases = window.PortalGlobals.getCases();
    var genes = window.PortalGlobals.getGeneListString().split(" ");

    var outer_loader_img = $('#oncoprint #outer_loader_img');
    var inner_loader_img = $('#oncoprint #inner_loader_img');

    var geneDataColl = new GeneDataColl();
    
    var selectsortby = function()
    {
        if(sortBy1[0].innerHTML === 'gene data first')
        {
            oncoprint.sortBy("genes", cases.split(" "),mutationColorControl,mutationColorSort,sortStatus);  
        }
        else if(sortBy1[0].innerHTML === 'clinical data first')
        {
            oncoprint.sortBy("clinical", cases.split(" "),mutationColorControl,mutationColorSort,sortStatus); 
        }
        else if(sortBy1[0].innerHTML === 'alphabetically by case id')
        {
            oncoprint.sortBy("alphabetical", cases.split(" "),mutationColorControl,mutationColorSort,sortStatus); 
        }
        else
        {
            oncoprint.sortBy("custom", cases.split(" "),mutationColorControl,mutationColorSort,sortStatus);
        }
    };
    geneDataColl.fetch({
        type: "POST",
        data: {
            cancer_study_id: cancer_study_id_selected,
            oql: $('#gene_list').val(),
            case_list: cases,
            geneticProfileIds: window.PortalGlobals.getGeneticProfiles(),
            z_score_threshold: window.PortalGlobals.getZscoreThreshold(),
            rppa_score_threshold: window.PortalGlobals.getRppaScoreThreshold()
        },
        success: function(data) {
            //for add clinical attributes in url to data start
            var urlValueNow = window.location.href;//get current page url
            var beginOfDeleteElementNow = urlValueNow.indexOf('&clinicallist=');
            if(beginOfDeleteElementNow > 0)
            {
                var clinicallistStringNow = urlValueNow.substring(beginOfDeleteElementNow + ('&clinicallist=').length,urlValueNow.length);
                var clinicallistArrayNow = clinicallistStringNow.split('+');

                var clinicalAttributeArray = [];
                var clinicalExtraAttributes = [];
                var clinicalSortStatus = [];
                var clinicalExtraTracks = [];
                var gainClinicalData = function(clinicalElements,clinicalElementsArray)
                {
                        if(clinicalElements === "# mutations")
                        {
                                var oncoprintClinicalsMutation = new ClinicalMutationColl();
                                clinicalElementsArray.push(
                                oncoprintClinicalsMutation.fetch({
                                type: "POST",

                                data: {
                                        mutation_profile: window.PortalGlobals.getMutationProfileId(),
                                        cmd: "count_mutations",
                                        case_ids: cases
                                },
                                success: function(response) {
                                    inner_loader_img.hide();

//                                    extraTracks = extraTracks.concat(response.attributes().map(function(attr) { return attr.attr_id; }));
                                    clinicalExtraTracks['mutation'] = response.attributes().map(function(attr) { return attr.attr_id; });
//                                    extraGenes = extraGenes.concat(response.toJSON());
                                    clinicalAttributeArray["mutation"]= response.toJSON();
//                                    extraAttributes=extraAttributes.concat(response.attributes());
                                    clinicalExtraAttributes ["mutation"]= response.attributes();
                                    clinicalSortStatus["mutation"] = 'decreSort';
                                }
                            }));
                        }
                        else if(clinicalElements === "FRACTION_GENOME_ALTERED")
                        {
                            var oncoprintClinicalsCNA = new ClinicalCNAColl();
                            clinicalElementsArray.push(
                            oncoprintClinicalsCNA.fetch({
                            type: "POST",
                            data: {
                                    cancer_study_id:window.PortalGlobals.getCancerStudyId(),
                                    cmd: "get_cna_fraction",
                                    case_ids: cases
                            },
                            success: function(response){
                                        inner_loader_img.hide();

//                                        extraTracks = extraTracks.concat(response.attributes().map(function(attr) { return attr.attr_id; }));
                                        clinicalExtraTracks[clinicalElements] = response.attributes().map(function(attr) { return attr.attr_id; });
//                                        extraGenes = extraGenes.concat(response.toJSON());
                                        clinicalAttributeArray[clinicalElements]= response.toJSON();
//                                        extraAttributes=extraAttributes.concat(response.attributes());
//                                        sortStatus = sortStatus.concat('decreSort');
                                        clinicalExtraAttributes[clinicalElements]= response.attributes();
                                        clinicalSortStatus[clinicalElements] = 'decreSort';
                                    }
                                }));
                        }
                        else
                        {
                            var oncoprintClinicals = new ClinicalColl();
                            clinicalElementsArray.push(
                            oncoprintClinicals.fetch({
                            type: "POST",

                            data: {
                                cancer_study_id: cancer_study_id_selected,
                                attribute_id: clinicalElements,
                                case_list: cases
                            },
                            success: function(response) {
                                inner_loader_img.hide();

//                                extraTracks = extraTracks.concat(response.attributes().map(function(attr) { return attr.attr_id; }));
                                clinicalExtraTracks[clinicalElements] = response.attributes().map(function(attr) { return attr.attr_id; });
//                                extraGenes = extraGenes.concat(response.toJSON());
                                clinicalAttributeArray[clinicalElements]= response.toJSON();
//                                extraAttributes=extraAttributes.concat(response.attributes());
//                                sortStatus = sortStatus.concat('decreSort'); 
                                clinicalExtraAttributes[clinicalElements]= response.attributes();
                                clinicalSortStatus[clinicalElements] = 'decreSort';
                            }
                            }));
                        }
                };

                var clinicalElementsArray = [];
                
//                for(var i = clinicallistArrayNow.length-1; i >= 0; i--)
                for(var i=0; i < clinicallistArrayNow.length; i++)
                {
                    var clinicalElementsValue;
                    clinicalElementsValue = clinicallistArrayNow[i];
                    if(clinicallistArrayNow[i] === 'mutation')
                    {
                       clinicalElementsValue = '# mutations';   
                    }

                    gainClinicalData(clinicalElementsValue,clinicalElementsArray);
                }

                $.when.apply(null, clinicalElementsArray).done(function() {
                        for(var j=0; j < clinicallistArrayNow.length; j++)
                        {
                            extraGenes = extraGenes.concat(clinicalAttributeArray[clinicallistArrayNow[j]]);
                            extraTracks = extraTracks.concat(clinicalExtraTracks[clinicallistArrayNow[j]]);
                            extraAttributes = extraAttributes.concat(clinicalExtraAttributes[clinicallistArrayNow[j]]);
                            sortStatus = sortStatus.concat(clinicalSortStatus[clinicallistArrayNow[j]]);
                        }
                        oncoprint = Oncoprint(document.getElementById('oncoprint_body'), {
                            geneData: data.toJSON(),
                            clinicalData: extraGenes,
                            genes: genes,
                            clinical_attrs: extraAttributes,
                            legend: document.getElementById('oncoprint_legend'),
                            sortStatus:sortStatus,
                            mutationColor:mutationColorControl
                            },extraTracks);

                            outer_loader_img.hide();
                            $('#oncoprint #everything').show();

                            if($('#oncoprint_sortbyfirst_dropdonw span')[0].innerHTML === 'Sort by')
                            {
                                oncoprint.sortBy("genes", cases.split(" "),mutationColorControl,mutationColorSort,sortStatus);
                            }
                            else
                            {
                                selectsortby();
                            }

                            $('.attribute_name').qtip({
                                content: {text: 'hold to drag'},
                                position: {my:'middle right', at:'middle left', viewport: $(window)},
                                style: { classes: 'qtip-light qtip-rounded qtip-shadow qtip-lightyellow' },
                                show: {event: "mouseover"}
                            });  

                            zoom = reset_zoom();
                            invokeDataManager(); 
                            
                        if($('#oncoprint_sortbyfirst_dropdonw span')[0].innerHTML === 'Sort by')
                        {
                            oncoprint.sortBy("genes", cases.split(" "),mutationColorControl,mutationColorSort,sortStatus);
                        }
                        else
                        {
                            selectsortby();
                        }

                        // enable the option to sort by clinical data
                        $('#oncoprint-diagram-toolbar-buttons #clinical_first')[0].style.display = "inline";

                        for(attributeElemValue in extraAttributes)
                        {
                            var attributeElemValueIndex;
                            
                            for(var m= 0; m<totalAttrs.length;m++) 
                            {
                                if(totalAttrs[m].display_name === extraAttributes[attributeElemValue].display_name)
                                {
                                    attributeElemValueIndex=m; 
                                    totalAttrs.splice(attributeElemValueIndex,1);
                                }
                            }  
                        }

                        utils.populate_clinical_attr_select(document.getElementById('select_clinical_attributes'), totalAttrs);
                        
                        toggleControls(true);
                        
                        functionFunctions();
                        
                        zoom = reset_zoom();
                        
                        // sync
                        $('#oncoprint_diagram_showmorefeatures_icon').qtip({
                        content: {text:'add another clinical attribute track'},
                        position: {my:'bottom middle', at:'top middle', viewport: $(window)},
                        style: { classes: 'qtip-light qtip-rounded qtip-shadow qtip-lightwhite' },
                        show: {event: "mouseover"},
                        hide: {fixed: true, delay: 100, event: "mouseout"}
                        });
                        oncoprint.zoom(zoom.val());
                        oncoprint.showUnalteredCases(!$('#toggle_unaltered_cases').is(":checked"));
                        oncoprint.toggleWhiteSpace(!$('#toggle_whitespace').is(":checked"));
                        $('#oncoprint-diagram-showlegend-icon img')[0].attributes.src.value = 'images/showlegend.svg';
                        $('#oncoprint-diagram-removeUCases-icon img')[0].attributes.src.value = 'images/removeUCases.svg';
                        $('#oncoprint-diagram-removeWhitespace-icon img')[0].attributes.src.value = 'images/removeWhitespace.svg';
                        utils.make_mouseover(d3.selectAll('.sample rect'),{linkage:true});        // hack =(
                        invokeDataManager();
                    });
            }
            else
            {
                oncoprint = Oncoprint(document.getElementById('oncoprint_body'), {
                    geneData: data.toJSON(),
                    genes: genes,
                    legend: document.getElementById('oncoprint_legend')
                },extraTracks);

                outer_loader_img.hide();
                $('#oncoprint #everything').show();

                if($('#oncoprint_sortbyfirst_dropdonw span')[0].innerHTML === 'Sort by')
                {
                    oncoprint.sortBy("genes", cases.split(" "),mutationColorControl,mutationColorSort,sortStatus);
                }
                else
                {
                    selectsortby();
                }

                $('.attribute_name').qtip({
                    content: {text: 'hold to drag'},
                    position: {my:'middle right', at:'middle left', viewport: $(window)},
                    style: { classes: 'qtip-light qtip-rounded qtip-shadow qtip-lightyellow' },
                    show: {event: "mouseover"}
                });  

                zoom = reset_zoom();
                invokeDataManager();   
            }
            
            //for add clinical attributes in url to data end
    
//            oncoprint = Oncoprint(document.getElementById('oncoprint_body'), {
//                geneData: data.toJSON(),
//                genes: genes,
//                legend: document.getElementById('oncoprint_legend')
//            },extraTracks);

//            outer_loader_img.hide();
//            $('#oncoprint #everything').show();
//
//            if($('#oncoprint_sortbyfirst_dropdonw span')[0].innerHTML === 'Sort by')
//            {
//                oncoprint.sortBy("genes", cases.split(" "),mutationColorControl,mutationColorSort,sortStatus);
//            }
//            else
//            {
//                selectsortby();
//            }
//
//            $('.attribute_name').qtip({
//                content: {text: 'hold to drag'},
//                position: {my:'middle right', at:'middle left', viewport: $(window)},
//                style: { classes: 'qtip-light qtip-rounded qtip-shadow qtip-lightyellow' },
//                show: {event: "mouseover"}
//            });  
//            
//            zoom = reset_zoom();
//            invokeDataManager(); 
        }
    });

    var select_clinical_attributes_id = '#select_clinical_attributes';
    var oncoprintClinicals;
//    var sortBy = $('#oncoprint-diagram-toolbar-buttons #sort_by');
    var sortBy1 = $('#oncoprint-diagram-toolbar-buttons #oncoprint_sortbyfirst_dropdonw span');
//     $('#oncoprint_controls #sort_by').chosen({width: "240px", disable_search: true });

    // params: bool
    // enable or disable all the various oncoprint controls
    // true -> enable
    // false -> disable
    var toggleControls = function(bool) {
        var whitespace = $('#toggle_whitespace');
        var unaltered = $('#toggle_unaltered_cases');
        var select_clinical_attributes =  $(select_clinical_attributes_id);

        var enable_disable = !bool;

        whitespace.attr('disabled', enable_disable);
        unaltered.attr('disabled', enable_disable);
        select_clinical_attributes.prop('disabled', enable_disable).trigger("liszt:updated");
        zoom.attr('disabled', enable_disable);
//        sortBy.prop('disabled', enable_disable).trigger("liszt:updated");
    };
    
    var selectedTitle;
    //set all the icons status to default value
    var controlIconsStatusReset = function()
    {
    };
    
    var functionFunctions = function()
    {
        $('.special_delete').click(function() {
            var urlValue = window.location.href;//get current page url for remove from url
            var attr = $(this).attr("alt");
            var indexNum = extraTracks.indexOf(attr);
            var sampleNumbers = extraGenes.length/extraAttributes.length;
            extraTracks.splice(indexNum, 1);
            extraGenes.splice(indexNum*sampleNumbers, sampleNumbers);
            
            var recordDeleteElement = extraAttributes[indexNum]; //for delete it in url
            var positionOfDeleteElement = urlValue.indexOf(recordDeleteElement.attr_id); //for delete it in url
            if(recordDeleteElement.attr_id === '# mutation')
            {
                positionOfDeleteElement = urlValue.indexOf('mutation'); //for delete it in url
            }
            
            var beginOfDeleteElement = urlValue.indexOf('&clinicallist='); //for delete it in url
            
            var clinicallistString = urlValue.substring(beginOfDeleteElement+('&clinicallist=').length,urlValue.length);
            var clinicallistArray = clinicallistString.split('+');
            if(clinicallistArray.length > 1)
            {
                var DeleteElementAttr_id = recordDeleteElement.attr_id;
                if(DeleteElementAttr_id === '# mutations')
                {
                    DeleteElementAttr_id = 'mutation';
                }
                
                if(DeleteElementAttr_id === clinicallistArray[0])
                {
                    var newUrl = urlValue.replace(DeleteElementAttr_id + '+','');
                    window.history.pushState({"html":window.location.html,"pageTitle":window.location.pageTitle},"", newUrl);
                }
                else
                {
                    var newUrl = urlValue.replace('+'+DeleteElementAttr_id,'');
                    window.history.pushState({"html":window.location.html,"pageTitle":window.location.pageTitle},"", newUrl);
                }
            }
            else
            {
                var newUrl = urlValue.slice(0,beginOfDeleteElement);
                window.history.pushState({"html":window.location.html,"pageTitle":window.location.pageTitle},"", newUrl);
            }
            
            extraAttributes.splice(indexNum, 1);
            sortStatus.splice(indexNum, 1);
            removeClinicalAttribute();
        });// enable delete symbol "x" function

        //tooltip for the track deletion function
        $('.special_delete').qtip({
                    content: {text: 'click to remove'},
                    position: {my:'bottom middle', at:'top middle', viewport: $(window)},
                    style: { classes: 'qtip-light qtip-rounded qtip-shadow qtip-lightyellow' },
                    show: {event: "mouseover"},
                    hide: {fixed: true, delay: 100, event: "mouseout"}
                    });
        $('.special_delete').hover(
                    function () {
                    $(this).css('fill', '#0000FF');
                    $(this).css('font-size', '18px');
                    $(this).css('cursor', 'pointer');
                    },
                    function () {
                    $(this).css('fill', '#87CEFA');
                    $(this).css('font-size', '12px');
                    });
                    
        $('.attribute_name').qtip({
//                content: {text: 'click to drag '},
                content: {text: function(){
                            if($(this)[0].attributes.attributename.value.length <= 20)
                            {
                                return 'hold to drag';
                            }
                            else
                            {
                                return $(this)[0].attributes.attributename.value + '<br/> hold to drag';
                            }
                        }
                    },
                position: {my:'middle right', at:'middle left', viewport: $(window)},
                style: { classes: 'qtip-light qtip-rounded qtip-shadow qtip-lightyellow' },
                show: {event: "mouseover"}
            });
            
        $(".oncoprint_Sort_Button").qtip({
                content: {text:
                        function(){
                        if($(this)[0].attributes.href.value === 'images/increaseSort.svg')
                        {
                            return 'Disable sort';
                        }
                        else if($(this)[0].attributes.href.value === 'images/nonSort.svg')
                        {
                            return 'Enable increase sort';
                        }
                        else
                        {
                            return 'Enable decrease sort';
                        }
                    }
                },
                position: {my:'bottom middle', at:'top middle', viewport: $(window)},
                style: { classes: 'qtip-light qtip-rounded qtip-shadow qtip-lightyellow' },
                show: {event: "mouseover"},
                hide: {fixed: true, delay: 100, event: "mouseout"}
            });
        $('.oncoprint_Sort_Button').hover(
            function () {
            $(this).css('fill', '#0000FF');
            $(this).css('font-size', '18px');
            $(this).css('cursor', 'pointer');
            },
            function () {
            $(this).css('fill', '#87CEFA');
            $(this).css('font-size', '12px');
            });
        
            $('#oncoprint_legend div').mouseover(function(){
                if($(this).width()<$(this).children().width())
                {
                    $(this)[0].style.overflowX='auto';
                }
                else
                {
                    $(this)[0].style.overflowX='hidden';
                } 
            }) 
            .mouseout(function(){
                $(this)[0].style.overflowX='hidden';
            });
        
        $('.oncoprint_Sort_Button').click(function() {
            
            var sortButtonYValue = $(this)[0].attributes.y.value;
            var indexSortButton=parseInt(sortButtonYValue/29);
            if($(this)[0].attributes.href.value ==="images/increaseSort.svg")
            {
                sortStatus[indexSortButton] = 'nonSort';
            }
            else if($(this)[0].attributes.href.value ==="images/nonSort.svg")
            {
//                sortStatus[indexSortButton] ='increSort';
                sortStatus[indexSortButton] = 'decreSort'; 
            }
            else if($(this)[0].attributes.href.value ==="images/decreaseSort.svg")
            {
//                sortStatus[indexSortButton] = 'decreSort'; 
                sortStatus[indexSortButton] ='increSort';
            }
            
            oncoprint.remove_oncoprint();
            inner_loader_img.show();
            toggleControls(false); //disable toggleControls

            inner_loader_img.hide();

            oncoprint = Oncoprint(document.getElementById('oncoprint_body'), {
                geneData: geneDataColl.toJSON(),
                clinicalData: extraGenes,
                genes: genes,
                clinical_attrs: extraAttributes,
                legend: document.getElementById('oncoprint_legend'),
                sortStatus:sortStatus,
                mutationColor:mutationColorControl
            },extraTracks,showPatientIdflat);

//            oncoprint.sortBy(sortBy.val(), cases.split(" "));
            if($('#oncoprint_sortbyfirst_dropdonw span')[0].innerHTML === 'Sort by')
            {
                oncoprint.sortBy("genes", cases.split(" "),mutationColorControl,mutationColorSort,sortStatus);
            }
            else
            {
                selectsortby();
            }
            functionFunctions();
            toggleControls(true);
            
//            zoom = reset_zoom();
//            oncoprint.zoom(zoom.val());
            var zoomvalue = $('#oncoprint_zoom_slider')[0].value;
            zoom = reset_zoom();
            $('#oncoprint_zoom_slider')[0].value = zoomvalue;
            // sync
            oncoprint.zoom(zoomvalue);
            $('#oncoprint-diagram-showlegend-icon img')[0].attributes.src.value = 'images/showlegend.svg'; // === or =
            $('#oncoprint-diagram-removeUCases-icon img')[0].attributes.src.value = 'images/removeUCases.svg';
            $('#oncoprint-diagram-removeWhitespace-icon img')[0].attributes.src.value = 'images/removeWhitespace.svg';
            oncoprint.showUnalteredCases(!$('#toggle_unaltered_cases').is(":checked"));
            oncoprint.toggleWhiteSpace(!$('#toggle_whitespace').is(":checked"));
            utils.make_mouseover(d3.selectAll('.sample rect'),{linkage:true});        // hack =(
        });
        
        $('.attribute_name').click(
                    function() {
                    selectedTitle =$(this);
                    $(this).attr('fill', 'red');
                    });
                    
        controlIconsStatusReset();
    }

    //delete clinicalAttribute added before
    var removeClinicalAttribute = function()
    {
        oncoprint.remove_oncoprint();
        inner_loader_img.show();
        toggleControls(false); //disable toggleControls

        inner_loader_img.hide();
        
        oncoprint = Oncoprint(document.getElementById('oncoprint_body'), {
            geneData: geneDataColl.toJSON(),
            clinicalData: extraGenes,
            genes: genes,
            clinical_attrs: extraAttributes,
            legend: document.getElementById('oncoprint_legend'),
            sortStatus:sortStatus,
            mutationColor:mutationColorControl
        },extraTracks,showPatientIdflat);
        if(extraAttributes.length < 1)
        {
            $('#oncoprint-diagram-toolbar-buttons #clinical_first')[0].style.display = "none";
            sortBy1[0].innerHTML = 'gene data first';
        }
        
        if($('#oncoprint_sortbyfirst_dropdonw span')[0].innerHTML === 'Sort by')
        {
            oncoprint.sortBy("genes", cases.split(" "),mutationColorControl,mutationColorSort,sortStatus);
        }
        else
        {
            selectsortby();
        }
        
        totalAttrs = recordAttrs.slice(0);

        for(var n = 0; n < extraAttributes.length; n++)
        {
            for(var m=0; m<totalAttrs.length; m++) 
            {
                if(totalAttrs[m].display_name === extraAttributes[n].display_name)
                {
                    totalAttrs.splice(m,1);
                    break;
                }
            }  
        }
        
        utils.populate_clinical_attr_select(document.getElementById('select_clinical_attributes'), totalAttrs);
        
//        functionFunctions();
                    
        if(extraAttributes.length>1)
        {
            $('.oncoprint-diagram-top').css("display","inline");
        }
        else
        {
            $('.oncoprint-diagram-top').css("display","none");
            if(extraAttributes.length<1)
            {
                $('.select_clinical_attributes_from').attr("data-placeholder","Add a clinical attribute track");
            }
        }
        
        $('#oncoprint_diagram_showmorefeatures_icon').qtip({
            content: {text:
                        function()
                        { 
                            if(extraAttributes.length>=1)
                            {
                                return 'add another clinical attribute track';
                            }
                            else
                            {
                                return 'add clinical attribute track';
                            }
                        }
                    },
            position: {my:'bottom middle', at:'top middle', viewport: $(window)},
            style: { classes: 'qtip-light qtip-rounded qtip-shadow qtip-lightwhite' },
            show: {event: "mouseover"},
            hide: {fixed: true, delay: 100, event: "mouseout"}
            });
            
//        oncoprint.sortBy(sortBy.val(), cases.split(" "));
        if($('#oncoprint_sortbyfirst_dropdonw span')[0].innerHTML === 'Sort by')
        {
            oncoprint.sortBy("genes", cases.split(" "),mutationColorControl,mutationColorSort,sortStatus);
        }
        else
        {
            selectsortby();
        }
        toggleControls(true);
//        // disable the option to sort by clinical data
        zoom = reset_zoom();
        functionFunctions();
        $('#oncoprint-diagram-showlegend-icon img')[0].attributes.src.value = 'images/showlegend.svg'; // === or =
        $('#oncoprint-diagram-removeUCases-icon img')[0].attributes.src.value = 'images/removeUCases.svg';
        $('#oncoprint-diagram-removeWhitespace-icon img')[0].attributes.src.value = 'images/removeWhitespace.svg';
    }

    var refreshOncoPrint = function(topatient){
        oncoprint.remove_oncoprint();
        inner_loader_img.show();
        toggleControls(false); //disable toggleControls

        inner_loader_img.hide();
        
        var topatientValue;
        if(topatient !== undefined)
        {
            topatientValue = true;
        }
        oncoprint = Oncoprint(document.getElementById('oncoprint_body'), {
            geneData: geneDataColl.toJSON(),
            clinicalData: extraGenes,
            genes: genes,
            clinical_attrs: extraAttributes,
            legend: document.getElementById('oncoprint_legend'),
            sortStatus:sortStatus,
            mutationColor:mutationColorControl
        },extraTracks,topatientValue);

        functionFunctions();
//        oncoprint.sortBy(sortBy.val(), cases.split(" "));  
        if($('#oncoprint_sortbyfirst_dropdonw span')[0].innerHTML === 'Sort by')
        {
            oncoprint.sortBy("genes", cases.split(" "),mutationColorControl,mutationColorSort,sortStatus);
        }
        else
        {
            selectsortby();
        }
        toggleControls(true);
    }

    // handler for when user selects a clinical attribute to visualization
    var clinicalAttributeSelected = function() {
        $('#clinical_dropdown').dropdown( 'toggle' );
        oncoprint.remove_oncoprint();
        inner_loader_img.show();
        toggleControls(false);

        var clinicalAttribute = $(select_clinical_attributes_id + ' option:selected')[0].__data__;

        if (clinicalAttribute.attr_id === undefined) {      // selected "none"
            inner_loader_img.hide();

            oncoprint = Oncoprint(document.getElementById('oncoprint_body'), {
                geneData: geneDataColl.toJSON(),
                genes: genes,
                legend: document.getElementById('oncoprint_legend')
            },extraTracks);

//            oncoprint.sortBy(sortBy.val(), cases.split(" "));
            if($('#oncoprint_sortbyfirst_dropdonw span')[0].innerHTML === 'Sort by')
            {
                oncoprint.sortBy("genes", cases.split(" "),mutationColorControl,mutationColorSort,sortStatus);
            }
            else
            {
                selectsortby();
            }

            // disable the option to sort by clinical data
//            $(sortBy.add('option[value="clinical"]')[1]).prop('disabled', true);
        } else {
            
            $('.select_clinical_attributes_from').attr("data-placeholder","Add another clinical attribute track");
            
            if(clinicalAttribute.attr_id === "# mutations")
            {
                    var urlValue = window.location.href;//get current page url
                    oncoprintClinicals = new ClinicalMutationColl();
                    oncoprintClinicals.fetch({
                    type: "POST",

                    data: {
                            mutation_profile: window.PortalGlobals.getMutationProfileId(),
                            cmd: "count_mutations",
                            case_ids: cases
                    },
                    success: function(response) {
                        inner_loader_img.hide();
                        
                        extraTracks = extraTracks.concat(response.attributes().map(function(attr) { return attr.attr_id; }));
                        extraGenes = extraGenes.concat(response.toJSON());
                        extraAttributes=extraAttributes.concat(response.attributes());
                        sortStatus = sortStatus.concat('decreSort');
//                        sortStatus['# mutations'] = 'decreSort';
                        oncoprint = Oncoprint(document.getElementById('oncoprint_body'), {
                            geneData: geneDataColl.toJSON(),
                            clinicalData: extraGenes,
                            genes: genes,
                            clinical_attrs: extraAttributes,
                            legend: document.getElementById('oncoprint_legend'),
                            sortStatus:sortStatus,
                            mutationColor:mutationColorControl
                        },extraTracks,showPatientIdflat);

                        if($('#oncoprint_sortbyfirst_dropdonw span')[0].innerHTML === 'Sort by')
                        {
                            oncoprint.sortBy("genes", cases.split(" "),mutationColorControl,mutationColorSort,sortStatus);
                        }
                        else
                        {
                            selectsortby();
                        }

                        // enable the option to sort by clinical data
                        $('#oncoprint-diagram-toolbar-buttons #clinical_first')[0].style.display = "inline";

                        for(attributeElemValue in extraAttributes)
                        {
                            var attributeElemValueIndex;
                            
                            for(var m= 0; m<totalAttrs.length;m++) 
                            {
                                if(totalAttrs[m].display_name === extraAttributes[attributeElemValue].display_name)
                                {
                                    attributeElemValueIndex=m; 
                                    totalAttrs.splice(attributeElemValueIndex,1);
                                }
                            }  
                        }

                        utils.populate_clinical_attr_select(document.getElementById('select_clinical_attributes'), totalAttrs);
                        
                        toggleControls(true);
                        
                        functionFunctions();
                        
                        zoom = reset_zoom();
                        
                        
                        var positionOfSubmit = urlValue.indexOf("clinicallist");
                        if(positionOfSubmit < 0)
                        {
                            var newUrl = urlValue + "&clinicallist=" + "mutation";
                            window.history.pushState({"html":window.location.html,"pageTitle":window.location.pageTitle},"", newUrl);
                        }
                        else
                        {
                            var newUrl = urlValue + "+mutation";
                            window.history.pushState({"html":window.location.html,"pageTitle":window.location.pageTitle},"", newUrl);
                        }
                        
                        // sync
                        $('#oncoprint_diagram_showmorefeatures_icon').qtip({
                        content: {text:'add another clinical attribute track'},
                        position: {my:'bottom middle', at:'top middle', viewport: $(window)},
                        style: { classes: 'qtip-light qtip-rounded qtip-shadow qtip-lightwhite' },
                        show: {event: "mouseover"},
                        hide: {fixed: true, delay: 100, event: "mouseout"}
                        });
                        oncoprint.zoom(zoom.val());
                        oncoprint.showUnalteredCases(!$('#toggle_unaltered_cases').is(":checked"));
                        oncoprint.toggleWhiteSpace(!$('#toggle_whitespace').is(":checked"));
                        $('#oncoprint-diagram-showlegend-icon img')[0].attributes.src.value = 'images/showlegend.svg';
                        $('#oncoprint-diagram-removeUCases-icon img')[0].attributes.src.value = 'images/removeUCases.svg';
                        $('#oncoprint-diagram-removeWhitespace-icon img')[0].attributes.src.value = 'images/removeWhitespace.svg';
                        utils.make_mouseover(d3.selectAll('.sample rect'),{linkage:true});        // hack =(
                        invokeDataManager();
                    }
                });
            }
            else if(clinicalAttribute.attr_id === "FRACTION_GENOME_ALTERED")
            {
                    var urlValue = window.location.href;//get current page url
                    oncoprintClinicals = new ClinicalCNAColl();
                    oncoprintClinicals.fetch({
                    type: "POST",

                    data: {
                            cancer_study_id:window.PortalGlobals.getCancerStudyId(),
                            cmd: "get_cna_fraction",
                            case_ids: cases
                    },
                    success: function(response) {
                        inner_loader_img.hide();
                        
                        extraTracks = extraTracks.concat(response.attributes().map(function(attr) { return attr.attr_id; }));
                        extraGenes = extraGenes.concat(response.toJSON());
                        extraAttributes=extraAttributes.concat(response.attributes());
                        sortStatus = sortStatus.concat('decreSort');
//                        sortStatus['FRACTION_GENOME_ALTERED'] = 'decreSort';
                        oncoprint = Oncoprint(document.getElementById('oncoprint_body'), {
                            geneData: geneDataColl.toJSON(),
                            clinicalData: extraGenes,
                            genes: genes,
                            clinical_attrs: extraAttributes,
                            legend: document.getElementById('oncoprint_legend'),
                            sortStatus:sortStatus,
                            mutationColor:mutationColorControl
                        },extraTracks,showPatientIdflat);
                             
//                        oncoprint.sortBy(sortBy.val(), cases.split(" "));
                        if($('#oncoprint_sortbyfirst_dropdonw span')[0].innerHTML === 'Sort by')
                        {
                            oncoprint.sortBy("genes", cases.split(" "),mutationColorControl,mutationColorSort,sortStatus);
                        }
                        else
                        {
                            selectsortby();
                        }

                        // enable the option to sort by clinical data
                        $('#oncoprint-diagram-toolbar-buttons #clinical_first')[0].style.display = "inline";

//                        // sort by genes by default
//                        sortBy.val('genes');
                        for(attributeElemValue in extraAttributes)
                        {
                            var attributeElemValueIndex;
                            
                            for(var m= 0; m<totalAttrs.length;m++) 
                            {
                                if(totalAttrs[m].display_name === extraAttributes[attributeElemValue].display_name)
                                {
                                    attributeElemValueIndex=m; 
                                    totalAttrs.splice(attributeElemValueIndex,1);
                                }
                            }  
                        }

                        utils.populate_clinical_attr_select(document.getElementById('select_clinical_attributes'), totalAttrs);
                        
                        toggleControls(true);
                        
                        functionFunctions();
                        
                        zoom = reset_zoom();

                        var positionOfSubmit = urlValue.indexOf("clinicallist");
                        if(positionOfSubmit < 0)
                        {
                            var newUrl = urlValue + "&clinicallist=" + "FRACTION_GENOME_ALTERED";
                            window.history.pushState({"html":window.location.html,"pageTitle":window.location.pageTitle},"", newUrl);
                        }
                        else
                        {
                            var newUrl = urlValue + "+FRACTION_GENOME_ALTERED";
                            window.history.pushState({"html":window.location.html,"pageTitle":window.location.pageTitle},"", newUrl);
                        }
                        
                        // sync
                        $('#oncoprint_diagram_showmorefeatures_icon').qtip({
                        content: {text:'add another clinical attribute track'},
                        position: {my:'bottom middle', at:'top middle', viewport: $(window)},
                        style: { classes: 'qtip-light qtip-rounded qtip-shadow qtip-lightwhite' },
                        show: {event: "mouseover"},
                        hide: {fixed: true, delay: 100, event: "mouseout"}
                        });
                        oncoprint.zoom(zoom.val());
                        oncoprint.showUnalteredCases(!$('#toggle_unaltered_cases').is(":checked"));
                        oncoprint.toggleWhiteSpace(!$('#toggle_whitespace').is(":checked"));
                        $('#oncoprint-diagram-showlegend-icon img')[0].attributes.src.value = 'images/showlegend.svg';
                        $('#oncoprint-diagram-removeUCases-icon img')[0].attributes.src.value = 'images/removeUCases.svg';
                        $('#oncoprint-diagram-removeWhitespace-icon img')[0].attributes.src.value = 'images/removeWhitespace.svg';
                        utils.make_mouseover(d3.selectAll('.sample rect'),{linkage:true});        // hack =(
                        invokeDataManager();
                    }
                });
            }
            else
            {
                var urlValue = window.location.href;//get current page url
                oncoprintClinicals = new ClinicalColl();
                    oncoprintClinicals.fetch({
                    type: "POST",

                    data: {
                        cancer_study_id: cancer_study_id_selected,
                        attribute_id: clinicalAttribute.attr_id,
                        case_list: cases
                    },
                    success: function(response) {
                        inner_loader_img.hide();
                        
                        extraTracks = extraTracks.concat(response.attributes().map(function(attr) { return attr.attr_id; }));
                        extraGenes = extraGenes.concat(response.toJSON());
                        extraAttributes=extraAttributes.concat(response.attributes());
                        sortStatus = sortStatus.concat('decreSort');
//                        sortStatus[clinicalAttribute.attr_id] = 'decreSort';
                        oncoprint = Oncoprint(document.getElementById('oncoprint_body'), {
                            geneData: geneDataColl.toJSON(),
                            clinicalData: extraGenes,
                            genes: genes,
                            clinical_attrs: extraAttributes,
                            legend: document.getElementById('oncoprint_legend'),
                            sortStatus:sortStatus,
                            mutationColor:mutationColorControl
                        },extraTracks,showPatientIdflat);

                        if($('#oncoprint_sortbyfirst_dropdonw span')[0].innerHTML === 'Sort by')
                        {
                            oncoprint.sortBy("genes", cases.split(" "),mutationColorControl,mutationColorSort,sortStatus);
                        }
                        else
                        {
                            selectsortby();
                        }

                        // enable the option to sort by clinical data
                        $('#oncoprint-diagram-toolbar-buttons #clinical_first')[0].style.display = "inline";

//                        // sort by genes by default
//                        sortBy.val('genes');

                        for(attributeElemValue in extraAttributes)
                        {
                            var attributeElemValueIndex;
                            
                            for(var m= 0; m<totalAttrs.length;m++) 
                            {
                                if(totalAttrs[m].display_name === extraAttributes[attributeElemValue].display_name)
                                {
                                    attributeElemValueIndex=m; 
                                    totalAttrs.splice(attributeElemValueIndex,1);
                                }
                            }
                            
                        }

                        utils.populate_clinical_attr_select(document.getElementById('select_clinical_attributes'), totalAttrs);
                        
                        toggleControls(true);

                        functionFunctions();
                        
                        zoom = reset_zoom();
                        var positionOfSubmit = urlValue.indexOf("clinicallist");
                        if(positionOfSubmit < 0)
                        {
                            var newUrl = urlValue + "&clinicallist=" + extraTracks[extraTracks.length-1];
                            window.history.pushState({"html":window.location.html,"pageTitle":window.location.pageTitle},"", newUrl);
                        }
                        else
                        {
                            var newUrl = urlValue + "+" + extraTracks[extraTracks.length-1];
                            window.history.pushState({"html":window.location.html,"pageTitle":window.location.pageTitle},"", newUrl);
                        }
                        
                        // sync
                        $('#oncoprint_diagram_showmorefeatures_icon').qtip({
                        content: {text:'add another clinical attribute track'},
                        position: {my:'bottom middle', at:'top middle', viewport: $(window)},
                        style: { classes: 'qtip-light qtip-rounded qtip-shadow qtip-lightwhite' },
                        show: {event: "mouseover"},
                        hide: {fixed: true, delay: 100, event: "mouseout"}
                        });
                        oncoprint.zoom(zoom.val());
                        oncoprint.showUnalteredCases(!$('#toggle_unaltered_cases').is(":checked"));
                        oncoprint.toggleWhiteSpace(!$('#toggle_whitespace').is(":checked"));
                        $('#oncoprint-diagram-showlegend-icon img')[0].attributes.src.value = 'images/showlegend.svg';
                        $('#oncoprint-diagram-removeUCases-icon img')[0].attributes.src.value = 'images/removeUCases.svg';
                        $('#oncoprint-diagram-removeWhitespace-icon img')[0].attributes.src.value = 'images/removeWhitespace.svg';
                        utils.make_mouseover(d3.selectAll('.sample rect'),{linkage:true});        // hack =(
                        invokeDataManager();
                    }
                });
            }
//            alert(extraAttributes.length);
            if(extraAttributes.length>0)
            {
                $('.oncoprint-diagram-top').css("display","inline");
            }
        }
    };
    
    $(select_clinical_attributes_id).change(clinicalAttributeSelected);
    
    var _startX = 0;            // mouse starting positions
    var _startY = 0;
    var _endX=0;                // mouse ending positions
    var _endY=0;
    var _offsetX = 0;           // current element offset
    var _offsetY = 0;
    var _dragElement;           // needs to be passed from OnMouseDown to OnMouseMove
    var _dragElementIndex;      //index of the selected title
    var spaceHeight = 0;
    var selectedNotMutation= false;
    
    function ExtractNumber(value)
    {
        var n = parseInt(value);
        return n == null || isNaN(n) ? 0 : n;
    }
    
    function calculateGeneMovement(yMovement)
    {
        var tem = genes[yMovement];
        genes[yMovement] = genes[_dragElementIndex];
        genes[_dragElementIndex]=tem;
        refreshOncoPrint();
        zoom = reset_zoom();
        // sync
        oncoprint.zoom(zoom.val());
        //reset all icons
        $('#oncoprint-diagram-showlegend-icon img')[0].attributes.src.value = 'images/showlegend.svg'; // === or =
        $('#oncoprint-diagram-removeUCases-icon img')[0].attributes.src.value = 'images/removeUCases.svg';
        $('#oncoprint-diagram-removeWhitespace-icon img')[0].attributes.src.value = 'images/removeWhitespace.svg';
        oncoprint.showUnalteredCases(!$('#toggle_unaltered_cases').is(":checked"));
        oncoprint.toggleWhiteSpace(!$('#toggle_whitespace').is(":checked"));
        utils.make_mouseover(d3.selectAll('.sample rect'),{linkage:true});
    }
    
    function calculateClinicMovement(yMovement)
    {
        var sizeOfSamples = extraGenes.length/extraAttributes.length;//calculate length of samples

        //shift clinical attrs samples
        for(var i=0; i<sizeOfSamples; i++)
        {
            var temClinic = extraGenes[yMovement*sizeOfSamples+i];
            extraGenes[yMovement*sizeOfSamples+i]=extraGenes[_dragElementIndex*sizeOfSamples+i];
            extraGenes[_dragElementIndex*sizeOfSamples+i] = temClinic;
        }
        
        //shift clinical attrs names
        var tempClinicAttribute = extraTracks[yMovement];
        extraTracks[yMovement]=extraTracks[_dragElementIndex];
        extraTracks[_dragElementIndex] = tempClinicAttribute;
        
        var tempClinicAttrs = extraAttributes[yMovement];
        extraAttributes[yMovement]=extraAttributes[_dragElementIndex];
        extraAttributes[_dragElementIndex] = tempClinicAttrs;
        
        var tempSortStatus = sortStatus[yMovement];
        sortStatus[yMovement]=sortStatus[_dragElementIndex];
        sortStatus[_dragElementIndex] = tempSortStatus;
        
        refreshOncoPrint(showPatientIdflat);
        zoom = reset_zoom();
        // sync
        oncoprint.zoom(zoom.val());
        //reset all icons
        $('#oncoprint-diagram-showlegend-icon img')[0].attributes.src.value = 'images/showlegend.svg'; // === or =
        $('#oncoprint-diagram-removeUCases-icon img')[0].attributes.src.value = 'images/removeUCases.svg';
        $('#oncoprint-diagram-removeWhitespace-icon img')[0].attributes.src.value = 'images/removeWhitespace.svg';
        oncoprint.showUnalteredCases(!$('#toggle_unaltered_cases').is(":checked"));
        oncoprint.toggleWhiteSpace(!$('#toggle_whitespace').is(":checked"));
        utils.make_mouseover(d3.selectAll('.sample rect'),{linkage:true});
    }
                
    function OnMouseDown(e)
    {
        // IE is retarded and doesn't pass the event object
        if (e == null) 
            e = window.event; 
        
        // grab the mouse position
        _startX = e.clientX;
        _startY = e.clientY;

        // IE uses srcElement, others use target
        var target = e.target != null ? e.target : e.srcElement;
        
        if ((e.button == 1 && window.event != null || e.button == 0)&& target.className.animVal==="attribute_name")
        {        
            target.attributes.fill.value = "red";
            
            // grab the clicked element's position
            _offsetX = ExtractNumber(target.parentElement.attributes.x.value);
            _offsetY = ExtractNumber(target.parentElement.attributes.y.value);
            
            for(m in genes) 
            {
//                if(genes[m] === target.textContent)
                if(genes[m] === target.attributes.attributename.value)
                {
                    _dragElementIndex = parseInt(m); 
                    break;
                }
            }
            
            if(_dragElementIndex === undefined)
            {
                selectedNotMutation = true;
                for(n in extraAttributes)
                {
//                    if(extraAttributes[n].display_name === target.textContent)
                    if(extraAttributes[n].display_name === target.attributes.attributename.value)
                    {
                        _dragElementIndex = parseInt(n);
                        break;
                    }
                }
            }
            
            spaceHeight=(ExtractNumber(target.parentElement.parentElement.children[2].attributes.y.value)-ExtractNumber(target.parentElement.parentElement.children[0].attributes.y.value))/2; //get the height of each table row

            // bring the clicked element to the front while it is being dragged
            _oldZIndex = target.style.zIndex;
            target.style.zIndex = 10000;

            // we need to access the element in OnMouseMove
            _dragElement = target;

            // tell our code to start moving the element with the mouse
            document.onmousemove = OnMouseMove;

            // cancel out any text selections
            document.body.focus();

            // prevent text selection in IE
            document.onselectstart = function () { return false; };
            // prevent IE from trying to drag an image
            target.ondragstart = function() { return false; };

            // prevent text selection (except IE)
            return false;
        }
    }
    
    function OnMouseUp(e)
    {
        $('.attribute_name').attr('fill','black');
        
        var yPosition=_offsetY + e.clientY - _startY;
        
        if(selectedNotMutation)
        {
            if(yPosition > (extraAttributes.length*spaceHeight - 7))
            {
                yPosition = extraAttributes.length*spaceHeight - 7;
            }
            else if(yPosition<10)
            {
                yPosition = 10;
            }
        }
        else
        {
            
            if(extraAttributes.length>0)
            {
                if(yPosition > (extraAttributes.length*spaceHeight - gapSpaceGeneClinic + genes.length*spaceHeight - 7))
                {
                    yPosition = extraAttributes.length*spaceHeight - gapSpaceGeneClinic + genes.length*spaceHeight - 7;
                }
                else if(yPosition<(extraAttributes.length*spaceHeight - gapSpaceGeneClinic +10))
                {
                    yPosition = extraAttributes.length*spaceHeight - gapSpaceGeneClinic + 10;
                }
            }
            else
            {
                if(yPosition > (extraAttributes.length*spaceHeight + genes.length*spaceHeight - 7))
                {
                    yPosition = extraAttributes.length*spaceHeight + genes.length*spaceHeight - 7;
                }
                else if(yPosition<(extraAttributes.length*spaceHeight+10))
                {
                    yPosition = extraAttributes.length*spaceHeight + 10;
                }
            }
        }
        
        var indexValue;
        
        if(selectedNotMutation)
        {
           indexValue = parseInt(yPosition/spaceHeight); 
        }
        else
        {
            if(extraAttributes.length>0)
            {
                indexValue = parseInt((yPosition-extraAttributes.length * spaceHeight - gapSpaceGeneClinic)/spaceHeight);
            }
            else
            {
                indexValue = parseInt((yPosition-extraAttributes.length * spaceHeight)/spaceHeight);
            }
        }
        
        if(indexValue != _dragElementIndex && !isNaN(indexValue))
        {
            if(selectedNotMutation)
            {
                calculateClinicMovement(indexValue);
            }
            else
            {
                calculateGeneMovement(indexValue);
            }
        }
        else
        {
            if(_dragElement!=undefined)
            {
                _dragElement.parentElement.attributes.y.value=_offsetY.toString();
            }
        }

        if (_dragElement != null)
        {
            _dragElement.style.zIndex = _oldZIndex;

            // we're done with these events until the next OnMouseDown
            document.onmousemove = null;
            document.onselectstart = null;
            _dragElement.ondragstart = null;

            // this is how we know we're not dragging      
            _dragElement = null;
            
            _startX = 0;            // mouse starting positions
            _startY = 0;
            _endX=0;                // mouse ending positions
            _endY=0;
            _offsetX = 0;           // current element offset
            _offsetY = 0;
            _dragElement=undefined;           // needs to be passed from OnMouseDown to OnMouseMove
            _dragElementIndex=undefined;      //index of the selected title
            spaceHeight = 0;
            selectedNotMutation= false;
        }
    }
    
    function OnMouseMove(e)
    {
        if (e == null) 
            var e = window.event; 

        // this is the actual "drag code"
        var yPosition=_offsetY + e.clientY - _startY;
        
        if(selectedNotMutation)
        {
            if(yPosition > (extraAttributes.length*spaceHeight - 7))
            {
                yPosition = extraAttributes.length*spaceHeight - 7;
            }
            else if(yPosition<10)
            {
                yPosition = 10;
            }
        }
        else
        {
            if(extraAttributes.length>0)
            {
                if(yPosition > (extraAttributes.length*spaceHeight - gapSpaceGeneClinic + genes.length*spaceHeight - 7))
                {
                    yPosition = extraAttributes.length*spaceHeight - gapSpaceGeneClinic + genes.length*spaceHeight - 7;
                }
                else if(yPosition<(extraAttributes.length*spaceHeight - gapSpaceGeneClinic +10))
                {
                    yPosition = extraAttributes.length*spaceHeight - gapSpaceGeneClinic + 10;
                }
            }
            else
            {
                if(yPosition > (extraAttributes.length*spaceHeight + genes.length*spaceHeight - 7))
                {
                    yPosition = extraAttributes.length*spaceHeight + genes.length*spaceHeight - 7;
                }
                else if(yPosition<(extraAttributes.length*spaceHeight+10))
                {
                    yPosition = extraAttributes.length*spaceHeight + 10;
                }
            }
        }
        
        _dragElement.parentElement.attributes.y.value = yPosition.toString(); 
    }

    function InitDragDrop()
    {
        document.onmousedown = OnMouseDown;
        document.onmouseup = OnMouseUp;
    }

    var invokeDataManager = function() {
        //TODO: tmp solution for re-using data
        window.PortalGlobals.setGeneData(geneDataColl.toJSON());
        PortalDataColl.setOncoprintData(oncoprint.getOncoprintData()); 
        var alterInfo = utils.alteration_info(geneDataColl.toJSON());
        PortalDataColl.setOncoprintStat(alterInfo);
    };
    
    function findIndexInArray(elementValue, arrayValue,patientMap)
    {
        for(var i = 0; i < arrayValue.length; i++)
        {
            if(patientMap[elementValue] === arrayValue[i])
            {
                return i;
            }  
        }
        
        return -1;
    }
    
    function calculatePatientNum(samples,patientsMap)
    {
        var PatientsList = [];
        samples = samples.split(" ");
        for(var i = 0; i < samples.length; i++)
        {
            if(patientsMap[samples[i]]!==undefined)
            {
                if(findIndexInArray(samples[i],PatientsList,patientsMap) === -1)
                {
                   PatientsList.push(patientsMap[samples[i]]); 
                }
            }
        }
        
        return PatientsList.sort();
    }

    $(document).ready(function() {
        $('#oncoprint-diagram-toolbar-buttons #genes_first_a').click(function(){
            oncoprint.sortBy('genes', cases.split(" "),mutationColorControl,mutationColorSort,sortStatus);
        });

        $('#oncoprint-diagram-toolbar-buttons #clinical_first_a').click(function(){
            oncoprint.sortBy('clinical', cases.split(" "),mutationColorControl,mutationColorSort,sortStatus);
        });
        $('#oncoprint-diagram-toolbar-buttons #alphabetically_first_a').click(function(){
            oncoprint.sortBy('alphabetical', cases.split(" "),mutationColorControl,mutationColorSort,sortStatus);
        });
        $('#oncoprint-diagram-toolbar-buttons #user_defined_first_a').click(function(){
            oncoprint.sortBy('custom', cases.split(" "),mutationColorControl,mutationColorSort,sortStatus);
        });

        $('#oncoprint_diagram_showmorefeatures_icon').click(function(){
            $('#select_clinical_attributes_chzn').addClass("chzn-with-drop");
        });
        
        $('#oncoprint_diagram_showmorefeatures_icon').qtip({
            content: {text:'add clinical attribute track'},
            position: {my:'bottom middle', at:'top middle', viewport: $(window)},
            style: { classes: 'qtip-light qtip-rounded qtip-shadow qtip-lightwhite' },
            show: {event: "mouseover"},
            hide: {fixed: true, delay: 100, event: "mouseout"}
            });
            
        $('#oncoprint_diagram_slider_icon').css('height',function(){ 
            var is_firefox = navigator.userAgent.indexOf("Firefox") !== -1;
            var result = is_firefox ? '30px' : '16px';
            return result;
        }); 
        
        $('#oncoprint_diagram_slider_icon')[0].style.display = cbio.util.browser.msie ? "none":"inline";
        
        $('#oncoprint_zoomout').click(function() {
            var tempValue = parseFloat($('#oncoprint_zoom_slider')[0].value) - 0.05;
            $('#oncoprint_zoom_slider')[0].value = tempValue > 0.1 ? tempValue : 0.1;
            oncoprint.zoom(zoom.val());
        });
        $('#oncoprint_zoomin').click(function() {
            var tempValue = parseFloat($('#oncoprint_zoom_slider')[0].value) + 0.05;
            $('#oncoprint_zoom_slider')[0].value = tempValue < 1.0 ? tempValue : 1.0;
            oncoprint.zoom(zoom.val());
        });
            
        $('#toggle_unaltered_cases').click(function() {
            oncoprint.toggleUnalteredCases();
            utils.make_mouseover(d3.selectAll('.sample rect'),{linkage:true});     // hack =(
        });

        $('#toggle_whitespace').click(function() {
            oncoprint.toggleWhiteSpace();
        });

            $('#oncoprint-diagram-removeUCases-icon').click(function(){
              if($('#oncoprint-diagram-removeUCases-icon img')[0].attributes.src.value === 'images/removeUCases.svg')
              {
                oncoprint.toggleUnalteredCases();
                utils.make_mouseover(d3.selectAll('.sample rect'),{linkage:true});     // hack =(
                $('#oncoprint-diagram-removeUCases-icon img')[0].attributes.src.value = 'images/unremoveUCases.svg';
              }
              else
              {
                oncoprint.toggleUnalteredCases();
                utils.make_mouseover(d3.selectAll('.sample rect'),{linkage:true});     // hack =(
                $('#oncoprint-diagram-removeUCases-icon img')[0].attributes.src.value = 'images/removeUCases.svg';
              }
            });
            $('#oncoprint-diagram-removeUCases-icon').hover(
            function () {
            $(this).css('fill', '#0000FF');
            $(this).css('font-size', '18px');
            $(this).css('cursor', 'pointer');
            },
            function () {
            $(this).css('fill', '#87CEFA');
            $(this).css('font-size', '12px');
            });
            $('#oncoprint-diagram-removeUCases-icon').qtip({
            content: {text: 
                        function(){
                        if($('#oncoprint-diagram-removeUCases-icon img')[0].attributes.src.value === 'images/removeUCases.svg')
                        {return 'remove unaltered cases';}
                        else
                        {
                            return 'show unaltered cases';
                        }
                    }
                },
            position: {my:'bottom middle', at:'top middle', viewport: $(window)},
            style: { classes: 'qtip-light qtip-rounded qtip-shadow qtip-lightwhite' },
            show: {event: "mouseover"},
            hide: {fixed: true, delay: 100, event: "mouseout"}
            });


            $('#oncoprint-diagram-removeWhitespace-icon').click(function(){
              if($('#oncoprint-diagram-removeWhitespace-icon img')[0].attributes.src.value === 'images/removeWhitespace.svg')
              {
                  oncoprint.toggleWhiteSpace();
                  $('#oncoprint-diagram-removeWhitespace-icon img')[0].attributes.src.value = 'images/unremoveWhitespace.svg';
              }
              else
              {
                 oncoprint.toggleWhiteSpace();
                 $('#oncoprint-diagram-removeWhitespace-icon img')[0].attributes.src.value = 'images/removeWhitespace.svg'; 
              }
            });
            $('#oncoprint-diagram-removeWhitespace-icon').hover(
            function () {
            $(this).css('fill', '#0000FF');
            $(this).css('font-size', '18px');
            $(this).css('cursor', 'pointer');
            },
            function () {
            $(this).css('fill', '#87CEFA');
            $(this).css('font-size', '12px');
            });
            $('#oncoprint-diagram-removeWhitespace-icon').qtip({
            content: {text: 
                        function(){
                        if($('#oncoprint-diagram-removeWhitespace-icon img')[0].attributes.src.value === 'images/removeWhitespace.svg')
                        {return 'remove whitespace between cases';}
                        else
                        {
                            return 'show whitespace between cases';
                        }
                    }
            },
            position: {my:'bottom middle', at:'top middle', viewport: $(window)},
            style: { classes: 'qtip-light qtip-rounded qtip-shadow qtip-lightwhite' },
            show: {event: "mouseover"},
            hide: {fixed: true, delay: 100, event: "mouseout"}
            });   
            
            //show or hide legends of oncoprint
            $('#oncoprint-diagram-showlegend-icon').click(function(){
              if($('#oncoprint-diagram-showlegend-icon img')[0].attributes.src.value === 'images/showlegend.svg')
              {
//                $("#oncoprint_legend").css("display","inline");
                $("#oncoprint_legend .mutation_legend_table").css("display","inline");
                $('#oncoprint-diagram-showlegend-icon img')[0].attributes.src.value = 'images/hidelegend.svg';
              }
              else
              {
//                $("#oncoprint_legend").css("display","inline");
                $("#oncoprint_legend .mutation_legend_table").css("display","none");
                $('#oncoprint-diagram-showlegend-icon img')[0].attributes.src.value = 'images/showlegend.svg'; 
              }
            });
            $('#oncoprint-diagram-showlegend-icon').hover(
            function () {
            $(this).css('fill', '#0000FF');
            $(this).css('font-size', '18px');
            $(this).css('cursor', 'pointer');
            },
            function () {
            $(this).css('fill', '#87CEFA');
            $(this).css('font-size', '12px');
            });
            $('#oncoprint-diagram-showlegend-icon').qtip({
            content: {text:function(){
                        if($('#oncoprint-diagram-showlegend-icon img')[0].attributes.src.value === 'images/showlegend.svg')
                        {
                            return 'show legends for clinical attribute tracks';
                        }
                        else
                        {
                            return 'hide legends for clinical attribute tracks';
                        }
                    }
            },
            position: {my:'bottom middle', at:'top middle', viewport: $(window)},
            style: { classes: 'qtip-light qtip-rounded qtip-shadow qtip-lightwhite' },
            show: {event: "mouseover"},
            hide: {fixed: true, delay: 100, event: "mouseout"}
            }); 
            
            $('#oncoprint_diagram_topatientid_icon').click(function(){
              inner_loader_img.show();
              if($('#oncoprint_diagram_topatientid_icon img')[0].attributes.src.value === 'images/cool.svg')
              {      
                if($('#oncoprint_diagram_showmutationcolor_icon img')[0].attributes.src.value === 'images/mutationcolorsort.svg')
                {
                    mutationColorControl = 'singleColor';
                    mutationColorSort = 'mutationcolorsort';
                }
                else if($('#oncoprint_diagram_showmutationcolor_icon img')[0].attributes.src.value === 'images/colormutations.svg')
                {
                    mutationColorControl = 'multiColor';
                    mutationColorSort = 'mutationcolornonsort';
                }
                else if($('#oncoprint_diagram_showmutationcolor_icon img')[0].attributes.src.value === 'images/uncolormutations.svg')
                {                
                    mutationColorControl = 'multiColor';
                    mutationColorSort = 'mutationcolorsort';  
                }
                
                var AlteredPatientsNum= calculatePatientNum(PortalGlobals.getAlteredSampleIdList(),PortalGlobals.getPatientSampleIdMap());
                var UnalteredPatientsNum= calculatePatientNum(PortalGlobals.getUnalteredSampleIdList(),PortalGlobals.getPatientSampleIdMap());
                
                var totalPatientsNum = _.union(AlteredPatientsNum,UnalteredPatientsNum);
                var percentOfAlteredPatients = (AlteredPatientsNum.length/totalPatientsNum.length * 100).toFixed(1);
                
<<<<<<< HEAD
                $('#altered_value').text("Altered in "+ AlteredPatientsNum.length + "("+ percentOfAlteredPatients +"%) of patients");
=======
                $('#altered_value').text("Altered in "+ AlteredPatientsNum.length + "("+ percentOfAlteredPatients +"%)"+totalPatientsNum.length+" of cases/patients");
>>>>>>> 5bc8657e
                
                showPatientIdflat = true;
                refreshOncoPrint(showPatientIdflat);

                var zoomvalue = $('#oncoprint_zoom_slider')[0].value;
                zoom = reset_zoom();
                $('#oncoprint_zoom_slider')[0].value = zoomvalue;
                // sync
                oncoprint.zoom(zoomvalue);
                
                oncoprint.showUnalteredCases(!$('#toggle_unaltered_cases').is(":checked"));
                if($('#oncoprint-diagram-removeWhitespace-icon img')[0].attributes.src.value === 'images/removeWhitespace.svg')
                {
                    oncoprint.toggleWhiteSpace(true);
                }
                else
                {
                    oncoprint.toggleWhiteSpace(false);
                }
                
                utils.make_mouseover(d3.selectAll('.sample rect'),{linkage:true});        // hack =(
                $('#oncoprint_diagram_topatientid_icon img')[0].attributes.src.value = 'images/cool2.svg';
                
                $('#oncoprint-diagram-showlegend-icon img')[0].attributes.src.value = 'images/showlegend.svg';
                $('#oncoprint-diagram-removeUCases-icon img')[0].attributes.src.value = 'images/removeUCases.svg';
                
                $('.legend_missense_name').text("Mutation") ;
              }
                else if($('#oncoprint_diagram_topatientid_icon img')[0].attributes.src.value === 'images/cool2.svg')
              {
                if($('#oncoprint_diagram_showmutationcolor_icon img')[0].attributes.src.value === 'images/mutationcolorsort.svg')
                {
                    mutationColorControl = 'singleColor';
                    mutationColorSort = 'mutationcolorsort';
                }
                else if($('#oncoprint_diagram_showmutationcolor_icon img')[0].attributes.src.value === 'images/colormutations.svg')
                {
                    mutationColorControl = 'multiColor';
                    mutationColorSort = 'mutationcolornonsort';
                }
                else if($('#oncoprint_diagram_showmutationcolor_icon img')[0].attributes.src.value === 'images/uncolormutations.svg')
                {                
                    mutationColorControl = 'multiColor';
                    mutationColorSort = 'mutationcolorsort';  
                }
                showPatientIdflat = false;
                refreshOncoPrint();
                
<<<<<<< HEAD
                $('#altered_value').text("Altered in "+ PortalGlobals.getNumOfAlteredCases() + "("+ PortalGlobals.getPercentageOfAlteredCases() +"%) of cases");
=======
                $('#altered_value').text("Altered in "+ PortalGlobals.getNumOfAlteredCases() + "("+ PortalGlobals.getPercentageOfAlteredCases() +"%)"+PortalGlobals.getNumOfTotalCases()+" of cases");
>>>>>>> 5bc8657e
                
                var zoomvalue = $('#oncoprint_zoom_slider')[0].value;
                zoom = reset_zoom();
                $('#oncoprint_zoom_slider')[0].value = zoomvalue;
                // sync
                oncoprint.zoom(zoomvalue);
 
                oncoprint.showUnalteredCases(!$('#toggle_unaltered_cases').is(":checked"));
                if($('#oncoprint-diagram-removeWhitespace-icon img')[0].attributes.src.value === 'images/removeWhitespace.svg')
                {
                    oncoprint.toggleWhiteSpace(true);
                }
                else
                {
                    oncoprint.toggleWhiteSpace(false);
                }
                
                utils.make_mouseover(d3.selectAll('.sample rect'),{linkage:true});        // hack =(
                $('#oncoprint_diagram_topatientid_icon img')[0].attributes.src.value = 'images/cool.svg';
                
                $('#oncoprint-diagram-showlegend-icon img')[0].attributes.src.value = 'images/showlegend.svg';
                $('#oncoprint-diagram-removeUCases-icon img')[0].attributes.src.value = 'images/removeUCases.svg';
                
                $('.legend_missense_name').text("Missense Mutation");
                $('.legend_nonmissense').css("display","inline");
              }
              inner_loader_img.hide();
            });            
            
            $('#oncoprint_diagram_topatientid_icon').hover(
            function () {
            $(this).css('fill', '#0000FF');
            $(this).css('font-size', '18px');
            $(this).css('cursor', 'pointer');
            },
            function () {
            $(this).css('fill', '#87CEFA');
            $(this).css('font-size', '12px');
            });
            
            $('#oncoprint_diagram_topatientid_icon').qtip({
            content: {text: 
                        function(){
                        if($('#oncoprint_diagram_topatientid_icon img')[0].attributes.src.value === 'images/cool.svg')
                        {
                            return 'Show events per patient';
                        }
                        else if($('#oncoprint_diagram_topatientid_icon img')[0].attributes.src.value === 'images/cool2.svg')
                        {
                           return 'Show events per sample';
                        }
                    }
            },
            position: {my:'bottom middle', at:'top middle', viewport: $(window)},
            style: { classes: 'qtip-light qtip-rounded qtip-shadow qtip-lightwhite' },
            show: {event: "mouseover"},
            hide: {fixed: true, delay: 100, event: "mouseout"}
            }); 

            //color different mutation with different color
            $('#oncoprint_diagram_showmutationcolor_icon').click(function(){
              inner_loader_img.show();
              if($('#oncoprint_diagram_showmutationcolor_icon img')[0].attributes.src.value === 'images/uncolormutations.svg')
              {
//                $(this).qtip({
//                content: {text: 'color-code different mutation types'},
//                position: {my:'bottom middle', at:'top middle', viewport: $(window)},
//                style: { classes: 'qtip-light qtip-rounded qtip-shadow qtip-lightwhite' },
//                show: {event: "mouseover"}
//                });
                
                mutationColorControl = 'singleColor';
                mutationColorSort = 'mutationcolorsort';
                refreshOncoPrint();
                //the code below is that after color mutation zoom to the largest value 
//                zoom = reset_zoom();
//                // sync
//                oncoprint.zoom(zoom.val());

                var zoomvalue = $('#oncoprint_zoom_slider')[0].value;
                zoom = reset_zoom();
                $('#oncoprint_zoom_slider')[0].value = zoomvalue;
                // sync
                oncoprint.zoom(zoomvalue);

                oncoprint.showUnalteredCases(!$('#toggle_unaltered_cases').is(":checked"));
                //oncoprint.toggleWhiteSpace(!$('#toggle_whitespace').is(":checked"));
                if($('#oncoprint-diagram-removeWhitespace-icon img')[0].attributes.src.value === 'images/removeWhitespace.svg')
                {
                    oncoprint.toggleWhiteSpace(true);
                }
                else
                {
                    oncoprint.toggleWhiteSpace(false);
                }
                
                utils.make_mouseover(d3.selectAll('.sample rect'),{linkage:true});        // hack =(
                $('#oncoprint_diagram_showmutationcolor_icon img')[0].attributes.src.value = 'images/mutationcolorsort.svg';
                
                $('#oncoprint-diagram-showlegend-icon img')[0].attributes.src.value = 'images/showlegend.svg';
                $('#oncoprint-diagram-removeUCases-icon img')[0].attributes.src.value = 'images/removeUCases.svg';
                //$('#oncoprint-diagram-removeWhitespace-icon img')[0].attributes.src.value = 'images/removeWhitespace.svg';
                
                $('.legend_missense_name').text("Mutation") ;
              }
                else if($('#oncoprint_diagram_showmutationcolor_icon img')[0].attributes.src.value === 'images/colormutations.svg')
              {
//                $(this).qtip({
//                content: {text: 'show all mutations in the same color'},
//                position: {my:'bottom middle', at:'top middle', viewport: $(window)},
//                style: { classes: 'qtip-light qtip-rounded qtip-shadow qtip-lightwhite' },
//                show: {event: "mouseover"}
//                });
                
                mutationColorControl = 'multiColor';
                mutationColorSort = 'mutationcolornonsort';
                refreshOncoPrint();
                //the code below is that after color mutation zoom to the largest value 
//                zoom = reset_zoom();
//                // sync
//                oncoprint.zoom(zoom.val());

                var zoomvalue = $('#oncoprint_zoom_slider')[0].value;
                zoom = reset_zoom();
                $('#oncoprint_zoom_slider')[0].value = zoomvalue;
                // sync
                oncoprint.zoom(zoomvalue);
 
                oncoprint.showUnalteredCases(!$('#toggle_unaltered_cases').is(":checked"));
                //oncoprint.toggleWhiteSpace(!$('#toggle_whitespace').is(":checked"));
                if($('#oncoprint-diagram-removeWhitespace-icon img')[0].attributes.src.value === 'images/removeWhitespace.svg')
                {
                    oncoprint.toggleWhiteSpace(true);
                }
                else
                {
                    oncoprint.toggleWhiteSpace(false);
                }
                
                utils.make_mouseover(d3.selectAll('.sample rect'),{linkage:true});        // hack =(
                $('#oncoprint_diagram_showmutationcolor_icon img')[0].attributes.src.value = 'images/uncolormutations.svg';
                
                $('#oncoprint-diagram-showlegend-icon img')[0].attributes.src.value = 'images/showlegend.svg';
                $('#oncoprint-diagram-removeUCases-icon img')[0].attributes.src.value = 'images/removeUCases.svg';
                //$('#oncoprint-diagram-removeWhitespace-icon img')[0].attributes.src.value = 'images/removeWhitespace.svg';
                
                $('.legend_missense_name').text("Missense Mutation");
                $('.legend_nonmissense').css("display","inline");
              }
              else
              {
//                $(this).qtip({
//                content: {text: 'color-code different mutation types with sorting order'},
//                position: {my:'bottom middle', at:'top middle', viewport: $(window)},
//                style: { classes: 'qtip-light qtip-rounded qtip-shadow qtip-lightwhite' },
//                show: {event: "mouseover"}
//                });
                
                mutationColorControl = 'multiColor';
                mutationColorSort = 'mutationcolorsort';
                refreshOncoPrint();

                var zoomvalue = $('#oncoprint_zoom_slider')[0].value;
                zoom = reset_zoom();
                $('#oncoprint_zoom_slider')[0].value = zoomvalue;
                // sync
                oncoprint.zoom(zoomvalue);
 
                oncoprint.showUnalteredCases(!$('#toggle_unaltered_cases').is(":checked"));
                if($('#oncoprint-diagram-removeWhitespace-icon img')[0].attributes.src.value === 'images/removeWhitespace.svg')
                {
                    oncoprint.toggleWhiteSpace(true);
                }
                else
                {
                    oncoprint.toggleWhiteSpace(false);
                }
                
                utils.make_mouseover(d3.selectAll('.sample rect'),{linkage:true});        // hack =(
                $('#oncoprint_diagram_showmutationcolor_icon img')[0].attributes.src.value = 'images/colormutations.svg';
                
                $('#oncoprint-diagram-showlegend-icon img')[0].attributes.src.value = 'images/showlegend.svg';
                $('#oncoprint-diagram-removeUCases-icon img')[0].attributes.src.value = 'images/removeUCases.svg';
                
                $('.legend_missense_name').text("Missense Mutation");
                $('.legend_nonmissense').css("display","inline");
              }
              inner_loader_img.hide();
            });            
            
            $('#oncoprint_diagram_showmutationcolor_icon').hover(
            function () {
            $(this).css('fill', '#0000FF');
            $(this).css('font-size', '18px');
            $(this).css('cursor', 'pointer');
            },
            function () {
            $(this).css('fill', '#87CEFA');
            $(this).css('font-size', '12px');
            });
            
            $('#oncoprint_diagram_showmutationcolor_icon').qtip({
            content: {text: 
                        function(){
                        if($('#oncoprint_diagram_showmutationcolor_icon img')[0].attributes.src.value === 'images/colormutations.svg')
                        {
                            return 'Show mutations with different colors by type and sort accordingly';
                        }
                        else if($('#oncoprint_diagram_showmutationcolor_icon img')[0].attributes.src.value === 'images/mutationcolorsort.svg')
                        {
                            return 'Show mutations with different colors by type';
                        }
                        else
                        {
                            return 'Show mutations with the same color';
                        }
                    }
            },
            position: {my:'bottom middle', at:'top middle', viewport: $(window)},
            style: { classes: 'qtip-light qtip-rounded qtip-shadow qtip-lightwhite' },
            show: {event: "mouseover"},
            hide: {fixed: true, delay: 100, event: "mouseout"}
            }); 
            
            
            $('#oncoprint-diagram-downloads-icon').qtip({
            //id: "#oncoprint-diagram-downloads-icon-qtip",
            style: { classes: 'qtip-light qtip-rounded qtip-shadow qtip-lightwhite'  },
            show: {event: "mouseover"},
            hide: {fixed:true, delay: 100, event: "mouseout"},
            position: {my:'top center',at:'bottom center', viewport: $(window)},
            content: {
                text:   "<button class='oncoprint-diagram-download' type='pdf' style='cursor:pointer;width:90px;'>PDF</button> <br/>"+
                        "<button class='oncoprint-diagram-download' type='svg' style='cursor:pointer;width:90px;'>SVG</button> <br/>"+
                        "<button class='oncoprint-sample-download'  type='txt' style='cursor:pointer;width:90px;'>Sample order</button>"
            },
            events:{
                render:function(event){     
                        $('.oncoprint-diagram-download').click(function() {
                        var fileType = $(this).attr("type");
                        if(fileType === 'pdf')
                        {
                           var downloadOptions = {
		                filename: "oncoprint.pdf",
		                contentType: "application/pdf",
		                servletName: "svgtopdf.do"
                                };

                            cbio.download.initDownload(oncoprint.getPdfInput(), downloadOptions); 
                        }
                        else if(fileType === 'svg')
                        {
                            cbio.download.initDownload(oncoprint.getPdfInput(), {filename: "oncoprint.svg"});
                        }
                    });

                    $('.oncoprint-sample-download').click(function() {
                        var samples = "Sample order in the Oncoprint is: \n";
                        var genesValue = oncoprint.getData();
                        for(var i = 0; i< genesValue.length; i++)
                        {
                            samples= samples + genesValue[i].key+"\n";
                        }
                        var downloadOpts = {
				filename: 'OncoPrintSamples.txt',
				contentType: "text/plain;charset=utf-8",
				preProcess: false};

			// send download request with filename & file content info
			cbio.download.initDownload(samples, downloadOpts);
                    });
                }
            }
        });
        
        $('.oncoprint-diagram-Shift').click(function() {
            shiftGeneData();
        });

        $('.oncoprint-diagram-top').click(function() {
            shiftClinicData();
        });
        
        cbio.util.autoHideOnMouseLeave($("#oncoprint_whole_body"), $("#oncoprint-diagram-toolbar-buttons"));
        
        InitDragDrop();
    });
});<|MERGE_RESOLUTION|>--- conflicted
+++ resolved
@@ -1694,11 +1694,8 @@
                 var totalPatientsNum = _.union(AlteredPatientsNum,UnalteredPatientsNum);
                 var percentOfAlteredPatients = (AlteredPatientsNum.length/totalPatientsNum.length * 100).toFixed(1);
                 
-<<<<<<< HEAD
-                $('#altered_value').text("Altered in "+ AlteredPatientsNum.length + "("+ percentOfAlteredPatients +"%) of patients");
-=======
+
                 $('#altered_value').text("Altered in "+ AlteredPatientsNum.length + "("+ percentOfAlteredPatients +"%)"+totalPatientsNum.length+" of cases/patients");
->>>>>>> 5bc8657e
                 
                 showPatientIdflat = true;
                 refreshOncoPrint(showPatientIdflat);
@@ -1747,11 +1744,7 @@
                 showPatientIdflat = false;
                 refreshOncoPrint();
                 
-<<<<<<< HEAD
-                $('#altered_value').text("Altered in "+ PortalGlobals.getNumOfAlteredCases() + "("+ PortalGlobals.getPercentageOfAlteredCases() +"%) of cases");
-=======
                 $('#altered_value').text("Altered in "+ PortalGlobals.getNumOfAlteredCases() + "("+ PortalGlobals.getPercentageOfAlteredCases() +"%)"+PortalGlobals.getNumOfTotalCases()+" of cases");
->>>>>>> 5bc8657e
                 
                 var zoomvalue = $('#oncoprint_zoom_slider')[0].value;
                 zoom = reset_zoom();
