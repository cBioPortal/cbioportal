--- conflicted
+++ resolved
@@ -907,14 +907,8 @@
         var tail_recs = "";
         var sample_recs = "";
         var nr_in_head = 5;
-<<<<<<< HEAD
-        var max_in_tail = 20;
-        var is_expanded = false;
-        for (var i=0; i<Math.min(n, nr_in_head+max_in_tail); i++) {
-=======
         var is_expanded = false;
         for (var i=0; i<n; i++) {
->>>>>>> 2f313c2d
             var caseId = caseIds[i];
             
             sample_recs += "<div class='sample-record-inline more-sample-info' alt='"+caseId+"'>";
@@ -932,11 +926,7 @@
             var info = [];
             info = info.concat(formatStateInfo(sampleData));
             sample_recs += info.join(",&nbsp;");
-<<<<<<< HEAD
-            sample_recs += "</a>, </div>";
-=======
             sample_recs += "</a><span class='sample-record-delimiter'>, </span></div>";
->>>>>>> 2f313c2d
             
             if ((n > nr_in_head && i == nr_in_head-1) || (n <= nr_in_head && i == n-1)) {
                 head_recs = sample_recs;
