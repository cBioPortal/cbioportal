/*
 * Copyright (c) 2012 Memorial Sloan-Kettering Cancer Center.
 * This library is free software; you can redistribute it and/or modify it
 * under the terms of the GNU Lesser General Public License as published
 * by the Free Software Foundation; either version 2.1 of the License, or
 * any later version.
 *
 * This library is distributed in the hope that it will be useful, but
 * WITHOUT ANY WARRANTY, WITHOUT EVEN THE IMPLIED WARRANTY OF
 * MERCHANTABILITY OR FITNESS FOR A PARTICULAR PURPOSE.  The software and
 * documentation provided hereunder is on an "as is" basis, and
 * Memorial Sloan-Kettering Cancer Center
 * has no obligations to provide maintenance, support,
 * updates, enhancements or modifications.  In no event shall
 * Memorial Sloan-Kettering Cancer Center
 * be liable to any party for direct, indirect, special,
 * incidental or consequential damages, including lost profits, arising
 * out of the use of this software and its documentation, even if
 * Memorial Sloan-Kettering Cancer Center
 * has been advised of the possibility of such damage.  See
 * the GNU Lesser General Public License for more details.
 *
 * You should have received a copy of the GNU Lesser General Public License
 * along with this library; if not, write to the Free Software Foundation,
 * Inc., 59 Temple Place, Suite 330, Boston, MA 02111-1307 USA.
 */
package org.mskcc.cbio.cgds.dao;

<<<<<<< HEAD
import junit.framework.TestCase;
import org.mskcc.cbio.cgds.model.Clinical;
=======
import org.mskcc.cbio.cgds.scripts.ResetDatabase;
import org.mskcc.cbio.cgds.model.Patient;
import org.mskcc.cbio.cgds.model.ClinicalParameterMap;
>>>>>>> baed5e43

import java.sql.ResultSet;
import java.sql.SQLException;

import static org.mockito.Mockito.mock;
import static org.mockito.Mockito.when;

public class TestDaoClinical extends TestCase {

<<<<<<< HEAD
    public void testExtract() throws SQLException {

        ResultSet mockResultSet = mock(ResultSet.class);
        when(mockResultSet.getInt("CANCER_STUDY_ID")).thenReturn(1);
        when(mockResultSet.getString("CASE_ID")).thenReturn("case_id");
        when(mockResultSet.getString("ATTR_ID")).thenReturn("attr_id");
        when(mockResultSet.getString("ATTR_VALUE")).thenReturn("attr_val");

        Clinical testClinical = DaoClinical.extract(mockResultSet);

        assert testClinical.getCancerStudyId() == 1;
        assert testClinical.getCaseId().equals("CASE_ID");      // todo: N.B. all caps
        assert testClinical.getAttrId().equals("attr_id");
        assert testClinical.getAttrVal().equals("attr_val");
=======
	private static final int DUMMY_CANCER_STUDY_ID = 1;

    /**
     * Basic Unit Tests.
     * @throws DaoException Database Access Error.
     */
    public void testDaoCase() throws DaoException {
        ResetDatabase.resetDatabase();

        DaoClinicalData.addCase(1,"TCGA-12-1234", new Double(0.5), "ALIVE", null, null, null);
        DaoClinicalData.addCase(1,"TCGA-12-1235", new Double(0.7), "ALIVE", new Double(0.9),
                "RECURRED", new Double(65));

        HashSet<String> caseSet = new HashSet<String>();
        caseSet.add("TCGA-12-1234");
        caseSet.add("TCGA-12-1235");
        ArrayList <Patient> caseList = DaoClinicalData.getCases(1,caseSet);

        assertEquals (2, caseList.size());
        Patient caseSurvival = caseList.get(0);
        assertEquals ("TCGA-12-1234", caseSurvival.getCaseId());
        assertEquals (new Double(0.5), caseSurvival.getOverallSurvivalMonths());
        assertEquals ("ALIVE", caseSurvival.getOverallSurvivalStatus());
        assertNull (caseSurvival.getDiseaseFreeSurvivalMonths());
        assertNull (caseSurvival.getDiseaseFreeSurvivalStatus());
        assertNull (caseSurvival.getAgeAtDiagnosis());

        caseSurvival = caseList.get(1);
        assertEquals ("TCGA-12-1235", caseSurvival.getCaseId());
        assertEquals (new Double(0.7), caseSurvival.getOverallSurvivalMonths());
        assertEquals ("ALIVE", caseSurvival.getOverallSurvivalStatus());
        assertEquals (new Double(0.9), caseSurvival.getDiseaseFreeSurvivalMonths());
        assertEquals ("RECURRED", caseSurvival.getDiseaseFreeSurvivalStatus());
        assertEquals (new Double(65), caseSurvival.getAgeAtDiagnosis());

		// test for the former DaoClinicalFreeForm
        ResetDatabase.resetDatabase();
        DaoClinicalData.addDatum(DUMMY_CANCER_STUDY_ID, "TCGA-1", "CNA_CLUSTER", "1");
        DaoClinicalData.addDatum(DUMMY_CANCER_STUDY_ID, "TCGA-2", "CNA_CLUSTER", "2");
        DaoClinicalData.addDatum(DUMMY_CANCER_STUDY_ID, "TCGA-3", "CNA_CLUSTER", "2");
        DaoClinicalData.addDatum(DUMMY_CANCER_STUDY_ID, "TCGA-4", "CNA_CLUSTER", "1");
        DaoClinicalData.addDatum(DUMMY_CANCER_STUDY_ID, "TCGA-1", "HYPER_MUTATED", "YES");
        DaoClinicalData.addDatum(DUMMY_CANCER_STUDY_ID, "TCGA-2", "HYPER_MUTATED", "YES");
        DaoClinicalData.addDatum(DUMMY_CANCER_STUDY_ID, "TCGA-3", "HYPER_MUTATED", "NO");
        DaoClinicalData.addDatum(DUMMY_CANCER_STUDY_ID, "TCGA-4", "HYPER_MUTATED", "NO");

        ClinicalParameterMap paramMap = DaoClinicalData.getDataSlice(DUMMY_CANCER_STUDY_ID, "CNA_CLUSTER");
        assertEquals ("CNA_CLUSTER", paramMap.getName());
        assertEquals("1", paramMap.getValue("TCGA-1"));
        assertEquals("2", paramMap.getValue("TCGA-3"));
        assertEquals(2, paramMap.getDistinctCategories().size());

        HashSet<String> paramSet = DaoClinicalData.getDistinctParameters(DUMMY_CANCER_STUDY_ID);
        assertEquals (2, paramSet.size());
>>>>>>> baed5e43
    }
}<|MERGE_RESOLUTION|>--- conflicted
+++ resolved
@@ -26,14 +26,9 @@
  */
 package org.mskcc.cbio.cgds.dao;
 
-<<<<<<< HEAD
-import junit.framework.TestCase;
-import org.mskcc.cbio.cgds.model.Clinical;
-=======
 import org.mskcc.cbio.cgds.scripts.ResetDatabase;
 import org.mskcc.cbio.cgds.model.Patient;
 import org.mskcc.cbio.cgds.model.ClinicalParameterMap;
->>>>>>> baed5e43
 
 import java.sql.ResultSet;
 import java.sql.SQLException;
@@ -43,22 +38,6 @@
 
 public class TestDaoClinical extends TestCase {
 
-<<<<<<< HEAD
-    public void testExtract() throws SQLException {
-
-        ResultSet mockResultSet = mock(ResultSet.class);
-        when(mockResultSet.getInt("CANCER_STUDY_ID")).thenReturn(1);
-        when(mockResultSet.getString("CASE_ID")).thenReturn("case_id");
-        when(mockResultSet.getString("ATTR_ID")).thenReturn("attr_id");
-        when(mockResultSet.getString("ATTR_VALUE")).thenReturn("attr_val");
-
-        Clinical testClinical = DaoClinical.extract(mockResultSet);
-
-        assert testClinical.getCancerStudyId() == 1;
-        assert testClinical.getCaseId().equals("CASE_ID");      // todo: N.B. all caps
-        assert testClinical.getAttrId().equals("attr_id");
-        assert testClinical.getAttrVal().equals("attr_val");
-=======
 	private static final int DUMMY_CANCER_STUDY_ID = 1;
 
     /**
@@ -113,6 +92,5 @@
 
         HashSet<String> paramSet = DaoClinicalData.getDistinctParameters(DUMMY_CANCER_STUDY_ID);
         assertEquals (2, paramSet.size());
->>>>>>> baed5e43
     }
 }