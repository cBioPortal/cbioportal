--- conflicted
+++ resolved
@@ -7,26 +7,21 @@
 import org.cbioportal.model.ClinicalDataCountItem;
 import org.cbioportal.model.CopyNumberCountByGene;
 import org.cbioportal.model.GenomicDataCount;
+import org.cbioportal.model.GenomicDataCountItem;
 import org.cbioportal.model.Sample;
 import org.cbioportal.persistence.StudyViewRepository;
 import org.cbioportal.service.AlterationCountService;
 import org.cbioportal.service.StudyViewColumnarService;
-<<<<<<< HEAD
 import org.cbioportal.web.parameter.CategorizedClinicalDataCountFilter;
 import org.cbioportal.web.parameter.GenomicDataFilter;
-=======
->>>>>>> 2b87a263
 import org.cbioportal.web.parameter.StudyViewFilter;
 import org.springframework.beans.factory.annotation.Autowired;
 import org.springframework.cache.annotation.Cacheable;
 import org.springframework.stereotype.Service;
 
-<<<<<<< HEAD
 import java.util.ArrayList;
-import java.util.HashMap;
-=======
->>>>>>> 2b87a263
 import java.util.List;
+import java.util.Map;
 import java.util.stream.Collectors;
 
 @Service
@@ -64,12 +59,6 @@
     }
 
     @Override
-<<<<<<< HEAD
-    public List<ClinicalDataCountItem> getClinicalDataCounts(StudyViewFilter studyViewFilter, List<String> filteredAttributes) {
-        CategorizedClinicalDataCountFilter categorizedClinicalDataCountFilter = extractClinicalDataCountFilters(studyViewFilter);
-        
-        return studyViewRepository.getClinicalDataCounts(studyViewFilter, categorizedClinicalDataCountFilter, filteredAttributes)
-=======
     public List<AlterationCountByGene> getStructuralVariantGenes(StudyViewFilter studyViewFilter) {
         return alterationCountService.getStructuralVariantGenes(studyViewFilter);
     }
@@ -77,7 +66,6 @@
     @Override
     public List<ClinicalDataCountItem> getClinicalDataCounts(StudyViewFilter studyViewFilter, List<String> filteredAttributes) {
         return studyViewRepository.getClinicalDataCounts(studyViewFilter, filteredAttributes)
->>>>>>> 2b87a263
             .stream().collect(Collectors.groupingBy(ClinicalDataCount::getAttributeId))
             .entrySet().parallelStream().map(e -> {
                 ClinicalDataCountItem item = new ClinicalDataCountItem();
