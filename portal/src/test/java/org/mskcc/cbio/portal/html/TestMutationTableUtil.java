--- conflicted
+++ resolved
@@ -71,17 +71,10 @@
         mutation.setGene(new CanonicalGene(1, "BRCA1"));
 
         ArrayList<String> dataFieldList = mutationHtml.getDataFields(mutation);
-<<<<<<< HEAD
-        assertEquals(11, dataFieldList.size());
-//        for (int i=0; i<=7; i++) {
-//            assertEquals("&nbsp;", dataFieldList.get(i));
-//        }
-=======
         assertEquals(14, dataFieldList.size());
         for (int i=0; i<=7; i++) {
             assertEquals("&nbsp;", dataFieldList.get(i));
         }
->>>>>>> bd77c383
     }
 
     public void test5() {
