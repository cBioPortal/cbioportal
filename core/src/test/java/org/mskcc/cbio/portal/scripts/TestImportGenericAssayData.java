--- conflicted
+++ resolved
@@ -42,15 +42,8 @@
 import org.junit.runner.RunWith;
 import org.mskcc.cbio.portal.dao.DaoGenericAssay;
 import org.mskcc.cbio.portal.dao.DaoGeneticEntity;
-<<<<<<< HEAD
-import org.mskcc.cbio.portal.dao.DaoTreatment;
 import org.mskcc.cbio.portal.dao.JdbcUtil;
 import org.mskcc.cbio.portal.model.GeneticAlterationType;
-import org.mskcc.cbio.portal.model.Treatment;
-=======
-import org.mskcc.cbio.portal.dao.JdbcUtil;
-import org.mskcc.cbio.portal.model.GeneticAlterationType;
->>>>>>> 07e65034
 import org.mskcc.cbio.portal.util.ProgressMonitor;
 import org.springframework.test.context.ContextConfiguration;
 import org.springframework.test.context.junit4.SpringJUnit4ClassRunner;
@@ -76,58 +69,19 @@
         File file = new File("src/test/resources/treatments/data_treatment_ic50.txt");
         
         // import data and test all treatments were added
-<<<<<<< HEAD
-        ImportGenericAssayEntity.importData(file, GeneticAlterationType.TREATMENT, null);
-        assertEquals(10, getNumRecordsForTreatment());
-=======
         ImportGenericAssayEntity.importData(file, GeneticAlterationType.GENERIC_ASSAY, "NAME,DESCRIPTION,URL");
         assertEquals(10, getNumRecordsForGenericAssay());
->>>>>>> 07e65034
  
         // test wether a record can be retrieved via stable id 
         GenericAssayMeta treatment1 = DaoGenericAssay.getGenericAssayMetaByStableId("Irinotecan");
         assertNotNull(treatment1);
 
         // Test whether fields were populated correctly
-<<<<<<< HEAD
-        assertEquals("Name of Irinotecan", treatment1.getName());
-        assertEquals("Desc of Irinotecan", treatment1.getDescription());
-        assertEquals("Url of Irinotecan", treatment1.getRefLink());
-
-        // test fields are updated after loading new treatment file
-        File fileNewDesc = new File("src/test/resources/treatments/data_treatment_ic50_newdesc.txt");
-        ImportGenericAssayEntity.importData(fileNewDesc, GeneticAlterationType.TREATMENT, null);
-        Treatment treatment3 = DaoTreatment.getTreatmentByStableId("Irinotecan");
-        assertEquals("New desc of Irinotecan", treatment3.getDescription());
-=======
         assertEquals("Name of Irinotecan", treatment1.getGenericEntityMetaProperties().get("NAME"));
         assertEquals("Desc of Irinotecan", treatment1.getGenericEntityMetaProperties().get("DESCRIPTION"));
         assertEquals("Url of Irinotecan", treatment1.getGenericEntityMetaProperties().get("URL"));
     }
 
-    @Test
-    public void testImportGenericAssayData() throws Exception {
-
-        ProgressMonitor.setConsoleMode(false);
-        
-        // Open mutational signature test data file
-        File file = new File("src/test/resources/data_mutational_signature.txt");
->>>>>>> 07e65034
-        
-        // import data and test all mutational signatures were added
-        ImportGenericAssayEntity.importData(file, GeneticAlterationType.GENERIC_ASSAY, "name,description");
-        assertEquals(61, getNumRecordsForGenericAssay());
- 
-        // test wether a record can be retrieved via stable id 
-        GenericAssayMeta genericAssayMeta1 = DaoGenericAssay.getGenericAssayMetaByStableId("mean_1");
-        assertNotNull(genericAssayMeta1);
-
-        // Test whether fields were populated correctly
-        assertEquals("mean_1", genericAssayMeta1.getGenericEntityMetaProperties().get("name"));
-        assertEquals("mean_1", genericAssayMeta1.getGenericEntityMetaProperties().get("description"));
-    }
-
-<<<<<<< HEAD
     @Test
     public void testImportGenericAssayData() throws Exception {
 
@@ -147,37 +101,6 @@
         // Test whether fields were populated correctly
         assertEquals("mean_1", genericAssayMeta1.getGenericEntityMetaProperties().get("name"));
         assertEquals("mean_1", genericAssayMeta1.getGenericEntityMetaProperties().get("description"));
-
-        // // test fields are updated after loading new generic assay meta file
-        File fileNewDesc = new File("src/test/resources/data_mutational_signature_new.txt");
-        ImportGenericAssayEntity.importData(fileNewDesc, GeneticAlterationType.GENERIC_ASSAY, "name,description,additional_properties");
-        GenericAssayMeta genericAssayMeta2 = DaoGenericAssay.getGenericAssayMetaByStableId("mean_1");
-        assertEquals("mean_1", genericAssayMeta2.getGenericEntityMetaProperties().get("description"));
-    }
-
-    private int getNumRecordsForTreatment() {
-=======
-    private int getNumRecordsForGenericAssay() {
->>>>>>> 07e65034
-
-		Connection con = null;
-		PreparedStatement stat = null;
-		ResultSet rs = null;
-		try {
-            con = JdbcUtil.getDbConnection(DaoGeneticEntity.class);
-            stat = con.prepareStatement("SELECT COUNT(*) FROM genetic_entity WHERE ENTITY_TYPE = 'GENERIC_ASSAY'");
-            rs = stat.executeQuery();
-            if (rs.next()) {
-                return rs.getInt(1);
-            }
-            return 0;
-        } catch (SQLException e) {
-            System.out.println(e.getStackTrace());
-        } finally {
-            JdbcUtil.closeAll(DaoGeneticEntity.class, con, stat, rs);
-        }
-
-        return 0;
     }
 
     private int getNumRecordsForGenericAssay() {
