#!/usr/bin/env python2.7

# ------------------------------------------------------------------------------
# Script which imports portal data.
#
# ------------------------------------------------------------------------------

import os
import sys
import argparse
import logging
import re

import cbioportal_common
from cbioportal_common import OUTPUT_FILE
from cbioportal_common import ERROR_FILE
from cbioportal_common import MetaFileTypes
from cbioportal_common import IMPORTER_CLASSNAME_BY_META_TYPE
from cbioportal_common import IMPORTER_REQUIRES_METADATA
from cbioportal_common import IMPORT_CANCER_TYPE_CLASS
from cbioportal_common import IMPORT_STUDY_CLASS
from cbioportal_common import REMOVE_STUDY_CLASS
from cbioportal_common import IMPORT_CASE_LIST_CLASS
from cbioportal_common import ADD_CASE_LIST_CLASS
from cbioportal_common import run_java


# ------------------------------------------------------------------------------
# globals

LOGGER = None

# commands
IMPORT_CANCER_TYPE = "import-cancer-type"
IMPORT_STUDY = "import-study"
REMOVE_STUDY = "remove-study"
IMPORT_STUDY_DATA = "import-study-data"
IMPORT_CASE_LIST = "import-case-list"

COMMANDS = [IMPORT_CANCER_TYPE, IMPORT_STUDY, REMOVE_STUDY, IMPORT_STUDY_DATA, IMPORT_CASE_LIST]


# ------------------------------------------------------------------------------
# sub-routines

def import_cancer_type(jvm_args, meta_filename):
    args = jvm_args.split(' ')
    args.append(IMPORT_CANCER_TYPE_CLASS)
    args.append(meta_filename)
    args.append("false") # don't clobber existing table
    args.append("--noprogress") # don't report memory usage and % progress
    run_java(*args)

def import_study(jvm_args, meta_filename):
    args = jvm_args.split(' ')
    args.append(IMPORT_STUDY_CLASS)
    args.append(meta_filename)
    args.append("--noprogress") # don't report memory usage and % progress
    run_java(*args)

def remove_study(jvm_args, meta_filename):
    args = jvm_args.split(' ')
    args.append(REMOVE_STUDY_CLASS)
    meta_dict, meta_type = cbioportal_common.parse_metadata_file(
        meta_filename, logger=LOGGER)
    if meta_type != MetaFileTypes.STUDY:
        # invalid file, skip
        print >> ERROR_FILE, 'Not a study meta file: ' + meta_filename
        return
    args.append(meta_dict['cancer_study_identifier'])
    args.append("--noprogress") # don't report memory usage and % progress
    run_java(*args)

def import_study_data(jvm_args, meta_filename, data_filename):

    args = jvm_args.split(' ')
    meta_file_dict, meta_file_type = cbioportal_common.parse_metadata_file(
        meta_filename, logger=LOGGER)
    if meta_file_type is None:
        # invalid file, skip
        return

    if not data_filename.endswith(meta_file_dict['data_filename']):
        print >> ERROR_FILE, ("'data_filename' in meta file contradicts "
                              "data filename in command, skipping file")
        return

    importer = IMPORTER_CLASSNAME_BY_META_TYPE[meta_file_type]

    args.append(importer)
    if IMPORTER_REQUIRES_METADATA[importer]:
        args.append("--meta")
        args.append(meta_filename)
        args.append("--loadMode")
        args.append("bulkload")
<<<<<<< HEAD
    if importer == IMPORTER_CLASSNAME_BY_META_TYPE[
                        MetaFileTypes.SAMPLE_ATTRIBUTES]:
=======
    if meta_file_type in (MetaFileTypes.CLINICAL,
                          MetaFileTypes.MUTATION_SIGNIFICANCE):
>>>>>>> fa99fa9e
        args.append(data_filename)
        args.append(meta_file_dict['cancer_study_identifier'])
    else:
        args.append("--data")
        args.append(data_filename)

    args.append("--noprogress") # don't report memory usage and % progress
    run_java(*args)

def import_case_list(jvm_args, meta_filename):
    args = jvm_args.split(' ')
    args.append(IMPORT_CASE_LIST_CLASS)
    args.append(meta_filename)
    args.append("--noprogress") # don't report memory usage and % progress
    run_java(*args)
    
def add_global_case_list(jvm_args, study_id):
    args = jvm_args.split(' ')
    args.append(ADD_CASE_LIST_CLASS)
    args.append(study_id)
    args.append("all")
    args.append("--noprogress") # don't report memory usage and % progress
    run_java(*args)
    

def process_case_lists(jvm_args, case_list_dir):
    case_list_files = (os.path.join(case_list_dir, x) for
                       x in os.listdir(case_list_dir))
    for case_list in case_list_files:
        import_case_list(jvm_args,case_list)

def process_command(jvm_args, command, meta_filename, data_filename):
    if command == IMPORT_CANCER_TYPE:
        import_cancer_type(jvm_args, meta_filename)
    elif command == IMPORT_STUDY:
        import_study(jvm_args, meta_filename)
    elif command == REMOVE_STUDY:
        remove_study(jvm_args, meta_filename)
    elif command == IMPORT_STUDY_DATA:
        import_study_data(jvm_args, meta_filename, data_filename)
    elif command == IMPORT_CASE_LIST:
        import_case_list(jvm_args, meta_filename)

def process_directory(jvm_args, study_directory):

    """Import an entire study directory based on meta files found."""

    meta_filenames = (
        os.path.join(study_directory, f) for
        f in os.listdir(study_directory) if
        re.search(r'(\b|_)meta(\b|[_0-9])', f,
                  flags=re.IGNORECASE) and
        not (f.startswith('.') or f.endswith('~')))
    study_id = None
    study_metafile = None
    study_metadata = None
    cancer_type_filepairs = []
    sample_attr_filepair = None
    regular_filepairs = []

    # read all meta files (excluding case lists) to determine what to import
    for f in meta_filenames:
        # parse meta file
        metadata, meta_file_type = cbioportal_common.parse_metadata_file(
            f, study_id=study_id, logger=LOGGER)
        if meta_file_type is None:
            # invalid meta file, let's die
            raise RuntimeError('Invalid meta file: ' + f)
        # remember study id to give an error in case any other file is referencing a different one
        if study_id is None and 'cancer_study_identifier' in metadata:
            study_id = metadata['cancer_study_identifier']

        if meta_file_type == MetaFileTypes.CANCER_TYPE:
            cancer_type_filepairs.append(
                (f, os.path.join(study_directory, metadata['data_filename'])))
        elif meta_file_type == MetaFileTypes.STUDY:
            if study_metafile is not None:
                raise RuntimeError(
                    'Multiple meta_study files found: {} and {}'.format(
                        study_metafile, f))
            study_metafile = f
            study_metadata = metadata
        elif meta_file_type == MetaFileTypes.SAMPLE_ATTRIBUTES:
            if sample_attr_filepair is not None:
                raise RuntimeError(
                    'Multiple sample attribute files found: {} and {}'.format(
                        sample_attr_filepair[0], f))
            sample_attr_filepair = (
                f, os.path.join(study_directory, metadata['data_filename']))
        else:
            regular_filepairs.append(
                (f, os.path.join(study_directory, metadata['data_filename'])))

    # First, import cancer types
    for meta_filename, data_filename in cancer_type_filepairs:
        import_cancer_type(jvm_args, data_filename)

    # Then define the study
    if study_metafile is None:
        raise RuntimeError('No meta_study file found')
    else:
        # First remove study if exists
        remove_study(jvm_args, study_metafile)
        import_study(jvm_args, study_metafile)

    # Next, we need to import sample definitions
    if sample_attr_filepair is None:
        raise RuntimeError('No sample attribute file found')
    else:
        meta_filename, data_filename = sample_attr_filepair
        import_study_data(jvm_args, meta_filename, data_filename)

    # Now, import everything else
    for meta_filename, data_filename in regular_filepairs:
        import_study_data(jvm_args, meta_filename, data_filename)

    # do the case lists
    case_list_dirname = os.path.join(study_directory, 'case_lists')
    if os.path.isdir(case_list_dirname):
        process_case_lists(jvm_args, case_list_dirname)

    if study_metadata.get('add_global_case_list', 'false').lower() == 'true':
        add_global_case_list(jvm_args, study_id)


def usage():
    print >> OUTPUT_FILE, ('cbioportalImporter.py --jar-path (path to core jar file) ' +
                           '--command [%s] --study_directory <path to directory> '
                           '--meta_filename <path to metafile>'
                           '--data_filename <path to datafile>' % (COMMANDS))

def check_args(command):
    if command not in COMMANDS:
        usage()
        sys.exit(2)


def check_files(meta_filename, data_filename):
    if meta_filename and not os.path.exists(meta_filename):
        print >> ERROR_FILE, 'meta-file cannot be found: ' + meta_filename
        sys.exit(2)
    if data_filename  and not os.path.exists(data_filename):
        print >> ERROR_FILE, 'data-file cannot be found:' + data_filename

def check_dir(study_directory):
    # check existence of directory
    if not os.path.exists(study_directory) and study_directory != '':
        print >> ERROR_FILE, 'Study cannot be found: ' + study_directory
        sys.exit(2)

def interface():
    parser = argparse.ArgumentParser(description='cBioPortal meta Importer')
    parser.add_argument('-c', '--command', type=str, required=False,
                        help='Command for import.')
    parser.add_argument('-s', '--study_directory',type=str, required=False,
                        help='Path to Study Directory')
    parser.add_argument('-jar', '--jar_path',type=str, required=False,
                        help='Path to core JAR file')
    parser.add_argument('-meta', '--meta_filename',type=str, required=False,
                        help='Path to meta file')
    parser.add_argument('-data', '--data_filename', type=str, required=False,
                        help='Path to Data file')

    parser = parser.parse_args()
    return parser


def main(args):

    global LOGGER

    # get the logger with a handler to print logged error messages to stderr
    module_logger = logging.getLogger(__name__)
    error_handler = logging.StreamHandler(sys.stderr)
    error_handler.setFormatter(cbioportal_common.LogfileStyleFormatter())
    error_handler.setLevel(logging.ERROR)
    module_logger.addHandler(error_handler)
    LOGGER = module_logger

    # jar_path is optional. If not set, try to make it up based on PORTAL_HOME
    if args.jar_path is None:
        portal_home = os.environ.get('PORTAL_HOME', None)
        if portal_home is None:
            # PORTAL_HOME also not set...quit trying with error: 
            print 'Either --jar_path needs to be given or environment variable PORTAL_HOME needs to be set'
            sys.exit(2)
        else: 
            #find jar files in lib folder and add them to classpath:
            import glob
            jars = glob.glob(portal_home + "/portal/target/portal/WEB-INF/lib/core-*.jar")
            if len(jars) != 1:
                print 'Expected to find 1 core-*.jar, but found: ' + str(len(jars))
                sys.exit(2)
            args.jar_path = jars[0]
            print args.jar_path
        
    # process the options
    jvm_args = "-Dspring.profiles.active=dbcp -cp " + args.jar_path
    study_directory = args.study_directory


    if study_directory != None:
        check_dir(study_directory)
        process_directory(jvm_args, study_directory)
    else:
        check_args(args.command)
        check_files(args.meta_filename, args.data_filename)
        process_command(jvm_args, args.command, args.meta_filename, args.data_filename)

# ------------------------------------------------------------------------------
# ready to roll

if __name__ == '__main__':
    parsed_args = interface()
    main(parsed_args)<|MERGE_RESOLUTION|>--- conflicted
+++ resolved
@@ -93,13 +93,8 @@
         args.append(meta_filename)
         args.append("--loadMode")
         args.append("bulkload")
-<<<<<<< HEAD
-    if importer == IMPORTER_CLASSNAME_BY_META_TYPE[
-                        MetaFileTypes.SAMPLE_ATTRIBUTES]:
-=======
-    if meta_file_type in (MetaFileTypes.CLINICAL,
-                          MetaFileTypes.MUTATION_SIGNIFICANCE):
->>>>>>> fa99fa9e
+    if importer in ("org.mskcc.cbio.portal.scripts.ImportClinicalData",
+                    "org.mskcc.cbio.portal.scripts.ImportMutSigData"):
         args.append(data_filename)
         args.append(meta_file_dict['cancer_study_identifier'])
     else:
