--- conflicted
+++ resolved
@@ -3,8 +3,4 @@
 name: Spam (spam)
 description: Baked beans
 short_name: Spam
-<<<<<<< HEAD
-meta_file_type: meta_study
-=======
-dedicated_color: Tomato
->>>>>>> a048bc96
+dedicated_color: Tomato