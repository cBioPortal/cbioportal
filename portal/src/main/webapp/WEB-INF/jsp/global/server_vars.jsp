<%@ page import="org.mskcc.cbio.portal.servlet.ServletXssUtil" %>
<%@ page import="org.mskcc.cbio.portal.util.XssRequestWrapper" %>
<%@ page import="java.util.HashSet" %>
<%@ page import="org.mskcc.cbio.portal.servlet.QueryBuilder" %>
<%@ page import="org.apache.commons.lang.StringUtils" %>
<%
    //Security Instance
    ServletXssUtil xssUtil = ServletXssUtil.getInstance();

    //Info about Genetic Profiles
    HashSet<String> geneticProfileIdSet = (HashSet<String>) request.getAttribute(QueryBuilder.GENETIC_PROFILE_IDS);
    String geneticProfiles = StringUtils.join(geneticProfileIdSet.iterator(), " ");
    geneticProfiles = xssUtil.getCleanerInput(geneticProfiles.trim());

    //Info about threshold settings
    String zScoreThreshold = String.valueOf(request.getAttribute(QueryBuilder.Z_SCORE_THRESHOLD));
    String rppaScoreThreshold = String.valueOf(request.getAttribute(QueryBuilder.RPPA_SCORE_THRESHOLD));

    //Onco Query Language Parser Instance
    String oql = request.getParameter(QueryBuilder.GENE_LIST);
    if (request instanceof XssRequestWrapper) {
        oql = ((XssRequestWrapper)request).getRawParameter(QueryBuilder.GENE_LIST);
    }
    oql = xssUtil.getCleanerInput(oql);

    // List of queried gene sets
    String genesetIds = request.getParameter(QueryBuilder.GENESET_LIST);

    String studySampleMapJson = (String)request.getAttribute("STUDY_SAMPLE_MAP");
    String sampleSetId = (String) request.getAttribute(QueryBuilder.CASE_SET_ID);
    String sampleSetName = request.getAttribute("case_set_name") != null ? (String) request.getAttribute("case_set_name") : "User-defined Patient List";
    String sampleSetDescription = request.getAttribute("case_set_description") != null ? (String) request.getAttribute("case_set_description") : "User-defined Patient List.";
    String sampleIdsKey = request.getAttribute(QueryBuilder.CASE_IDS_KEY) != null ? (String) request.getAttribute(QueryBuilder.CASE_IDS_KEY) : "";

    sampleSetName = sampleSetName.replaceAll("'", "\\'");
    sampleSetName = sampleSetName.replaceAll("\"", "\\\"");
    
    Integer dataPriority = (Integer) request.getAttribute(QueryBuilder.DATA_PRIORITY);
%>

<script type="text/javascript">
    function jspToJs(val, processFn) {
        processFn = processFn || function(x){ return x; };
        if (val === "null") {
            return undefined;
        } else {
            return processFn(val);
        }
    }
    
    var molecularProfiles = '<%=geneticProfiles%>'.trim();
    if (molecularProfiles.length) {
        molecularProfiles = molecularProfiles.split(/\s+/);
    } else {
        molecularProfiles = undefined;
    }
    
    window.serverVars = {
    
        molecularProfiles : molecularProfiles,
        caseSetProperties :  {
                case_set_id: jspToJs('<%=sampleSetId%>'),
                case_ids_key: jspToJs('<%=sampleIdsKey%>'),
                case_set_name: jspToJs('<%=sampleSetName%>'),
                case_set_description: jspToJs('<%=sampleSetDescription%>')
            },
            
        zScoreThreshold:jspToJs('<%=zScoreThreshold%>', parseFloat),
        rppaScoreThreshold:jspToJs('<%=rppaScoreThreshold%>', parseFloat),
        dataPriority:jspToJs('<%=dataPriority%>', function(d) { return parseInt(d, 10); }),
        
<<<<<<< HEAD
        theQuery: jspToJs('<%=oql%>'.trim()) || "", 
        genesetIds: jspToJs('<%=genesetIds%>'.trim()) || "",
=======
        theQuery: decodeURIComponent(jspToJs('<%=oql%>'.trim()) || ""), 
>>>>>>> 36f4e139
        studySampleObj: jspToJs('<%=studySampleMapJson%>', JSON.parse)
       	
    };
    
    // yes "null" will be string
    if (window.cancerStudyIdList && window.cancerStudyIdList !== "null") { 
        window.serverVars.cohortIdsList = cancerStudyIdList.split(',');
    } else if (window.cancerStudyId) {
         window.serverVars.cohortIdsList = [cancerStudyId];
    } 

    if (window.serverVars.studySampleObj) {
        window.serverVars.studySampleListMap = (function(){
                                          var ret = {};
                                          ret[Object.keys(window.serverVars.studySampleObj)[0]] = window.serverVars.caseSetProperties.case_set_id;
                                          return ret;
                                      })();
        window.serverVars.cancerStudies = Object.keys(window.serverVars.studySampleObj);
    }
</script><|MERGE_RESOLUTION|>--- conflicted
+++ resolved
@@ -69,12 +69,8 @@
         rppaScoreThreshold:jspToJs('<%=rppaScoreThreshold%>', parseFloat),
         dataPriority:jspToJs('<%=dataPriority%>', function(d) { return parseInt(d, 10); }),
         
-<<<<<<< HEAD
-        theQuery: jspToJs('<%=oql%>'.trim()) || "", 
+        theQuery: decodeURIComponent(jspToJs('<%=oql%>'.trim()) || ""), 
         genesetIds: jspToJs('<%=genesetIds%>'.trim()) || "",
-=======
-        theQuery: decodeURIComponent(jspToJs('<%=oql%>'.trim()) || ""), 
->>>>>>> 36f4e139
         studySampleObj: jspToJs('<%=studySampleMapJson%>', JSON.parse)
        	
     };
