--- conflicted
+++ resolved
@@ -19,39 +19,20 @@
     public static int addCaseCnaEvent(CnaEvent cnaEvent, boolean newCnaEvent) throws DaoException {
         if (!MySQLbulkLoader.isBulkLoad()) {
             throw new DaoException("You have to turn on MySQLbulkLoader in order to insert case_cna_event");
-        } else {
+        }
+        else {
             MySQLbulkLoader.getMySQLbulkLoader("case_cna_event").insertRecord(
                     Long.toString(cnaEvent.getEventId()),
-                    cnaEvent.getCaseId(),
+                    Integer.toString(cnaEvent.getSampleId()),
                     Integer.toString(cnaEvent.getCnaProfileId())
                     );
             
-<<<<<<< HEAD
-            if (eventExists(eventId, cnaEvent.getSampleId(), cnaEvent.getCnaProfileId(), con)) {
-                return 0;
-            }
-            
-            pstmt = con.prepareStatement
-		("INSERT INTO sample_cna_event (`CNA_EVENT_ID`, `SAMPLE_ID`,"
-                    + " `GENETIC_PROFILE_ID`) VALUES(?,?,?)");
-            pstmt.setLong(1, eventId);
-            pstmt.setInt(2, cnaEvent.getSampleId());
-            pstmt.setInt(3, cnaEvent.getCnaProfileId());
-            
-            return pstmt.executeUpdate();
-        } catch (NullPointerException e) {
-            throw new DaoException(e);
-        } catch (SQLException e) {
-            throw new DaoException(e);
-        } finally {
-            JdbcUtil.closeAll(DaoCnaEvent.class, con, pstmt, rs);
-=======
             if (newCnaEvent) {
                 return addCnaEvent(cnaEvent) + 1;
-            } else {
+            }
+            else {
                 return 1;
             }
->>>>>>> 8b0e9780
         }
     }
     
@@ -75,28 +56,14 @@
         }
     }
     
-<<<<<<< HEAD
-    private static boolean eventExists(long eventId, int internalSampleId, int cnaProfileId, Connection con)
-            throws DaoException {
-        PreparedStatement pstmt  ;
-=======
     public static long getLargestCnaEventId() throws DaoException {
         Connection con = null;
         PreparedStatement pstmt = null;
->>>>>>> 8b0e9780
-        ResultSet rs = null;
-
+        ResultSet rs = null;
         try {
             con = JdbcUtil.getDbConnection(DaoCnaEvent.class);
             pstmt = con.prepareStatement
-<<<<<<< HEAD
-		("SELECT count(*) FROM sample_cna_event WHERE `CNA_EVENT_ID`=? AND `SAMPLE_ID`=? AND `GENETIC_PROFILE_ID`=?");
-            pstmt.setLong(1, eventId);
-            pstmt.setInt(2, internalSampleId);
-            pstmt.setInt(3, cnaProfileId);
-=======
                     ("SELECT MAX(`CNA_EVENT_ID`) FROM `cna_event`");
->>>>>>> 8b0e9780
             rs = pstmt.executeQuery();
             return rs.next() ? rs.getLong(1) : 0;
         } catch (SQLException e) {
@@ -148,11 +115,7 @@
         }
     }
     
-<<<<<<< HEAD
-    public static List<CnaEvent> getCnaEvents(List<Integer> sampleIds, int profileId) throws DaoException {
-=======
-    public static List<CnaEvent> getCnaEvents(String[] caseIds, int profileId, Collection<Short> cnaLevels) throws DaoException {
->>>>>>> 8b0e9780
+    public static List<CnaEvent> getCnaEvents(List<Integer> sampleIds, int profileId, Collection<Short> cnaLevels) throws DaoException {
         Connection con = null;
         PreparedStatement pstmt = null;
         ResultSet rs = null;
@@ -162,14 +125,9 @@
 		("SELECT sample_cna_event.CNA_EVENT_ID, SAMPLE_ID, GENETIC_PROFILE_ID,"
                     + " ENTREZ_GENE_ID, ALTERATION FROM sample_cna_event, cna_event"
                     + " WHERE `GENETIC_PROFILE_ID`=?"
-<<<<<<< HEAD
                     + " AND sample_cna_event.CNA_EVENT_ID=cna_event.CNA_EVENT_ID"
+                    + " AND ALTERATION IN (" + StringUtils.join(cnaLevels,",") + ")"
                     + " AND SAMPLE_ID in ('"+StringUtils.join(sampleIds, "','")+"')");
-=======
-                    + " AND case_cna_event.CNA_EVENT_ID=cna_event.CNA_EVENT_ID"
-                    + " AND ALTERATION IN (" + StringUtils.join(cnaLevels,",") + ")"
-                    + " AND CASE_ID in ('"+StringUtils.join(caseIds, "','")+"')");
->>>>>>> 8b0e9780
             pstmt.setInt(1, profileId);
             rs = pstmt.executeQuery();
             List<CnaEvent> events = new ArrayList<CnaEvent>();
