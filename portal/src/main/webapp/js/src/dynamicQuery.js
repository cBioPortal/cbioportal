--- conflicted
+++ resolved
@@ -362,29 +362,6 @@
     var haveExpInQuery = $("#gene_list").val().toUpperCase().search("EXP") > -1;
     $(".error_box").remove();
     
-<<<<<<< HEAD
-        
-    // validate OQL
-    try {
-	    oql_parser.parse($('#gene_list').val());
-    } catch (err) {
-	    var offset = err.offset;
-	    if (offset === $('#gene_list').val().length) {
-		createAnError("OQL syntax error after selected character; please fix and submit again.", $('#gene_list'));
-		$('#gene_list')[0].setSelectionRange(err.offset-1, err.offset);
-	    } else if (offset === 0) {
-		createAnError("OQL syntax error before selected character; please fix and submit again.", $('#gene_list'));
-		$('#gene_list')[0].setSelectionRange(err.offset, err.offset+1);
-	    } else {
-		createAnError("OQL syntax error at selected character; please fix and submit again.", $('#gene_list'));
-		$('#gene_list')[0].setSelectionRange(err.offset, err.offset+1);
-	    }
-	    return false;
-    }
-
-    var selected_studies = $("#jstree").jstree(true).get_selected_leaves();
-    while (selected_studies.length === 0 && !window.changingTabs) {
-=======
        
        if (!window.changingTabs) {
 		// validate OQL
@@ -407,7 +384,6 @@
        }
     var selected_studies = $("#jstree").jstree(true).get_selected_leaves();
     if (selected_studies.length === 0 && !window.changingTabs) {
->>>>>>> cf3f4eff
             // select all by default
             $("#jstree").jstree(true).select_node(window.jstree_root_id);
             selected_studies = $("#jstree").jstree(true).get_selected_leaves()
