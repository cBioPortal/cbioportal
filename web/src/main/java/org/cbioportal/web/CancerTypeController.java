--- conflicted
+++ resolved
@@ -40,21 +40,6 @@
     @RequestMapping(value = "/cancer-types", method = RequestMethod.GET, produces = MediaType.APPLICATION_JSON_VALUE)
     @ApiOperation("Get all cancer types")
     public ResponseEntity<List<TypeOfCancer>> getAllCancerTypes(
-<<<<<<< HEAD
-            @ApiParam("Level of detail of the response")
-            @RequestParam(defaultValue = "SUMMARY") Projection projection,
-            @ApiParam("Page size of the result list")
-            @Max(PagingConstants.MAX_PAGE_SIZE)
-            @Min(PagingConstants.MIN_PAGE_SIZE)
-            @RequestParam(defaultValue = PagingConstants.DEFAULT_PAGE_SIZE) Integer pageSize,
-            @ApiParam("Page number of the result list")
-            @Min(PagingConstants.MIN_PAGE_NUMBER)
-            @RequestParam(defaultValue = PagingConstants.DEFAULT_PAGE_NUMBER) Integer pageNumber,
-            @ApiParam("Name of the property that the result list is sorted by")
-            @RequestParam(required = false) CancerTypeSortBy sortBy,
-            @ApiParam("Direction of the sort")
-            @RequestParam(defaultValue = "ASC") Direction direction) {
-=======
         @ApiParam("Level of detail of the response")
         @RequestParam(defaultValue = "SUMMARY") Projection projection,
         @ApiParam("Page size of the result list")
@@ -68,7 +53,6 @@
         @RequestParam(required = false) CancerTypeSortBy sortBy,
         @ApiParam("Direction of the sort")
         @RequestParam(defaultValue = "ASC") Direction direction) {
->>>>>>> 6e660dbb
 
         if (projection == Projection.META) {
             HttpHeaders responseHeaders = new HttpHeaders();
