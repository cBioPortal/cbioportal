<%--
 - Copyright (c) 2015 Memorial Sloan-Kettering Cancer Center.
 -
 - This library is distributed in the hope that it will be useful, but WITHOUT
 - ANY WARRANTY, WITHOUT EVEN THE IMPLIED WARRANTY OF MERCHANTABILITY OR FITNESS
 - FOR A PARTICULAR PURPOSE. The software and documentation provided hereunder
 - is on an "as is" basis, and Memorial Sloan-Kettering Cancer Center has no
 - obligations to provide maintenance, support, updates, enhancements or
 - modifications. In no event shall Memorial Sloan-Kettering Cancer Center be
 - liable to any party for direct, indirect, special, incidental or
 - consequential damages, including lost profits, arising out of the use of this
 - software and its documentation, even if Memorial Sloan-Kettering Cancer
 - Center has been advised of the possibility of such damage.
 --%>

<%--
 - This file is part of cBioPortal.
 -
 - cBioPortal is free software: you can redistribute it and/or modify
 - it under the terms of the GNU Affero General Public License as
 - published by the Free Software Foundation, either version 3 of the
 - License.
 -
 - This program is distributed in the hope that it will be useful,
 - but WITHOUT ANY WARRANTY; without even the implied warranty of
 - MERCHANTABILITY or FITNESS FOR A PARTICULAR PURPOSE.  See the
 - GNU Affero General Public License for more details.
 -
 - You should have received a copy of the GNU Affero General Public License
 - along with this program.  If not, see <http://www.gnu.org/licenses/>.
--%>

<%@ page import="java.util.List" %>
<%@ page import="java.util.ArrayList" %>
<%@ page import="java.net.URLEncoder" %>
<%@ page import="com.google.common.base.Joiner" %>
<%@ page import="java.io.UnsupportedEncodingException" %>
<%@ page import="org.mskcc.cbio.portal.model.GeneWithScore" %>
<%@ page import="org.mskcc.cbio.portal.servlet.QueryBuilder" %>
<%@ page import="org.mskcc.cbio.portal.util.IGVLinking" %>
<%@ page import="org.mskcc.cbio.portal.dao.DaoGeneOptimized" %>
<%@ page import="org.mskcc.cbio.portal.model.CanonicalGene" %>

<div class="section" id="igv_tab">
    <table>
        <tr>
            <td style="padding-right:25px; vertical-align:top;"><img src="images/IGVlogo.png" alt=""/></td>
            <td style="vertical-align:top">

				<P>Use the <a href="http://www.broadinstitute.org/igv/home">Integrative Genomics
                Viewer (IGV)</a> to explore and visualize copy number data.
                <p>
                    The <a href="http://www.broadinstitute.org/igv/home">Integrative Genomics
                    Viewer (IGV)</a> is a high-performance visualization tool for interactive exploration
                    of large, integrated datasets. It supports a wide variety of data types including sequence alignments, 
					gene expression, copy number amplifications and deletions, mutations, and genomic annotations
                </p>

                <p>Clicking the launch button below will:</p>

                <p>
                    <ul>
                        <li>start IGV via Java Web Start.</li>
                        <li>load copy number data (segmented) for your selected cancer study; and</li>
                        <li>automatically highlight your query genes.</li>
                    </ul>
                </p>

                <br>
<<<<<<< HEAD
                    <a id="igvLaunch" href="#" onclick="prepIGVForSegView('<%= cancerTypeId %>')"><img src="images/webstart.jpg" alt=""/></a>
=======
                    <% String[] segViewingArgs = IGVLinking.getIGVArgsForSegViewing(cancerTypeId, encodedGeneList); %>
                    <a id="igvLaunch" href="#" onclick="prepIGVLaunch('<%= segViewingArgs[0] %>','<%= segViewingArgs[1] %>','<%= segViewingArgs[2] %>','<%= segViewingArgs[3] %>')"><img src="images/webstart.jpg" alt="webstart"/></a>
>>>>>>> 4342ec92
                <br>

                <p>
                    Once you click the launch button, you may need to select Open with Java&#8482;
                    Web Start and click OK. If the system displays messages about trusting the application,
                    confirm that you trust the application. Web Start will then download and start IGV.
                    This process can take a few minutes.
                </p>
                <br>
                <p>
                    For information regarding IGV, please see:
                    <ul>
                        <li><a href="http://www.broadinstitute.org/software/igv/QuickStart">IGV Quick Start Tutorial</a></li>
                        <li><a href="http://www.broadinstitute.org/software/igv/UserGuide">IGV User Guide</a></li>
                    </ul>
                </p>
                
                <p>
                    IGV is developed at the <a href="http://www.broadinstitute.org/">Broad Institute of MIT and Harvard</a>.
                </p>
            </td>
        </tr>
    </table>
</div>
<|MERGE_RESOLUTION|>--- conflicted
+++ resolved
@@ -47,32 +47,27 @@
             <td style="padding-right:25px; vertical-align:top;"><img src="images/IGVlogo.png" alt=""/></td>
             <td style="vertical-align:top">
 
-				<P>Use the <a href="http://www.broadinstitute.org/igv/home">Integrative Genomics
-                Viewer (IGV)</a> to explore and visualize copy number data.
+                <P>Use the <a href="http://www.broadinstitute.org/igv/home">Integrative Genomics
+                    Viewer (IGV)</a> to explore and visualize copy number data.
                 <p>
                     The <a href="http://www.broadinstitute.org/igv/home">Integrative Genomics
                     Viewer (IGV)</a> is a high-performance visualization tool for interactive exploration
-                    of large, integrated datasets. It supports a wide variety of data types including sequence alignments, 
-					gene expression, copy number amplifications and deletions, mutations, and genomic annotations
+                    of large, integrated datasets. It supports a wide variety of data types including sequence alignments,
+                    gene expression, copy number amplifications and deletions, mutations, and genomic annotations
                 </p>
 
                 <p>Clicking the launch button below will:</p>
 
                 <p>
-                    <ul>
-                        <li>start IGV via Java Web Start.</li>
-                        <li>load copy number data (segmented) for your selected cancer study; and</li>
-                        <li>automatically highlight your query genes.</li>
-                    </ul>
+                <ul>
+                    <li>start IGV via Java Web Start.</li>
+                    <li>load copy number data (segmented) for your selected cancer study; and</li>
+                    <li>automatically highlight your query genes.</li>
+                </ul>
                 </p>
 
                 <br>
-<<<<<<< HEAD
-                    <a id="igvLaunch" href="#" onclick="prepIGVForSegView('<%= cancerTypeId %>')"><img src="images/webstart.jpg" alt=""/></a>
-=======
-                    <% String[] segViewingArgs = IGVLinking.getIGVArgsForSegViewing(cancerTypeId, encodedGeneList); %>
-                    <a id="igvLaunch" href="#" onclick="prepIGVLaunch('<%= segViewingArgs[0] %>','<%= segViewingArgs[1] %>','<%= segViewingArgs[2] %>','<%= segViewingArgs[3] %>')"><img src="images/webstart.jpg" alt="webstart"/></a>
->>>>>>> 4342ec92
+                <a id="igvLaunch" href="#" onclick="prepIGVForSegView('<%= cancerTypeId %>')"><img src="images/webstart.jpg" alt=""/></a>
                 <br>
 
                 <p>
@@ -84,16 +79,16 @@
                 <br>
                 <p>
                     For information regarding IGV, please see:
-                    <ul>
-                        <li><a href="http://www.broadinstitute.org/software/igv/QuickStart">IGV Quick Start Tutorial</a></li>
-                        <li><a href="http://www.broadinstitute.org/software/igv/UserGuide">IGV User Guide</a></li>
-                    </ul>
+                <ul>
+                    <li><a href="http://www.broadinstitute.org/software/igv/QuickStart">IGV Quick Start Tutorial</a></li>
+                    <li><a href="http://www.broadinstitute.org/software/igv/UserGuide">IGV User Guide</a></li>
+                </ul>
                 </p>
-                
+
                 <p>
                     IGV is developed at the <a href="http://www.broadinstitute.org/">Broad Institute of MIT and Harvard</a>.
                 </p>
             </td>
         </tr>
     </table>
-</div>
+</div>