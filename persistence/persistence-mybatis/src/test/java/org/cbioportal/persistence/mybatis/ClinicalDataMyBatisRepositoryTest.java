package org.cbioportal.persistence.mybatis;

import java.util.ArrayList;
import java.util.Arrays;
import java.util.List;
import java.util.Optional;
import org.cbioportal.model.ClinicalData;
import org.cbioportal.model.ClinicalDataCount;
import org.cbioportal.model.meta.BaseMeta;
import org.cbioportal.persistence.PersistenceConstants;
import org.cbioportal.persistence.mybatis.config.TestConfig;
import org.junit.Assert;
import org.junit.Before;
import org.junit.Test;
import org.junit.runner.RunWith;
import org.springframework.beans.factory.annotation.Autowired;
import org.springframework.boot.test.context.SpringBootTest;
import org.springframework.test.context.junit4.SpringJUnit4ClassRunner;

<<<<<<< HEAD
=======
import java.util.ArrayList;
import java.util.Arrays;
import java.util.List;
import java.util.Optional;
import java.util.stream.Collectors;

>>>>>>> d1c7d8c3
@RunWith(SpringJUnit4ClassRunner.class)
@SpringBootTest(classes = {ClinicalDataMyBatisRepository.class, PatientMyBatisRepository.class, TestConfig.class})
public class ClinicalDataMyBatisRepositoryTest {

    private static int noPaging = 0;
    private static String noSearch = null;
    private static String noSort = null;

    List<String> studyIds = new ArrayList<>();
    List<String> sampleIds = new ArrayList<>();
    
    
    @Before
    public void init() {
        studyIds.add("study_tcga_pub");
        studyIds.add("study_tcga_pub");
        sampleIds.add("TCGA-A1-A0SB-01");
        sampleIds.add("TCGA-A1-A0SD-01");
    }
    
    @Autowired
    private ClinicalDataMyBatisRepository clinicalDataMyBatisRepository;

    @Test
    public void getAllClinicalDataOfSampleInStudyEmptyResult() {

        List<ClinicalData> result = clinicalDataMyBatisRepository.getAllClinicalDataOfSampleInStudy("invalid_study",
            null, null, "ID", null, null, null, null);

        Assert.assertEquals(0, result.size());
    }

    @Test
    public void getAllClinicalDataOfSampleInStudyNullAttributeSummaryProjection() {

        List<ClinicalData> result = clinicalDataMyBatisRepository.getAllClinicalDataOfSampleInStudy("study_tcga_pub",
            "TCGA-A1-A0SB-01", null, "SUMMARY", null, null, null, null);

<<<<<<< HEAD
        Assert.assertEquals(3, result.size());

        Optional<ClinicalData> clinicalDataOptional =
            result.stream().filter(r -> r.getAttrId().equals("DAYS_TO_COLLECTION")).findAny();
        Assert.assertTrue(clinicalDataOptional.isPresent());
        ClinicalData clinicalAttribute = clinicalDataOptional.get();

        Assert.assertEquals("DAYS_TO_COLLECTION", clinicalAttribute.getAttrId());
        Assert.assertEquals("276", clinicalAttribute.getAttrValue());
        Assert.assertEquals((Integer) 1, clinicalAttribute.getInternalId());
        Assert.assertNull(clinicalAttribute.getClinicalAttribute());
=======
        Assert.assertEquals(4, result.size());
        ClinicalData data = result.get(0);
        Assert.assertEquals("DAYS_TO_COLLECTION", data.getAttrId());
        Assert.assertEquals("276", data.getAttrValue());
        Assert.assertEquals((Integer) 1, data.getInternalId());
        Assert.assertNull(data.getClinicalAttribute());
>>>>>>> d1c7d8c3
    }

    @Test
    public void getAllClinicalDataOfSampleInStudyWithAttributeSummaryProjection() {

        List<ClinicalData> result = clinicalDataMyBatisRepository.getAllClinicalDataOfSampleInStudy("study_tcga_pub",
            "TCGA-A1-A0SB-01", "OTHER_SAMPLE_ID", "SUMMARY", null, null, null, null);

        Assert.assertEquals(1, result.size());
        ClinicalData data = result.get(0);
        Assert.assertEquals("OTHER_SAMPLE_ID", data.getAttrId());
        Assert.assertEquals("5C631CE8-F96A-4C35-A459-556FC4AB21E1", data.getAttrValue());
        Assert.assertEquals((Integer) 1, data.getInternalId());
        Assert.assertNull(data.getClinicalAttribute());
    }

    @Test
    public void getAllClinicalDataOfSampleInStudyNullAttributeSummaryProjection2PageSize() {

        List<ClinicalData> result = clinicalDataMyBatisRepository.getAllClinicalDataOfSampleInStudy("study_tcga_pub",
            "TCGA-A1-A0SB-01", null, "SUMMARY", 2, 0, null, null);

        Assert.assertEquals(2, result.size());
    }

    @Test
    public void getAllClinicalDataOfSampleInStudyNullAttributeSummaryProjectionAttrIdSort() {

        List<ClinicalData> result =
            clinicalDataMyBatisRepository.getAllClinicalDataOfSampleInStudy("study_tcga_pub", "TCGA-A1-A0SB-01",
                null, "SUMMARY", null, null, "attrId", "ASC");

        Assert.assertEquals(4, result.size());
        Assert.assertEquals("DAYS_TO_COLLECTION", result.get(0).getAttrId());
        Assert.assertEquals("IS_FFPE", result.get(1).getAttrId());
        Assert.assertEquals("OTHER_SAMPLE_ID", result.get(2).getAttrId());
    }

    @Test
    public void getMetaSampleClinicalDataZeroCount() {

        BaseMeta result = clinicalDataMyBatisRepository.getMetaSampleClinicalData("invalid_study", null, null);
        Assert.assertEquals((Integer) 0, result.getTotalCount());
    }

    @Test
    public void getMetaSampleClinicalDataNullAttribute() {

        BaseMeta result = clinicalDataMyBatisRepository.getMetaSampleClinicalData("study_tcga_pub", "TCGA-A1-A0SB-01",
            null);

        Assert.assertEquals((Integer) 4, result.getTotalCount());
    }

    @Test
    public void getMetaSampleClinicalDataWithAttribute() {

        BaseMeta result = clinicalDataMyBatisRepository.getMetaSampleClinicalData("study_tcga_pub", "TCGA-A1-A0SB-01",
            "OTHER_SAMPLE_ID");

        Assert.assertEquals((Integer) 1, result.getTotalCount());
    }

    @Test
    public void getAllClinicalDataOfPatientInStudyEmptyResult() {

        List<ClinicalData> result = clinicalDataMyBatisRepository.getAllClinicalDataOfPatientInStudy("invalid_study",
            null, null, "ID", null, null, null, null);

        Assert.assertEquals(0, result.size());
    }

    @Test
    public void getAllClinicalDataOfPatientInStudyNullAttributeSummaryProjection() {

        List<ClinicalData> result = clinicalDataMyBatisRepository.getAllClinicalDataOfPatientInStudy("study_tcga_pub",
            "TCGA-A1-A0SB", null, "SUMMARY", null, null, null, null);

        Assert.assertEquals(3, result.size());

        Optional<ClinicalData> clinicalDataOptional =
            result.stream().filter(r -> r.getAttrId().equals("FORM_COMPLETION_DATE")).findAny();
        Assert.assertTrue(clinicalDataOptional.isPresent());
        ClinicalData clinicalAttribute = clinicalDataOptional.get();

        Assert.assertEquals("2013-12-5", clinicalAttribute.getAttrValue());
        Assert.assertEquals((Integer) 1, clinicalAttribute.getInternalId());
        Assert.assertNull(clinicalAttribute.getClinicalAttribute());
    }

    @Test
    public void getAllClinicalDataOfPatientInStudyWithAttributeSummaryProjection() {

        List<ClinicalData> result = clinicalDataMyBatisRepository.getAllClinicalDataOfPatientInStudy("study_tcga_pub",
            "TCGA-A1-A0SB", "OTHER_PATIENT_ID", "SUMMARY", null, null, null, null);

        Assert.assertEquals(1, result.size());
        ClinicalData data = result.get(0);
        Assert.assertEquals("OTHER_PATIENT_ID", data.getAttrId());
        Assert.assertEquals("286CF147-B7F7-4A05-8E41-7FBD3717AD71", data.getAttrValue());
        Assert.assertEquals((Integer) 1, data.getInternalId());
        Assert.assertNull(data.getClinicalAttribute());
    }

    @Test
    public void getAllClinicalDataOfPatientInStudyNullAttributeSummaryProjection2PageSize() {

        List<ClinicalData> result = clinicalDataMyBatisRepository.getAllClinicalDataOfPatientInStudy("study_tcga_pub",
            "TCGA-A1-A0SB", null, "SUMMARY", 2, 0, null, null);

        Assert.assertEquals(2, result.size());
    }

    @Test
    public void getAllClinicalDataOfPatientInStudyNullAttributeSummaryProjectionAttrIdSort() {

        List<ClinicalData> result = clinicalDataMyBatisRepository.getAllClinicalDataOfPatientInStudy("study_tcga_pub",
            "TCGA-A1-A0SB", null, "SUMMARY", null, null, "attrId", "ASC");

        Assert.assertEquals(3, result.size());
        Assert.assertEquals("FORM_COMPLETION_DATE", result.get(0).getAttrId());
        Assert.assertEquals("OTHER_PATIENT_ID", result.get(1).getAttrId());
        Assert.assertEquals("RETROSPECTIVE_COLLECTION", result.get(2).getAttrId());
    }

    @Test
    public void getMetaPatientClinicalDataZeroCount() {

        BaseMeta result = clinicalDataMyBatisRepository.getMetaPatientClinicalData("invalid_study", null, null);
        Assert.assertEquals((Integer) 0, result.getTotalCount());
    }

    @Test
    public void getMetaPatientClinicalDataNullAttribute() {

        BaseMeta result = clinicalDataMyBatisRepository.getMetaPatientClinicalData("study_tcga_pub", "TCGA-A1-A0SB",
            null);

        Assert.assertEquals((Integer) 3, result.getTotalCount());
    }

    @Test
    public void getMetaPatientClinicalDataWithAttribute() {

        BaseMeta result = clinicalDataMyBatisRepository.getMetaPatientClinicalData("study_tcga_pub", "TCGA-A1-A0SB",
            "OTHER_PATIENT_ID");

        Assert.assertEquals((Integer) 1, result.getTotalCount());
    }

    @Test
    public void getAllClinicalDataInStudyEmptyResult() {

        List<ClinicalData> result = clinicalDataMyBatisRepository.getAllClinicalDataInStudy("invalid_study",
            null, PersistenceConstants.SAMPLE_CLINICAL_DATA_TYPE, "ID", null, null, null, null);

        Assert.assertEquals(0, result.size());
    }

    @Test
    public void getAllClinicalDataInStudyNullAttributeSummaryProjection() {

        List<ClinicalData> result = clinicalDataMyBatisRepository.getAllClinicalDataInStudy("study_tcga_pub",
            null, PersistenceConstants.SAMPLE_CLINICAL_DATA_TYPE, "SUMMARY", null, null, null, null);

<<<<<<< HEAD
        Assert.assertEquals(6, result.size());
=======
        Assert.assertEquals(8, result.size());
        ClinicalData data = result.get(0);
        Assert.assertEquals("DAYS_TO_COLLECTION", data.getAttrId());
        Assert.assertEquals("276", data.getAttrValue());
        Assert.assertEquals((Integer) 1, data.getInternalId());
        Assert.assertNull(data.getClinicalAttribute());
    }
>>>>>>> d1c7d8c3

        Optional<ClinicalData> clinicalDataOptional =
            result.stream().filter(r -> r.getAttrId().equals("DAYS_TO_COLLECTION")).findAny();

        Assert.assertTrue(clinicalDataOptional.isPresent());
        ClinicalData clinicalAttribute = clinicalDataOptional.get();

        Assert.assertEquals("276", clinicalAttribute.getAttrValue());
        Assert.assertEquals((Integer) 1, clinicalAttribute.getInternalId());
        Assert.assertNull(clinicalAttribute.getClinicalAttribute());
}
    @Test
    public void getAllClinicalDataInStudyWithAttributeSummaryProjection() {

        List<ClinicalData> result = clinicalDataMyBatisRepository.getAllClinicalDataInStudy("study_tcga_pub",
            "DAYS_TO_COLLECTION", PersistenceConstants.SAMPLE_CLINICAL_DATA_TYPE, "SUMMARY", null, null, null,
            null);

        Assert.assertEquals(2, result.size());
        Optional<ClinicalData> sample1DataOptional = result.stream().filter(r -> r.getSampleId().equals("TCGA-A1-A0SB-01")).findFirst();
        Optional<ClinicalData> sample2DataOptional = result.stream().filter(r -> r.getSampleId().equals("TCGA-A1-A0SD-01")).findFirst();
        Assert.assertTrue(sample1DataOptional.isPresent());
        Assert.assertTrue(sample2DataOptional.isPresent());
        final ClinicalData sample1Data = sample1DataOptional.get();
        final ClinicalData sample2Data = sample2DataOptional.get();
        
        Assert.assertEquals("DAYS_TO_COLLECTION", sample1Data.getAttrId());
        Assert.assertEquals("276", sample1Data.getAttrValue());
        Assert.assertEquals((Integer) 1, sample1Data.getInternalId());
        Assert.assertNull(sample1Data.getClinicalAttribute());
        
        Assert.assertEquals("DAYS_TO_COLLECTION", sample2Data.getAttrId());
        Assert.assertEquals("277", sample2Data.getAttrValue());
        Assert.assertEquals("277", sample2Data.getAttrValue());
        Assert.assertEquals((Integer) 2, sample2Data.getInternalId());
        Assert.assertNull(sample2Data.getClinicalAttribute());
    }

    @Test
    public void getAllClinicalDataInStudyNullAttributeSummaryProjection2PageSize() {

        List<ClinicalData> result = clinicalDataMyBatisRepository.getAllClinicalDataInStudy("study_tcga_pub",
            null, PersistenceConstants.SAMPLE_CLINICAL_DATA_TYPE, "SUMMARY", 2, 0, null, null);

        Assert.assertEquals(2, result.size());
    }

    @Test
    public void getAllClinicalDataInStudyNullAttributeSummaryProjectionAttrIdSort() {

        List<ClinicalData> result = clinicalDataMyBatisRepository.getAllClinicalDataInStudy("study_tcga_pub",
            null, PersistenceConstants.SAMPLE_CLINICAL_DATA_TYPE, "SUMMARY", null, null,
            "attrId", "ASC");

        Assert.assertEquals(8, result.size());
        List<String> attrIds = result.stream().map(r -> r.getAttrId()).distinct().collect(Collectors.toList());

        Assert.assertTrue(attrIds.contains("DAYS_TO_COLLECTION"));
        Assert.assertTrue(attrIds.contains("IS_FFPE"));
        Assert.assertTrue(attrIds.contains("OCT_EMBEDDED"));
        Assert.assertTrue(attrIds.contains("OTHER_SAMPLE_ID"));
        Assert.assertTrue(attrIds.contains("PATHOLOGY_REPORT_FILE_NAME"));
        Assert.assertTrue(attrIds.contains("SAMPLE_TYPE"));
    }

    @Test
    public void getMetaAllClinicalDataZeroCount() {

        BaseMeta result = clinicalDataMyBatisRepository.getMetaAllClinicalData("invalid_study", null,
            PersistenceConstants.SAMPLE_CLINICAL_DATA_TYPE);

        Assert.assertEquals((Integer) 0, result.getTotalCount());
    }

    @Test
    public void getMetaAllClinicalDataNullAttribute() {

        BaseMeta result = clinicalDataMyBatisRepository.getMetaAllClinicalData("study_tcga_pub", null,
            PersistenceConstants.SAMPLE_CLINICAL_DATA_TYPE);

        Assert.assertEquals((Integer) 8, result.getTotalCount());
    }

    @Test
    public void getMetaAllClinicalDataWithAttribute() {

        BaseMeta result = clinicalDataMyBatisRepository.getMetaAllClinicalData("study_tcga_pub", "DAYS_TO_COLLECTION",
            PersistenceConstants.SAMPLE_CLINICAL_DATA_TYPE);

        Assert.assertEquals((Integer) 2, result.getTotalCount());
    }

    @Test
    public void fetchAllClinicalDataInStudy() {

        List<ClinicalData> result = clinicalDataMyBatisRepository.fetchAllClinicalDataInStudy("study_tcga_pub", sampleIds, null,
            PersistenceConstants.SAMPLE_CLINICAL_DATA_TYPE, "SUMMARY");

<<<<<<< HEAD
        Assert.assertEquals(6, result.size());


        Optional<ClinicalData> clinicalDataOptional =
            result.stream().filter(r -> r.getAttrId().equals("DAYS_TO_COLLECTION")).findAny();
        Assert.assertTrue(clinicalDataOptional.isPresent());
        ClinicalData clinicalAttribute = clinicalDataOptional.get();

        Assert.assertEquals("276", clinicalAttribute.getAttrValue());
        Assert.assertEquals((Integer) 1, clinicalAttribute.getInternalId());
        Assert.assertNull(clinicalAttribute.getClinicalAttribute());
=======
        Assert.assertEquals(8, result.size());
        ClinicalData data = result.get(0);
        Assert.assertEquals("DAYS_TO_COLLECTION", data.getAttrId());
        Assert.assertEquals("276", data.getAttrValue());
        Assert.assertEquals((Integer) 1, data.getInternalId());
        Assert.assertNull(data.getClinicalAttribute());
>>>>>>> d1c7d8c3
    }

    @Test
    public void fetchMetaClinicalDataInStudy() {

        BaseMeta result = clinicalDataMyBatisRepository.fetchMetaClinicalDataInStudy("study_tcga_pub", sampleIds, null,
            PersistenceConstants.SAMPLE_CLINICAL_DATA_TYPE);

        Assert.assertEquals((Integer) 8, result.getTotalCount());
    }

    @Test
    public void fetchClinicalDataNullAttributeSummaryProjection() {

        List<ClinicalData> result = clinicalDataMyBatisRepository.fetchClinicalData(studyIds, sampleIds, null,
            PersistenceConstants.SAMPLE_CLINICAL_DATA_TYPE, "SUMMARY");

<<<<<<< HEAD
        Assert.assertEquals(6, result.size());

        Optional<ClinicalData> clinicalDataOptional =
            result.stream().filter(r -> r.getAttrId().equals("DAYS_TO_COLLECTION")).findAny();
        Assert.assertTrue(clinicalDataOptional.isPresent());
        ClinicalData clinicalAttribute = clinicalDataOptional.get();

        Assert.assertEquals("276", clinicalAttribute.getAttrValue());
        Assert.assertEquals((Integer) 1, clinicalAttribute.getInternalId());
        Assert.assertNull(clinicalAttribute.getClinicalAttribute());
=======
        Assert.assertEquals(8, result.size());
        ClinicalData data = result.get(0);
        Assert.assertEquals("DAYS_TO_COLLECTION", data.getAttrId());
        Assert.assertEquals("276", data.getAttrValue());
        Assert.assertEquals((Integer) 1, data.getInternalId());
        Assert.assertNull(data.getClinicalAttribute());
>>>>>>> d1c7d8c3
    }

    @Test
    public void fetchClinicalSampleDataClinicalTabPagingSuccess() {

        List<ClinicalData> resultFirstPage = clinicalDataMyBatisRepository.fetchSampleClinicalTable(studyIds,
            sampleIds, 1, 0, noSearch, noSort, "DESC");
        List<ClinicalData> resultSecondPage = clinicalDataMyBatisRepository.fetchSampleClinicalTable(studyIds,
            sampleIds, 1, 1, noSearch, noSort, "DESC");

        Assert.assertEquals(4, resultFirstPage.size());
        Assert.assertEquals(4, resultSecondPage.size());

        List<String> observedAttrIds = resultFirstPage.stream().map(e -> e.getAttrId()).collect(Collectors.toList());
        observedAttrIds.addAll(resultSecondPage.stream().map(e -> e.getAttrId()).collect(Collectors.toList()));

        List<String> expectedAttrIds = Arrays.asList("IS_FFPE", "OTHER_SAMPLE_ID", "OCT_EMBEDDED", "PATHOLOGY_REPORT_FILE_NAME",
            "DAYS_TO_COLLECTION", "SAMPLE_TYPE");

        Assert.assertTrue(
            "Paginated results do not contain the expected attribute ids." +
                " Expected: " + expectedAttrIds +
                " Observed: " + observedAttrIds,
            observedAttrIds.containsAll(expectedAttrIds)
        );
    }

    @Test
    public void fetchClinicalSampleDataClinicalTablePagingHandleNoneExistingPage() {

        // There are only two patients in total. The second page (index 1) with pageSize 2 does not refer to any records.
        List<ClinicalData> resultNonExistingPage = clinicalDataMyBatisRepository.fetchSampleClinicalTable(
            studyIds, sampleIds, 2, 1, noSearch, noSort, "DESC");

        Assert.assertEquals(0, resultNonExistingPage.size());
    }

    @Test
    public void fetchClinicalSampleDataClinicalTabSearchTermSuccess() {

        List<ClinicalData> resultSample1 = clinicalDataMyBatisRepository.fetchSampleClinicalTable(
            studyIds, sampleIds, noPaging, noPaging, "5C631CE8", noSort, "DESC");
            
        Assert.assertEquals(4, resultSample1.size());
        List<String> observedSampleIds = resultSample1.stream().map(s -> s.getSampleId()).distinct().collect(Collectors.toList());
        Assert.assertEquals(1, observedSampleIds.size());
        Assert.assertEquals("TCGA-A1-A0SB-01", observedSampleIds.get(0));

        List<ClinicalData> resultSample2 = clinicalDataMyBatisRepository.fetchSampleClinicalTable(
            studyIds, sampleIds, noPaging, noPaging, "F3408556-9259", noSort, "DESC");

        Assert.assertEquals(4, resultSample2.size());
        observedSampleIds = resultSample2.stream().map(s -> s.getSampleId()).distinct().collect(Collectors.toList());
        Assert.assertEquals(1, observedSampleIds.size());
        Assert.assertEquals("TCGA-A1-A0SD-01", observedSampleIds.get(0));
    }
    
    @Test
    public void fetchClinicalSampleDataEClinicalTabEmptyStringSearchTerm() {

        List<ClinicalData> result = clinicalDataMyBatisRepository.fetchSampleClinicalTable(
            studyIds, sampleIds, noPaging, noPaging, "", noSort, "DESC");
            
        Assert.assertEquals(8, result.size());
    }

    @Test
    public void fetchClinicalSampleDataClinicalTabSortSuccess() {

        List<ClinicalData> resultSortAsc = clinicalDataMyBatisRepository.fetchSampleClinicalTable(studyIds,
            sampleIds, 1, 0, noSearch, "SAMPLE_TYPE", "ASC");
        List<ClinicalData> resultSortDesc = clinicalDataMyBatisRepository.fetchSampleClinicalTable(studyIds,
            sampleIds, 1, 0, noSearch, "SAMPLE_TYPE", "DESC");

        Assert.assertEquals(4, resultSortAsc.size());
        Assert.assertEquals(4, resultSortDesc.size());

        List<String> observedSampleIdAsc = resultSortAsc.stream().map(e -> e.getSampleId()).distinct().collect(Collectors.toList());
        List<String> observedSampleIdDesc = resultSortDesc.stream().map(e -> e.getSampleId()).distinct().collect(Collectors.toList());

        Assert.assertEquals(1, observedSampleIdAsc.size());
        Assert.assertEquals(1, observedSampleIdDesc.size());
        Assert.assertEquals("TCGA-A1-A0SD-01", observedSampleIdAsc.get(0));
        Assert.assertEquals("TCGA-A1-A0SB-01", observedSampleIdDesc.get(0));

    }

    @Test
    public void fetchMetaClinicalDataNullAttribute() {

        BaseMeta result = clinicalDataMyBatisRepository.fetchMetaClinicalData(studyIds, sampleIds, null,
            PersistenceConstants.SAMPLE_CLINICAL_DATA_TYPE);

        Assert.assertEquals((Integer) 8, result.getTotalCount());
    }

    @Test
    public void fetchClinicalDataCounts() {

        List<ClinicalDataCount> result = clinicalDataMyBatisRepository.fetchClinicalDataCounts(Arrays.asList("acc_tcga", "acc_tcga"),
            Arrays.asList("TCGA-A1-B0SO-01", "TCGA-A1-A0SB-01"), Arrays.asList("OTHER_SAMPLE_ID",
                "DAYS_TO_COLLECTION"), "SAMPLE", "SUMMARY");

        Assert.assertEquals(2, result.size());
        ClinicalDataCount clinicalDataCount1 = result.get(0);
        Assert.assertEquals("DAYS_TO_COLLECTION", clinicalDataCount1.getAttributeId());
        Assert.assertEquals("111", clinicalDataCount1.getValue());
        Assert.assertEquals((Integer) 2, clinicalDataCount1.getCount());
        ClinicalDataCount clinicalDataCount2 = result.get(1);
        Assert.assertEquals("OTHER_SAMPLE_ID", clinicalDataCount2.getAttributeId());
        Assert.assertEquals("91E7F41C-17B3-4724-96EF-D3C207B964E1", clinicalDataCount2.getValue());
        Assert.assertEquals((Integer) 1, clinicalDataCount2.getCount());
    }
}<|MERGE_RESOLUTION|>--- conflicted
+++ resolved
@@ -17,15 +17,7 @@
 import org.springframework.boot.test.context.SpringBootTest;
 import org.springframework.test.context.junit4.SpringJUnit4ClassRunner;
 
-<<<<<<< HEAD
-=======
-import java.util.ArrayList;
-import java.util.Arrays;
-import java.util.List;
-import java.util.Optional;
-import java.util.stream.Collectors;
-
->>>>>>> d1c7d8c3
+
 @RunWith(SpringJUnit4ClassRunner.class)
 @SpringBootTest(classes = {ClinicalDataMyBatisRepository.class, PatientMyBatisRepository.class, TestConfig.class})
 public class ClinicalDataMyBatisRepositoryTest {
@@ -64,26 +56,12 @@
         List<ClinicalData> result = clinicalDataMyBatisRepository.getAllClinicalDataOfSampleInStudy("study_tcga_pub",
             "TCGA-A1-A0SB-01", null, "SUMMARY", null, null, null, null);
 
-<<<<<<< HEAD
-        Assert.assertEquals(3, result.size());
-
-        Optional<ClinicalData> clinicalDataOptional =
-            result.stream().filter(r -> r.getAttrId().equals("DAYS_TO_COLLECTION")).findAny();
-        Assert.assertTrue(clinicalDataOptional.isPresent());
-        ClinicalData clinicalAttribute = clinicalDataOptional.get();
-
-        Assert.assertEquals("DAYS_TO_COLLECTION", clinicalAttribute.getAttrId());
-        Assert.assertEquals("276", clinicalAttribute.getAttrValue());
-        Assert.assertEquals((Integer) 1, clinicalAttribute.getInternalId());
-        Assert.assertNull(clinicalAttribute.getClinicalAttribute());
-=======
         Assert.assertEquals(4, result.size());
         ClinicalData data = result.get(0);
         Assert.assertEquals("DAYS_TO_COLLECTION", data.getAttrId());
         Assert.assertEquals("276", data.getAttrValue());
         Assert.assertEquals((Integer) 1, data.getInternalId());
         Assert.assertNull(data.getClinicalAttribute());
->>>>>>> d1c7d8c3
     }
 
     @Test
@@ -249,9 +227,6 @@
         List<ClinicalData> result = clinicalDataMyBatisRepository.getAllClinicalDataInStudy("study_tcga_pub",
             null, PersistenceConstants.SAMPLE_CLINICAL_DATA_TYPE, "SUMMARY", null, null, null, null);
 
-<<<<<<< HEAD
-        Assert.assertEquals(6, result.size());
-=======
         Assert.assertEquals(8, result.size());
         ClinicalData data = result.get(0);
         Assert.assertEquals("DAYS_TO_COLLECTION", data.getAttrId());
@@ -259,18 +234,7 @@
         Assert.assertEquals((Integer) 1, data.getInternalId());
         Assert.assertNull(data.getClinicalAttribute());
     }
->>>>>>> d1c7d8c3
-
-        Optional<ClinicalData> clinicalDataOptional =
-            result.stream().filter(r -> r.getAttrId().equals("DAYS_TO_COLLECTION")).findAny();
-
-        Assert.assertTrue(clinicalDataOptional.isPresent());
-        ClinicalData clinicalAttribute = clinicalDataOptional.get();
-
-        Assert.assertEquals("276", clinicalAttribute.getAttrValue());
-        Assert.assertEquals((Integer) 1, clinicalAttribute.getInternalId());
-        Assert.assertNull(clinicalAttribute.getClinicalAttribute());
-}
+
     @Test
     public void getAllClinicalDataInStudyWithAttributeSummaryProjection() {
 
@@ -358,7 +322,12 @@
         List<ClinicalData> result = clinicalDataMyBatisRepository.fetchAllClinicalDataInStudy("study_tcga_pub", sampleIds, null,
             PersistenceConstants.SAMPLE_CLINICAL_DATA_TYPE, "SUMMARY");
 
-<<<<<<< HEAD
+        Assert.assertEquals(8, result.size());
+        ClinicalData data = result.get(0);
+        Assert.assertEquals("DAYS_TO_COLLECTION", data.getAttrId());
+        Assert.assertEquals("276", data.getAttrValue());
+        Assert.assertEquals((Integer) 1, data.getInternalId());
+        Assert.assertNull(data.getClinicalAttribute());
         Assert.assertEquals(6, result.size());
 
 
@@ -370,32 +339,29 @@
         Assert.assertEquals("276", clinicalAttribute.getAttrValue());
         Assert.assertEquals((Integer) 1, clinicalAttribute.getInternalId());
         Assert.assertNull(clinicalAttribute.getClinicalAttribute());
-=======
+    }
+
+    @Test
+    public void fetchMetaClinicalDataInStudy() {
+
+        BaseMeta result = clinicalDataMyBatisRepository.fetchMetaClinicalDataInStudy("study_tcga_pub", sampleIds, null,
+            PersistenceConstants.SAMPLE_CLINICAL_DATA_TYPE);
+
+        Assert.assertEquals((Integer) 8, result.getTotalCount());
+    }
+
+    @Test
+    public void fetchClinicalDataNullAttributeSummaryProjection() {
+
+        List<ClinicalData> result = clinicalDataMyBatisRepository.fetchClinicalData(studyIds, sampleIds, null,
+            PersistenceConstants.SAMPLE_CLINICAL_DATA_TYPE, "SUMMARY");
+
         Assert.assertEquals(8, result.size());
         ClinicalData data = result.get(0);
         Assert.assertEquals("DAYS_TO_COLLECTION", data.getAttrId());
         Assert.assertEquals("276", data.getAttrValue());
         Assert.assertEquals((Integer) 1, data.getInternalId());
         Assert.assertNull(data.getClinicalAttribute());
->>>>>>> d1c7d8c3
-    }
-
-    @Test
-    public void fetchMetaClinicalDataInStudy() {
-
-        BaseMeta result = clinicalDataMyBatisRepository.fetchMetaClinicalDataInStudy("study_tcga_pub", sampleIds, null,
-            PersistenceConstants.SAMPLE_CLINICAL_DATA_TYPE);
-
-        Assert.assertEquals((Integer) 8, result.getTotalCount());
-    }
-
-    @Test
-    public void fetchClinicalDataNullAttributeSummaryProjection() {
-
-        List<ClinicalData> result = clinicalDataMyBatisRepository.fetchClinicalData(studyIds, sampleIds, null,
-            PersistenceConstants.SAMPLE_CLINICAL_DATA_TYPE, "SUMMARY");
-
-<<<<<<< HEAD
         Assert.assertEquals(6, result.size());
 
         Optional<ClinicalData> clinicalDataOptional =
@@ -406,14 +372,6 @@
         Assert.assertEquals("276", clinicalAttribute.getAttrValue());
         Assert.assertEquals((Integer) 1, clinicalAttribute.getInternalId());
         Assert.assertNull(clinicalAttribute.getClinicalAttribute());
-=======
-        Assert.assertEquals(8, result.size());
-        ClinicalData data = result.get(0);
-        Assert.assertEquals("DAYS_TO_COLLECTION", data.getAttrId());
-        Assert.assertEquals("276", data.getAttrValue());
-        Assert.assertEquals((Integer) 1, data.getInternalId());
-        Assert.assertNull(data.getClinicalAttribute());
->>>>>>> d1c7d8c3
     }
 
     @Test
