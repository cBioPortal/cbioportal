package org.cbioportal;

import java.util.List;
import org.cbioportal.web.util.InvolvedCancerStudyExtractorInterceptor;
import org.springframework.beans.factory.annotation.Value;
import org.springframework.context.annotation.Bean;
import org.springframework.context.annotation.Configuration;
import org.springframework.web.servlet.HandlerInterceptor;
import org.springframework.web.servlet.config.annotation.InterceptorRegistry;
import org.springframework.web.servlet.config.annotation.PathMatchConfigurer;
import org.springframework.web.servlet.config.annotation.ResourceHandlerRegistry;
import org.springframework.web.servlet.config.annotation.ViewControllerRegistry;
import org.springframework.web.servlet.config.annotation.WebMvcConfigurer;

// TODO Consider creating separate DispatcherServlets as in the original web.xml
// See: https://stackoverflow.com/a/30686733/11651683
@Configuration
// @EnableAspectJAutoProxy // TODO no idea what this does; is this logging aspect still useful?
public class WebAppConfig implements WebMvcConfigurer {

  private static final String SINGLE_PAGE_APP_ROOT = "forward:/";

  @Value("${springdoc.swagger-ui.path:/swagger-ui.html}")
  private String swaggerRedirectUrl;

  @Override
  public void addResourceHandlers(ResourceHandlerRegistry registry) {
    registry.addResourceHandler("/images/**").addResourceLocations("classpath:/webapp/images/");
    registry.addResourceHandler("/reactapp/**").addResourceLocations("classpath:/reactapp/");
    registry.addResourceHandler("/js/**").addResourceLocations("classpath:/js/");
  }

<<<<<<< HEAD
  @Override
  public void addViewControllers(ViewControllerRegistry registry) {
    registry.addRedirectViewController("/api", swaggerRedirectUrl);
    registry.addRedirectViewController("/installations", "https://installationmap.netlify.app/");
    registry.addRedirectViewController(
        "/tutorials", "https://docs.cbioportal.org/user-guide/overview/#tutorial-slides");
    registry.addRedirectViewController("/oql", "https://docs.cbioportal.org/user-guide/oql/");
    registry.addRedirectViewController("/faq", "https://docs.cbioportal.org/user-guide/faq/");
=======
		List<String> endpoints = List.of(
			"/results/*",
			"/results**",
			"/patient/*",
			"/patient**",
			"/study/*",
			"/study",
			"/mutation_mapper/*",
			"/mutation_mapper",
			"/index.do/*",
			"/case.do/*",
			"/loading/*",
			"/comparison",
			"/comparison/*",
			"/restore",
			"/index.do**",
			"/oncoprinter**",
			"/encodedRedirect",
			"/datasets**",
			"/ln**",
            "/webAPI**"
		);
>>>>>>> f0701d9e

    List<String> endpoints =
        List.of(
            "/results/*",
            "/results**",
            "/patient/*",
            "/patient**",
            "/study/*",
            "/study",
            "/mutation_mapper/*",
            "/mutation_mapper",
            "/index.do/*",
            "/case.do/*",
            "/loading/*",
            "/comparison",
            "/comparison/*",
            "/restore",
            "/index.do**",
            "/oncoprinter**",
            "/encodedRedirect",
            "/datasets**",
            "/ln**");

    endpoints.forEach(route -> registry.addViewController(route).setViewName(SINGLE_PAGE_APP_ROOT));
  }

  @Bean
  public HandlerInterceptor involvedCancerStudyExtractorInterceptor() {
    return new InvolvedCancerStudyExtractorInterceptor();
  }

  @Override
  public void addInterceptors(InterceptorRegistry registry) {
    registry.addInterceptor(involvedCancerStudyExtractorInterceptor());
  }

  @Override
  public void configurePathMatch(PathMatchConfigurer configurer) {
    // Adds support for trailing slash Matches
    configurer.setUseTrailingSlashMatch(true);
  }
}<|MERGE_RESOLUTION|>--- conflicted
+++ resolved
@@ -30,7 +30,6 @@
     registry.addResourceHandler("/js/**").addResourceLocations("classpath:/js/");
   }
 
-<<<<<<< HEAD
   @Override
   public void addViewControllers(ViewControllerRegistry registry) {
     registry.addRedirectViewController("/api", swaggerRedirectUrl);
@@ -39,30 +38,7 @@
         "/tutorials", "https://docs.cbioportal.org/user-guide/overview/#tutorial-slides");
     registry.addRedirectViewController("/oql", "https://docs.cbioportal.org/user-guide/oql/");
     registry.addRedirectViewController("/faq", "https://docs.cbioportal.org/user-guide/faq/");
-=======
-		List<String> endpoints = List.of(
-			"/results/*",
-			"/results**",
-			"/patient/*",
-			"/patient**",
-			"/study/*",
-			"/study",
-			"/mutation_mapper/*",
-			"/mutation_mapper",
-			"/index.do/*",
-			"/case.do/*",
-			"/loading/*",
-			"/comparison",
-			"/comparison/*",
-			"/restore",
-			"/index.do**",
-			"/oncoprinter**",
-			"/encodedRedirect",
-			"/datasets**",
-			"/ln**",
-            "/webAPI**"
-		);
->>>>>>> f0701d9e
+
 
     List<String> endpoints =
         List.of(
@@ -84,7 +60,8 @@
             "/oncoprinter**",
             "/encodedRedirect",
             "/datasets**",
-            "/ln**");
+            "/ln**",
+            "/webAPI**");
 
     endpoints.forEach(route -> registry.addViewController(route).setViewName(SINGLE_PAGE_APP_ROOT));
   }
