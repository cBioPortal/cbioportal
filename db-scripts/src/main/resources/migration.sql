--- conflicted
+++ resolved
@@ -936,19 +936,18 @@
 CREATE INDEX idx_driver_filter ON alteration_driver_annotation (`DRIVER_FILTER`);
 CREATE INDEX idx_driver_tiers_filter ON alteration_driver_annotation (`DRIVER_TIERS_FILTER`);
 UPDATE `info` SET `DB_SCHEMA_VERSION`="2.12.8";
-<<<<<<< HEAD
 
 ##version: 2.12.9
 -- 2.12.9 for changes for 3 issues 7820 6375 and 3088
 -- WARNING: this will drop column SHORT_NAME from table CANCER_STUDY
 ALTER TABLE `cancer_study` DROP COLUMN `SHORT_NAME`;
 -- 2.12.9 for all changes
+
+-- WARNING: this will drop column TYPE_OF_CANCER_ID from table sample
 ALTER TABLE `sample`
 DROP FOREIGN KEY `sample_ibfk_2` ;
-
 ALTER TABLE `sample` DROP COLUMN `TYPE_OF_CANCER_ID`;
-=======
+
 -- WARNING: this will drop column CLINICAL_TRIAL_KEYWORDS from table type_of_cancer
 ALTER TABLE `type_of_cancer` DROP COLUMN `CLINICAL_TRIAL_KEYWORDS`;
->>>>>>> 9ab33fc6
 UPDATE `info` SET `DB_SCHEMA_VERSION`="2.12.9";
