--- conflicted
+++ resolved
@@ -209,7 +209,6 @@
 <script src="js/src/download-util.js?<%=GlobalProperties.getAppVersion()%>"></script>
 
 <script type="text/javascript">
-<<<<<<< HEAD
 	var username = $('#header_bar_table span').text()||'';
 	var studyCasesMap = '<%=studySampleMap%>';
 	var sessionServiceUrl = '<%=sessionServiceUrl%>'
@@ -266,36 +265,6 @@
 		
         if(sessionServiceUrl) {
             vcSession.URL = 'api-legacy/proxy/virtual-cohort';
-=======
-
-    $('#study-tab-summary-a').click(function () {
-        if (!$(this).parent().hasClass('ui-state-disabled') && !$(this).hasClass("tab-clicked")) {
-            $("#study-tabs-loading-wait").css('display', 'none');
-            if(_.isUndefined(window.iviz.datamanager)) {
-                window.iviz.datamanager = new DataManagerForIviz.init(window.cbioURL, studyCasesMap);
-                $.when(
-                    window.iviz.datamanager.initialSetup(),
-                    window.iviz.datamanager.getConfigs()
-                ).then(function(_data, configs) {
-                    var opts = {};
-
-                    if(_.isObject(configs)) {
-                        opts = configs;
-                    }
-                    initdcplots(_data, opts);
-                });
-            }else {
-                $.when(window.iviz.datamanager.getConfigs()).then(function(configs){
-                    var opts = {};
-
-                    if(_.isObject(configs)) {
-                        opts = configs;
-                    }
-                    initdcplots(window.iviz.datamanager.initialSetupResult, opts);
-                });
-            }
-            $('#study-tab-summary-a').addClass("tab-clicked");
->>>>>>> ec1c1943
         }
 
         $.when(window.cbioportal_client.getStudies({ study_ids: cohortIdsList}), window.iviz.datamanager.getGeneticProfiles())
@@ -367,18 +336,18 @@
         		if (!$(this).parent().hasClass('ui-state-disabled') && !$(this).hasClass("tab-clicked")) {
         			$("#study-tabs-loading-wait").css('display', 'none');
         	        if(!_.isObject(window.iviz.datamanager.initialSetupResult)) {
-        	            $.when(window.iviz.datamanager.initialSetup(), window.iviz.datamanager.getStyleVars() ).then(function(_data, styles){
+        	            $.when(window.iviz.datamanager.initialSetup(), window.iviz.datamanager.getConfigs() ).then(function(_data, configs){
         	            	 var opts = {};
-        	            	 if(_.isObject(styles)) {
-        	                 	opts.styles = styles;
+        	            	 if(_.isObject(configs)) {
+        	                 	opts = configs;
         	                 }
         	            	 initdcplots(_data, opts);
         	            });
         	        }else {
-        	        	$.when(window.iviz.datamanager.getStyleVars()).then(function(styles){
+        	        	$.when(window.iviz.datamanager.getConfigs()).then(function(configs){
                             var opts = {};
-                            if(_.isObject(styles)) {
-                                opts.styles = styles;
+                            if(_.isObject(configs)) {
+                                opts = configs;
                             }
                             initdcplots(window.iviz.datamanager.initialSetupResult, opts);
                         });
