--- conflicted
+++ resolved
@@ -39,17 +39,7 @@
 import java.io.*;
 import joptsimple.*;
 import java.util.*;
-<<<<<<< HEAD
-
-import org.mskcc.cbio.portal.model.GenePanel;
 import org.mskcc.cbio.portal.repository.GenePanelRepositoryLegacy;
-import org.cbioportal.model.*;
-import joptsimple.*;
-import org.mskcc.cbio.portal.util.ProgressMonitor;
-import org.mskcc.cbio.portal.util.SpringUtil;
-=======
-import org.mskcc.cbio.portal.repository.GenePanelRepository;
->>>>>>> f01f0727
 
 /**
  *
@@ -140,20 +130,7 @@
         while((line = buff.readLine()) != null) {
             List<String> data  = new LinkedList<>(Arrays.asList(line.split("\t")));
             String sampleId = data.get(sampleIdIndex);
-<<<<<<< HEAD
-            Sample sample = genePanelRepositoryLegacy.getSampleByStableIdAndStudyId(sampleId, cancerStudyStableId);
-
-            data.remove((int)sampleIdIndex);
-            for (int i = 0; i < data.size(); i++) {
-                List<GenePanel> genePanelList = genePanelRepositoryLegacy.getGenePanelByStableId(data.get(i));
-                if (genePanelList != null && genePanelList.size() > 0) {
-                    GenePanel genePanel = genePanelList.get(0);
-                    Map<String, Object> map = new HashMap<>();
-                    map.put("sampleId", sample.getInternalId());
-                    map.put("profileId", profileIds.get(i));
-                    map.put("panelId", genePanel.getInternalId());
-                    genePanelRepositoryLegacy.insertGenePanelSampleProfileMap(map);
-=======
+
             Sample sample = DaoSample.getSampleByCancerStudyAndSampleId(cs.getInternalId() ,sampleId);
 
             data.remove((int)sampleIdIndex);
@@ -165,7 +142,6 @@
                         profilesToDelete.add(profileIds.get(i));                           
                     }   
                     DaoSampleProfile.addSampleProfile(sample.getInternalId(), profileIds.get(i), genePanel.getInternalId());
->>>>>>> f01f0727
                 }
                 else {
                     ProgressMonitor.logWarning("No gene panel exists: " + data.get(i));
@@ -195,11 +171,7 @@
             if (!profile.startsWith(cancerStudyStableId)) {
                 profile = cancerStudyStableId + "_" + profile;
             }
-<<<<<<< HEAD
-            GeneticProfile geneticProfile = genePanelRepositoryLegacy.getGeneticProfileByStableId(profile);
-=======
             GeneticProfile geneticProfile = DaoGeneticProfile.getGeneticProfileByStableId(profile);
->>>>>>> f01f0727
             if (geneticProfile != null) {
                 geneticProfileIds.add(geneticProfile.getGeneticProfileId());
             }
