--- conflicted
+++ resolved
@@ -224,10 +224,6 @@
     }
 
     public boolean hasMutSigData() throws DaoException {
-<<<<<<< HEAD
         return !DaoMutSig.isEmpty(this);
-=======
-        return DaoMutSig.getInstance().hasMutSig(this);
->>>>>>> be25d0d1
     }
 }