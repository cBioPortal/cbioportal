--- conflicted
+++ resolved
@@ -4,11 +4,7 @@
   <parent>
     <artifactId>master</artifactId>
     <groupId>org.mskcc.cbio</groupId>
-<<<<<<< HEAD
     <version>1.2.5-SNAPSHOT</version>
-=======
-    <version>1.3.0-SNAPSHOT</version>
->>>>>>> f0c70753
   </parent>
   <modelVersion>4.0.0</modelVersion>
   <artifactId>web</artifactId>
