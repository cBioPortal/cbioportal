<?xml version="1.0" encoding="UTF-8"?>
<project xmlns="http://maven.apache.org/POM/4.0.0" xmlns:xsi="http://www.w3.org/2001/XMLSchema-instance" xsi:schemaLocation="http://maven.apache.org/POM/4.0.0 http://maven.apache.org/xsd/maven-4.0.0.xsd">
  <!-- meta data -->
  <parent>
<<<<<<< HEAD
    <artifactId>master</artifactId>
    <groupId>org.mskcc.cbio</groupId>
    <version>1.0.4</version>
=======
	<artifactId>master</artifactId>
	<groupId>org.mskcc.cbio</groupId>
    <version>1.1.0-SNAPSHOT</version>
>>>>>>> 12de8ddc
  </parent>
  <modelVersion>4.0.0</modelVersion>
  <artifactId>core</artifactId>
  <name>Portal Core</name>
  <description>Core libraries shared among other modules</description>

  <repositories>
    <repository>
      <id>biojava-maven-repo</id>
      <name>BioJava repository</name>
      <url>http://www.biojava.org/download/maven/</url>
      <releases>
        <enabled>true</enabled>
      </releases>
    </repository>
  </repositories>

  <dependencies>
    <dependency>
      <groupId>org.mskcc.cbio</groupId>
      <artifactId>business</artifactId>
      <version>${project.version}</version>
    </dependency>
    <!-- antisamy -->
    <dependency>
      <groupId>org.owasp</groupId>
      <artifactId>antisamy</artifactId>
      <version>1.4</version>
    </dependency>
    <!-- antlr -->
    <dependency>
      <groupId>org.antlr</groupId>
      <artifactId>antlr-runtime</artifactId>
      <version>3.2</version>
    </dependency>
    <!-- apache commons -->
    <dependency>
      <groupId>commons-collections</groupId>
      <artifactId>commons-collections</artifactId>
      <version>3.2.1</version>
    </dependency>
    <dependency>
      <groupId>org.apache.geronimo.bundles</groupId>
      <artifactId>commons-discovery</artifactId>
      <version>0.4_1</version>
      <scope>runtime</scope>
    </dependency>
    <dependency>
      <groupId>commons-dbcp</groupId>
      <artifactId>commons-dbcp</artifactId>
      <version>1.2.2</version>
    </dependency>
    <dependency>
      <groupId>commons-fileupload</groupId>
      <artifactId>commons-fileupload</artifactId>
      <version>1.2.2</version>
    </dependency>
    <dependency>
      <groupId>org.apache.axis</groupId>
      <artifactId>axis</artifactId>
      <version>1.4</version>
      <scope>runtime</scope>
    </dependency>
    <dependency>
      <groupId>org.apache.axis</groupId>
      <artifactId>axis-jaxrpc</artifactId>
      <version>1.4</version>
      <scope>runtime</scope>
    </dependency>
    <dependency>
      <groupId>commons-io</groupId>
      <artifactId>commons-io</artifactId>
      <version>2.4</version>
    </dependency>
    <dependency>
      <groupId>commons-httpclient</groupId>
      <artifactId>commons-httpclient</artifactId>
      <version>3.1</version>
    </dependency>
    <dependency>
      <groupId>org.apache.httpcomponents</groupId>
      <artifactId>httpcore</artifactId>
      <version>4.1</version>
    </dependency>
    <dependency>
      <groupId>commons-lang</groupId>
      <artifactId>commons-lang</artifactId>
      <version>2.4</version>
    </dependency>
    <dependency>
      <groupId>org.apache.commons</groupId>
      <artifactId>commons-math3</artifactId>
      <version>3.2</version>
    </dependency>
    <!-- jackson -->
    <dependency>
      <groupId>org.codehaus.jackson</groupId>
      <artifactId>jackson-core-asl</artifactId>
      <version>1.9.3</version>
    </dependency>
    <dependency>
      <groupId>org.codehaus.jackson</groupId>
      <artifactId>jackson-mapper-asl</artifactId>
      <version>1.9.3</version>
    </dependency>
    <!-- javax servlet -->
    <dependency>
      <groupId>javax.servlet</groupId>
      <artifactId>servlet-api</artifactId>
      <version>2.3</version>
      <scope>provided</scope>
    </dependency>
    <!-- jopt -->
    <dependency>
      <groupId>net.sf.jopt-simple</groupId>
      <artifactId>jopt-simple</artifactId>
      <version>3.0-rc2</version>
    </dependency>
    <!-- json simple  -->
    <dependency>
      <groupId>com.googlecode.json-simple</groupId>
      <artifactId>json-simple</artifactId>
      <version>1.1</version>
    </dependency>
    <!-- jung -->
    <dependency>
      <groupId>net.sf.jung</groupId>
      <artifactId>jung-api</artifactId>
      <version>2.0.1</version>
    </dependency>
    <dependency>
      <groupId>net.sf.jung</groupId>
      <artifactId>jung-graph-impl</artifactId>
      <version>2.0.1</version>
    </dependency>
    <!-- opencsv -->
    <dependency>
      <groupId>net.sf.opencsv</groupId>
      <artifactId>opencsv</artifactId>
      <version>2.3</version>
    </dependency>
    <!-- BioJava3 -->
    <dependency>
      <groupId>org.biojava</groupId>
      <artifactId>biojava3-core</artifactId>
      <version>3.0.7</version>
    </dependency>
    <dependency>
      <groupId>org.biojava</groupId>
      <artifactId>biojava3-structure</artifactId>
      <version>3.0.7</version>
    </dependency>
    <!-- Mockito -->
    <dependency>
      <groupId>org.mockito</groupId>
      <artifactId>mockito-all</artifactId>
      <version>1.9.5</version>
      <scope>test</scope>
    </dependency>
    <dependency>
      <groupId>org.apache.commons</groupId>
      <artifactId>commons-io</artifactId>
      <version>1.3.2</version>
    </dependency>
    <dependency>
      <groupId>commons-codec</groupId>
      <artifactId>commons-codec</artifactId>
      <version>1.10</version>
    </dependency>
  <!--svg to PDF Converter-->
    <dependency>
      <groupId>batik</groupId>
      <artifactId>batik</artifactId>
      <version>1.5</version>
    </dependency>
    <dependency>
      <groupId>batik</groupId>
      <artifactId>batik-rasterizer</artifactId>
      <version>1.5</version>
    </dependency>
    <dependency>
      <groupId>org.apache.xmlgraphics</groupId>
      <artifactId>fop</artifactId>
      <version>1.0</version>
    </dependency>
    <dependency>
      <groupId>xerces</groupId>
      <artifactId>xercesImpl</artifactId>
      <version>2.11.0</version>
    </dependency>
    <!--xml parser-->
    <dependency>
      <groupId>dom4j</groupId>
      <artifactId>dom4j</artifactId>
      <version>1.6.1</version>
    </dependency>
    <dependency>
      <groupId>jaxen</groupId>
      <artifactId>jaxen</artifactId>
      <version>1.1.6</version>
    </dependency>
    <dependency>
      <groupId>org.springframework</groupId>
      <artifactId>spring-tx</artifactId>
      <version>${spring.version}</version>
    </dependency>
    <dependency>
      <groupId>org.springframework</groupId>
      <artifactId>spring-test</artifactId>
      <version>${spring.version}</version>
      <scope>test</scope>
    </dependency>
    <dependency>
      <groupId>org.easymock</groupId>
      <artifactId>easymock</artifactId>
      <version>3.2</version>
      <scope>test</scope>
      <exclusions>
        <exclusion>
          <groupId>cglib</groupId>
          <artifactId>cglib-nodep</artifactId>
        </exclusion>
      </exclusions>
    </dependency>
  </dependencies>

<<<<<<< HEAD
  <profiles>
    <profile>
      <id>heroku</id>
      <build>
        <plugins>
          <!-- remove core temp build files -->
          <plugin>
            <artifactId>maven-clean-plugin</artifactId>
            <version>2.5</version>
            <executions>
              <execution>
                <id>clean-artifacts</id>
                <phase>install</phase>
                <goals>
                  <goal>clean</goal>
                </goals>
                <configuration>
                  <excludeDefaultDirectories>true</excludeDefaultDirectories>
                  <filesets>
                    <fileset>
                      <directory>target</directory>
                    </fileset>
                  </filesets>
                </configuration>
              </execution>
            </executions>
          </plugin>
        </plugins>
      </build>
    </profile>
  </profiles>

  <build>
    <plugins>
      <!-- java 1.7 support -->
      <plugin>
        <groupId>org.apache.maven.plugins</groupId>
        <artifactId>maven-compiler-plugin</artifactId>
        <version>2.0.2</version>
        <configuration>
          <source>1.7</source>
          <target>1.7</target>
        </configuration>
      </plugin>
      <plugin>
        <groupId>org.apache.maven.plugins</groupId>
        <artifactId>maven-shade-plugin</artifactId>
        <version>2.3</version>
        <executions>
          <execution>
            <phase>package</phase>
            <goals>
              <goal>shade</goal>
            </goals>
            <configuration>
              <artifactSet>
                <excludes>
                  <exclude>org.bouncycastle:bcprov-jdk15</exclude>
                </excludes>
              </artifactSet>
              <transformers>
                <transformer implementation="org.apache.maven.plugins.shade.resource.AppendingTransformer">
                  <resource>META-INF/spring.handlers</resource>
                </transformer>
                <transformer implementation="org.apache.maven.plugins.shade.resource.AppendingTransformer">
                  <resource>META-INF/spring.schemas</resource>
                </transformer>
              </transformers>
            </configuration>
          </execution>
        </executions>
      </plugin>
      <!-- surefire (test) config -->
      <plugin>
        <groupId>org.apache.maven.plugins</groupId>
        <artifactId>maven-surefire-plugin</artifactId>
        <version>2.16</version>
        <configuration>
          <forkMode>always</forkMode>
          <filtering>true</filtering>
          <testFailureIgnore>true</testFailureIgnore>
          <systemProperties>
            <property>
              <name>log4j.configuration</name>
              <value>file:${PORTAL_HOME}/src/main/resources/log4j.properties</value>
            </property>
          </systemProperties>
          <additionalClasspathElements>
            <additionalClasspathElement>${PORTAL_HOME}/src/main/resources/</additionalClasspathElement>
          </additionalClasspathElements>
        </configuration>
      </plugin>
      <!-- sql plugin - for tests -->
      <plugin>
        <groupId>org.codehaus.mojo</groupId>
        <artifactId>sql-maven-plugin</artifactId>
        <version>1.5</version>
        <dependencies>
          <dependency>
            <groupId>mysql</groupId>
            <artifactId>mysql-connector-java</artifactId>
            <version>5.0.3</version>
          </dependency>
        </dependencies>
        <executions>
          <execution>
            <phase>test-compile</phase>
            <goals>
              <goal>execute</goal>
            </goals>
            <configuration>
            <!-- username & password gets put in .m2/settings.xml -->
              <settingsKey>settingsKey</settingsKey>
              <driver>com.mysql.jdbc.Driver</driver>
              <url>jdbc:mysql://localhost:3306/cgds_test</url>
              <sqlCommand>SET storage_engine=INNODB</sqlCommand>
              <sqlCommand>SET SESSION sql_mode = 'ANSI_QUOTES'</sqlCommand>
              <srcFiles>
                <srcFile>src/main/resources/db/cgds.sql</srcFile>
                <srcFile>src/test/resources/seed_mini.sql</srcFile>
              </srcFiles>
              <!-- added encoding to prevent Unknown initial character set index '192' received from server error -->
              <encoding>UTF-8</encoding>
              <driverProperties>characterEncoding=utf8, connectionCollation=utf8_general_ci</driverProperties>
              <!--all executions are ignored if -DskipTests -->
              <skip>${skipTests}</skip>
            </configuration>
          </execution>
        </executions>
      </plugin>
    </plugins>

    <!-- prevent some resources from getting into jar -->
    <resources>
      <resource>
        <directory>src/main/resources</directory>
        <excludes>
          <exclude>db/**</exclude>
          <exclude>sample_data/**</exclude>
        </excludes>
      </resource>
    </resources>
  </build>
=======
	<profiles>
		<profile>
			<id>heroku</id>
			<build>
				<plugins>
					<!-- remove core temp build files -->
					<plugin>
						<artifactId>maven-clean-plugin</artifactId>
						<version>2.5</version>
						<executions>
							<execution>
								<id>clean-artifacts</id>
								<phase>install</phase>
								<goals><goal>clean</goal></goals>
								<configuration>
									<excludeDefaultDirectories>true</excludeDefaultDirectories>
									<filesets>
										<fileset>
											<directory>target</directory>
										</fileset>
									</filesets>
								</configuration>
							</execution>
						</executions>
					</plugin>
				</plugins>
			</build>
		</profile>
	</profiles>


	<!-- plugins -->
	<build>

	  <plugins>

		<!-- java 1.7 support -->
		<plugin>
		  <groupId>org.apache.maven.plugins</groupId>
		  <artifactId>maven-compiler-plugin</artifactId>
		  <version>2.0.2</version>
		  <configuration>
			<source>1.7</source>
			<target>1.7</target>
		  </configuration>
		</plugin>

		<plugin>
         <groupId>org.apache.maven.plugins</groupId>
         <artifactId>maven-shade-plugin</artifactId>
         <version>2.3</version>
         <executions>
             <execution>
                 <phase>package</phase>
                 <goals>
                     <goal>shade</goal>
                 </goals>
                 <configuration>
						<artifactSet>
              		<excludes>
                			<exclude>org.bouncycastle:bcprov-jdk15</exclude>
              		</excludes>
            			</artifactSet>
                     <transformers>
                         <transformer implementation="org.apache.maven.plugins.shade.resource.AppendingTransformer">
                             <resource>META-INF/spring.handlers</resource>
                         </transformer>
                         <transformer implementation="org.apache.maven.plugins.shade.resource.AppendingTransformer">
                             <resource>META-INF/spring.schemas</resource>
                         </transformer>
                     </transformers>
                 </configuration>
             </execution>
         </executions>
     	</plugin>

		<!-- surefire (test) config -->
		<plugin>
		  <groupId>org.apache.maven.plugins</groupId>
		  <artifactId>maven-surefire-plugin</artifactId>
		  <version>2.16</version>
		  <configuration>
			<forkMode>always</forkMode>
			<filtering>true</filtering>
			<testFailureIgnore>true</testFailureIgnore>
			<systemProperties>
			  <property>
				<name>log4j.configuration</name>
				<value>file:${PORTAL_HOME}/src/main/resources/log4j.properties</value>
			  </property>
			</systemProperties>
			<additionalClasspathElements>
			  <additionalClasspathElement>${PORTAL_HOME}/src/main/resources/</additionalClasspathElement>
			</additionalClasspathElements>
		  </configuration>
		</plugin>

		<!-- sql plugin - for tests -->
		<plugin>
		  <groupId>org.codehaus.mojo</groupId>
		  <artifactId>sql-maven-plugin</artifactId>
		  <version>1.5</version>
		  <dependencies>
			<dependency>
			  <groupId>mysql</groupId>
			  <artifactId>mysql-connector-java</artifactId>
			  <version>5.0.3</version>
			</dependency>
		  </dependencies>
		  <executions>
			<execution>
			  <phase>test-compile</phase>
			  <goals>
				<goal>execute</goal>
			  </goals>
			  <configuration>
				<!-- username & password gets put in .m2/settings.xml -->
				<settingsKey>settingsKey</settingsKey>
				<driver>com.mysql.jdbc.Driver</driver>
                <url>jdbc:mysql://localhost:3306/cgds_test</url>
				<sqlCommand>SET storage_engine=INNODB</sqlCommand>
				<sqlCommand>SET SESSION sql_mode = 'ANSI_QUOTES'</sqlCommand>
				<srcFiles>
				  <srcFile>src/main/resources/db/cgds.sql</srcFile>
				  <srcFile>src/test/resources/seed_mini.sql</srcFile>
				</srcFiles>
				<!-- added encoding to prevent Unknown initial character set index '192' received from server error -->
				<encoding>UTF-8</encoding>
				<driverProperties>characterEncoding=utf8, connectionCollation=utf8_general_ci</driverProperties>
                <!--all executions are ignored if -DskipTests -->
                <skip>${skipTests}</skip>
			  </configuration>
			</execution>
		  </executions>
		</plugin>


	  </plugins>

	  <!-- prevent some resources from getting into jar -->
	  <resources>
		<resource>
		  <directory>src/main/resources</directory>
            <excludes>
                <exclude>sample_data/**</exclude>
                <exclude>db/**</exclude>
            </excludes>
		</resource>
	  </resources>

	</build>

>>>>>>> 12de8ddc
</project><|MERGE_RESOLUTION|>--- conflicted
+++ resolved
@@ -2,15 +2,9 @@
 <project xmlns="http://maven.apache.org/POM/4.0.0" xmlns:xsi="http://www.w3.org/2001/XMLSchema-instance" xsi:schemaLocation="http://maven.apache.org/POM/4.0.0 http://maven.apache.org/xsd/maven-4.0.0.xsd">
   <!-- meta data -->
   <parent>
-<<<<<<< HEAD
     <artifactId>master</artifactId>
     <groupId>org.mskcc.cbio</groupId>
-    <version>1.0.4</version>
-=======
-	<artifactId>master</artifactId>
-	<groupId>org.mskcc.cbio</groupId>
     <version>1.1.0-SNAPSHOT</version>
->>>>>>> 12de8ddc
   </parent>
   <modelVersion>4.0.0</modelVersion>
   <artifactId>core</artifactId>
@@ -237,7 +231,6 @@
     </dependency>
   </dependencies>
 
-<<<<<<< HEAD
   <profiles>
     <profile>
       <id>heroku</id>
@@ -375,164 +368,10 @@
       <resource>
         <directory>src/main/resources</directory>
         <excludes>
+          <exclude>sample_data/**</exclude>
           <exclude>db/**</exclude>
-          <exclude>sample_data/**</exclude>
         </excludes>
       </resource>
     </resources>
   </build>
-=======
-	<profiles>
-		<profile>
-			<id>heroku</id>
-			<build>
-				<plugins>
-					<!-- remove core temp build files -->
-					<plugin>
-						<artifactId>maven-clean-plugin</artifactId>
-						<version>2.5</version>
-						<executions>
-							<execution>
-								<id>clean-artifacts</id>
-								<phase>install</phase>
-								<goals><goal>clean</goal></goals>
-								<configuration>
-									<excludeDefaultDirectories>true</excludeDefaultDirectories>
-									<filesets>
-										<fileset>
-											<directory>target</directory>
-										</fileset>
-									</filesets>
-								</configuration>
-							</execution>
-						</executions>
-					</plugin>
-				</plugins>
-			</build>
-		</profile>
-	</profiles>
-
-
-	<!-- plugins -->
-	<build>
-
-	  <plugins>
-
-		<!-- java 1.7 support -->
-		<plugin>
-		  <groupId>org.apache.maven.plugins</groupId>
-		  <artifactId>maven-compiler-plugin</artifactId>
-		  <version>2.0.2</version>
-		  <configuration>
-			<source>1.7</source>
-			<target>1.7</target>
-		  </configuration>
-		</plugin>
-
-		<plugin>
-         <groupId>org.apache.maven.plugins</groupId>
-         <artifactId>maven-shade-plugin</artifactId>
-         <version>2.3</version>
-         <executions>
-             <execution>
-                 <phase>package</phase>
-                 <goals>
-                     <goal>shade</goal>
-                 </goals>
-                 <configuration>
-						<artifactSet>
-              		<excludes>
-                			<exclude>org.bouncycastle:bcprov-jdk15</exclude>
-              		</excludes>
-            			</artifactSet>
-                     <transformers>
-                         <transformer implementation="org.apache.maven.plugins.shade.resource.AppendingTransformer">
-                             <resource>META-INF/spring.handlers</resource>
-                         </transformer>
-                         <transformer implementation="org.apache.maven.plugins.shade.resource.AppendingTransformer">
-                             <resource>META-INF/spring.schemas</resource>
-                         </transformer>
-                     </transformers>
-                 </configuration>
-             </execution>
-         </executions>
-     	</plugin>
-
-		<!-- surefire (test) config -->
-		<plugin>
-		  <groupId>org.apache.maven.plugins</groupId>
-		  <artifactId>maven-surefire-plugin</artifactId>
-		  <version>2.16</version>
-		  <configuration>
-			<forkMode>always</forkMode>
-			<filtering>true</filtering>
-			<testFailureIgnore>true</testFailureIgnore>
-			<systemProperties>
-			  <property>
-				<name>log4j.configuration</name>
-				<value>file:${PORTAL_HOME}/src/main/resources/log4j.properties</value>
-			  </property>
-			</systemProperties>
-			<additionalClasspathElements>
-			  <additionalClasspathElement>${PORTAL_HOME}/src/main/resources/</additionalClasspathElement>
-			</additionalClasspathElements>
-		  </configuration>
-		</plugin>
-
-		<!-- sql plugin - for tests -->
-		<plugin>
-		  <groupId>org.codehaus.mojo</groupId>
-		  <artifactId>sql-maven-plugin</artifactId>
-		  <version>1.5</version>
-		  <dependencies>
-			<dependency>
-			  <groupId>mysql</groupId>
-			  <artifactId>mysql-connector-java</artifactId>
-			  <version>5.0.3</version>
-			</dependency>
-		  </dependencies>
-		  <executions>
-			<execution>
-			  <phase>test-compile</phase>
-			  <goals>
-				<goal>execute</goal>
-			  </goals>
-			  <configuration>
-				<!-- username & password gets put in .m2/settings.xml -->
-				<settingsKey>settingsKey</settingsKey>
-				<driver>com.mysql.jdbc.Driver</driver>
-                <url>jdbc:mysql://localhost:3306/cgds_test</url>
-				<sqlCommand>SET storage_engine=INNODB</sqlCommand>
-				<sqlCommand>SET SESSION sql_mode = 'ANSI_QUOTES'</sqlCommand>
-				<srcFiles>
-				  <srcFile>src/main/resources/db/cgds.sql</srcFile>
-				  <srcFile>src/test/resources/seed_mini.sql</srcFile>
-				</srcFiles>
-				<!-- added encoding to prevent Unknown initial character set index '192' received from server error -->
-				<encoding>UTF-8</encoding>
-				<driverProperties>characterEncoding=utf8, connectionCollation=utf8_general_ci</driverProperties>
-                <!--all executions are ignored if -DskipTests -->
-                <skip>${skipTests}</skip>
-			  </configuration>
-			</execution>
-		  </executions>
-		</plugin>
-
-
-	  </plugins>
-
-	  <!-- prevent some resources from getting into jar -->
-	  <resources>
-		<resource>
-		  <directory>src/main/resources</directory>
-            <excludes>
-                <exclude>sample_data/**</exclude>
-                <exclude>db/**</exclude>
-            </excludes>
-		</resource>
-	  </resources>
-
-	</build>
-
->>>>>>> 12de8ddc
 </project>