--- conflicted
+++ resolved
@@ -344,12 +344,8 @@
 	</style>
 
 
-<<<<<<< HEAD
-<textarea rows='5' cols='40' id='gene_list' placeholder="Enter HUGO Gene Symbols" required name='<%= QueryBuilder.GENE_LIST %>'><%
-=======
 <textarea rows='5' cols='80' id='gene_list' placeholder="Enter HUGO Gene Symbols or Gene Aliases" required
 name='<%= QueryBuilder.GENE_LIST %>'><%
->>>>>>> d06521f8
     if (localGeneList != null && localGeneList.length() > 0) {
         out.println(org.mskcc.portal.oncoPrintSpecLanguage.Utilities.appendSemis(localGeneList));
     }
