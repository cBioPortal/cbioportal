window.initDatamanager = function (genetic_profile_ids, oql_query, cancer_study_ids, sample_ids, z_score_threshold, rppa_score_threshold,
					case_set_properties, cancer_study_names, profile_ids) {
	var oql_parser = window.oql_parser;
	var OQLHandler = (function (config) {
		var default_config = {
			gene_key:"gene",
			cna_key:"cna",
			mutation_key:"mutation",
			mutation_type_key:"mut_type",
			mutation_pos_start_key:"mut_start_position",
			mutation_pos_end_key:"mut_end_position",
			prot_key:"rppa",
			exp_key:"mrna",
			default_oql:""
		};
		config = config || default_config;

		var parse = function(oql_query) {
			var parsed = oql_parser.parse(oql_query);
			
			var datatypes_alterations = false;
			for (var i=0; i<parsed.length; i++) {
				if (parsed[i].gene === "DATATYPES") {
					datatypes_alterations = parsed[i].alterations;
				} else if (datatypes_alterations && !parsed[i].alterations) {
					parsed[i].alterations = datatypes_alterations;
				}
			}
			
			if (config.default_oql.length > 0) {
				for (var i=0; i<parsed.length; i++) {
					if (!parsed[i].alterations) {
						parsed[i].alterations = oql_parser.parse("DUMMYGENE:"+config.default_oql+";")[0].alterations;
					}
				};
			}
			return parsed;
		};
		// Helper Functions
		var isCNACmd = function (cmd) {
			return cmd.alteration_type === "cna";
		};
		var isMUTCmd = function (cmd) {
			return cmd.alteration_type === "mut";
		};
		var isMUTClassCmd = function(cmd) {
			return cmd.constr_type === "class";
		};
		var isMUTPositionCmd = function(cmd) {
			return cmd.constr_type === "position";
		};
		var isMUTClass = function(mutation_str) {
			return ["missense","nonsense","nonstart","nonstop","frameshift","inframe","splice","trunc"].indexOf(mutation_str.toLowerCase()) > -1;
		};
		var isEXPCmd = function (cmd) {
			return cmd.alteration_type === "exp";
		};
		var isPROTCmd = function (cmd) {
			return cmd.alteration_type === "prot";
		};
		var isDatumAltered = function(d) {
			return d.__altered;
		};
		var markDatumAltered = function(d) {
			d.__altered = true;
		};
		var unmarkDatumAltered = function(d) {
			delete d['__altered'];
		};
		// Filtering
		var maskDatum = function(datum, alteration_cmds, is_patient_data) {
			// to be passed in: datum and OQL alteration commands corresponding to that gene
			var ret = {};
			var id_key = (is_patient_data ? "patient" : "sample");
			ret[config.gene_key] = datum[config.gene_key];
			ret[id_key] = datum[id_key];
			var altered = false;
			var oql_cna_attr_to_oncoprint_cna_attr = {"amp":"AMPLIFIED","homdel":"HOMODELETED","hetloss":"HEMIZYGOUSLYDELETED","gain":"GAINED"};
			
			var cmd;
			for(var i=0, _len=alteration_cmds.length; i<_len; i++) {
				cmd = alteration_cmds[i];
				if (isCNACmd(cmd)) {
					if (datum[config.cna_key] === oql_cna_attr_to_oncoprint_cna_attr[cmd.constr_val.toLowerCase()]) {
						altered = true;
						ret[config.cna_key] = datum[config.cna_key];
					}
				} else if (isMUTCmd(cmd)) {
					var matches = false;
					if (datum[config.mutation_key]) {
						if (!cmd.constr_rel) {
							matches = true;
						} else {
							if (isMUTClassCmd(cmd)) {
								matches = (datum[config.mutation_type_key] === cmd.constr_val);
							} else if (isMUTPositionCmd(cmd)) {
								matches = (datum[config.mutation_pos_start_key] <= cmd.constr_val && datum[config.mutation_pos_end_key] >= cmd.constr_val);
							} else {
								matches = (datum[config.mutation_key].split(",").indexOf(cmd.constr_val) > -1);
							}
						}
					}
					if (cmd.constr_rel === "!=") {
						matches = !matches;
					}
					if (matches) {
						altered = true;
						ret[config.mutation_key] = datum[config.mutation_key];
						ret[config.mutation_type_key] = datum[config.mutation_type_key];
					}
				} else {
					var matches = false;
					var constr_level = cmd.constr_val;
					var relevant_key = isEXPCmd(cmd) ? config.exp_key : config.prot_key;
					var datum_level = datum[relevant_key];
					var direction = "";
					switch (cmd.constr_rel) {
						case "<":
							matches = (datum_level < constr_level);
							direction = "DOWNREGULATED";
							break;
						case "<=":
							matches = (datum_level <= constr_level);
							direction ="DOWNREGULATED";
							break;
						case ">":
							matches = (datum_level > constr_level);
							direction = "UPREGULATED";
							break;
						case ">=":
							matches = (datum_level >= constr_level);
							direction = "UPREGULATED";
							break;
					}
					if (matches) {
						altered = true;
						ret[relevant_key] = direction;
					}
				}
			}
			if (altered) {
				markDatumAltered(ret);
			}
			return ret;
		};
		var maskGeneData = function (data, parsed_oql_query_line, is_patient_data) {
			return data.map(function (d) {
				if (d[config.gene_key] === parsed_oql_query_line.gene) {
					return maskDatum(d, parsed_oql_query_line.alterations, is_patient_data);
				} else {
					return d;
				}
			});
		};
		
		//-------------------

		return {
			getGenes: function (oql_query) {
				var parse_res = parse(oql_query);
				return parse_res.map(function (q) {
					return q.gene;
				});
			},
			isSyntaxValid: function (oql_query) {
				try {
					parse(oql_query);
					return true;
				} catch (e) {
					return false;
				}
			},
			maskData: function (oql_query, data, is_patient_data) {
				var parse_res = parse(oql_query);
				var id_key = (is_patient_data ? "patient" : "sample");
				// Mask all data
				var i, _len;
				for (i = 0, _len = parse_res.length; i < _len; i++) {
					data = maskGeneData(data, parse_res[i], is_patient_data);
				}
				// Collect altered/unaltered groups
				var altered = {};
				var unaltered = {};
				for (i = 0, _len = data.length; i < _len; i++) {
					var d = data[i];
					if (isDatumAltered(d)) {
						altered[d[id_key]] = true;
					}
				}
				for (i = 0, _len = data.length; i < _len; i++) {
					var d = data[i];
					var id = d[id_key]
					unmarkDatumAltered(d);
					if (!altered.hasOwnProperty(id)) {
						unaltered[id] = true;
					}
				}
				return {data: data, altered: Object.keys(altered), unaltered: Object.keys(unaltered)};
			},
			setDefaultOQL: function(alterations) {
				config.default_oql = alterations;
			}
		};
	})();
	var objEach = function (iterable, callback) {
		for (var k in iterable) {
			if (iterable.hasOwnProperty(k)) {
				callback(iterable[k], k);
			}
		}
	};
	var annotateMutationTypesForOncoprint = function (data) {
		var ret = data.map(function (d) {
			if (d.mutation) {
				var mutations = d.mutation.split(",");
				var hasIndel = false;
				if (mutations.length > 1) {
					for (var i = 0, _len = mutations.length; i < _len; i++) {
						if (/\bfusion\b/i.test(mutations[i])) {
							d.mut_type = 'FUSION';
						} else if (!(/^[A-z]([0-9]+)[A-z]$/g).test(mutations[i])) {
							d.mut_type = 'TRUNC';
						} else if ((/^([A-Z]+)([0-9]+)((del)|(ins))$/g).test(mutations[i])) {
							hasIndel = true;
						}
					}
					d.mut_type = d.mut_type || (hasIndel ? 'INFRAME' : 'MISSENSE');
				} else {
					if (/\bfusion\b/i.test(mutations)) {
						d.mut_type = 'FUSION';
					} else if ((/^[A-z]([0-9]+)[A-z]$/g).test(mutations)) {
						d.mut_type = 'MISSENSE';
					} else if ((/^([A-Z]+)([0-9]+)((del)|(ins))$/g).test(mutations)) {
						d.mut_type = 'INFRAME';
					} else {
						d.mut_type = 'TRUNC';
					}
				}
			}
			return d;
		});
		return ret;
	};
			
	return (function() {
		var dm_ret = {
			'oql_query': oql_query,
			'cancer_study_ids': cancer_study_ids,
			'sample_ids': sample_ids,
			'genetic_profile_ids': genetic_profile_ids,
			'getOQLQuery': function() {
				return this.oql_query;
			},
			'getQueryGenes': function() {
				return OQLHandler.getGenes(this.oql_query);
			},
			'getGeneticProfileIds': function() {
				return this.genetic_profile_ids;
			},
			'getSampleIds': function() {
				return this.sample_ids;
			},
			'getCancerStudyIds': function() {
				return this.cancer_study_ids;
			},
                        'getSampleSelect': function() {
                                return this.sample_select;
                        },
			'getGenomicEventData': function() {
				var def = new $.Deferred();
				var self = this;
				fetchOncoprintGeneData().then(function() {
					def.resolve(self.sample_gene_data);
				}).fail(function() {
					def.reject();
				});
				return def.promise();
			},
			'getCombinedPatientGenomicEventData': function() {
				var def = new $.Deferred();
				var self = this;
				fetchOncoprintGeneData().then(function() {
					def.resolve(self.patient_gene_data);
				}).fail(function() {
					def.reject();
				});
				return def.promise();
			},
			'getAlteredSamples': function () {
				var def = new $.Deferred();
				var self = this;
				fetchOncoprintGeneData().then(function () {
					def.resolve(self.altered_samples);
				}).fail(function() {
					def.reject();
				});
				return def.promise();
			},
			'getUnalteredSamples': function () {
				var def = new $.Deferred();
				var self = this;
				fetchOncoprintGeneData().then(function () {
					def.resolve(self.unaltered_samples);
				}).fail(function() {
					def.reject();
				});
				return def.promise();
			},
			'getAlteredPatients': function() {
				var def = new $.Deferred();
				var self = this;
				fetchOncoprintGeneData().then(function () {
					def.resolve(self.altered_patients);
				}).fail(function() {
					def.reject();
				});
				return def.promise();
			},
			'getUnalteredPatients': function () {
				var def = new $.Deferred();
				var self = this;
				fetchOncoprintGeneData().then(function () {
					def.resolve(self.unaltered_patients);
				}).fail(function() {
					def.reject();
				});
				return def.promise();
			},
			'getSampleClinicalAttributes': function () {
				// TODO: handle more than one study
				return window.cbioportal_client.getSampleClinicalAttributes({study_id: [this.getCancerStudyIds()[0]], sample_ids: this.getSampleIds()});
			},
			'getSampleClinicalData': function (attribute_ids) {
				// TODO: handle more than one study
				var def = new $.Deferred();
				window.cbioportal_client.getSampleClinicalData({study_id: [this.getCancerStudyIds()[0]], attribute_ids: attribute_ids, sample_ids: this.getSampleIds()}).then(function(data) {
					def.resolve(makeOncoprintClinicalData(data));
				}).fail(function() {
					def.reject();
				});
				return def.promise();
			},
			'getCaseSetId': function() {
				return case_set_properties.case_set_id;
			},
			'getCaseIdsKey': function() {
				return case_set_properties.case_ids_key;
			},
			'getPatientSetName': function() {
				return case_set_properties.case_set_name;
			},
			'getPatientSetDescription': function() {
				return case_set_properties.case_set_description;
			},
                        'getPatientSampleIdMap': (function() {
				var sample_to_patient = {};
				var loaded = false;
				return function() {
					var def = new $.Deferred();
					if (loaded) {
						def.resolve(sample_to_patient);
					} else {
						window.cbioportal_client.getSamples({study_id: [this.getCancerStudyIds()[0]], sample_ids: this.getSampleIds()}).then(function(data) {
							for (var i=0; i<data.length; i++) {
								sample_to_patient[data[i].id] = data[i].patient_id;
							}
							loaded = true;
							def.resolve(sample_to_patient);
						}).fail(function() {
							def.reject();
						});
					}
					return def.promise();
				};
			})(),
			'getCancerStudyNames': function() {
				return cancer_study_names;
			},
			'getMutationProfileId': function() {
				return profile_ids.mutation_profile_id;
			}
                        
		};
		var fetchOncoprintGeneData = (function() {
			var profile_types = {};
			var sample_to_patient = {};
			var data_fetched = false;
			var data_fetching = false;

			var makeOncoprintSampleData = function(webservice_gp_data) {
				var cna_string = {"-2":"HOMODELETED","-1":"HEMIZYGOUSLYDELETED","0":undefined,"1":"GAINED","2":"AMPLIFIED"};
				var samp_to_gene_to_datum = {};
				for (var i=0, _len=webservice_gp_data.length; i<_len; i++) {
					var d = webservice_gp_data[i];

					var sample = d.sample_id;
					samp_to_gene_to_datum[sample] = samp_to_gene_to_datum[sample] || {};

					var gene = d.hugo_gene_symbol;
					samp_to_gene_to_datum[sample][gene] = samp_to_gene_to_datum[sample][gene] || {sample:sample, gene:gene};

					var datum = samp_to_gene_to_datum[sample][gene];
					var profile_type = profile_types[d.genetic_profile_id];
					switch (profile_type) {
						case "MUTATION_EXTENDED":
							datum.mutation = (datum.mutation ? datum.mutation+","+d.amino_acid_change  : d.amino_acid_change);
							datum.mut_start_position = parseInt(d.protein_start_position);
							datum.mut_end_position = parseInt(d.protein_end_position);
							break;
						case "COPY_NUMBER_ALTERATION":
							var cna_str = cna_string[d.profile_data];
							if (cna_str) {
								datum.cna = cna_str;
							}
							break;
						case "MRNA_EXPRESSION":
							datum.mrna = parseFloat(d.profile_data, 10);
							break;
						case "PROTEIN_LEVEL":
							datum.rppa = parseFloat(d.profile_data, 10);
							break;
					}
				}
				var ret = [];
				var samples = dm_ret.getSampleIds();
				var genes = dm_ret.getQueryGenes();
				var na_sample_gene = {};
				for (var i=0, _len=samples.length; i<_len; i++) {
					na_sample_gene[samples[i]] = {};
					for (var j=0, _geneslen=genes.length; j<_geneslen; j++) {
						na_sample_gene[samples[i]][genes[j]] = true;
					}
				}
				objEach(samp_to_gene_to_datum, function(gene_to_datum, samp) {
					objEach(gene_to_datum, function(datum, gene) {
						ret.push(datum);
						na_sample_gene[samp][gene] = false;
					});
				});
				objEach(na_sample_gene, function(gene_to_is_na, samp) {
					objEach(gene_to_is_na, function(is_na, gene) {
						if (is_na) {
							ret.push({'sample':samp, 'gene':gene});
						}
					});
				});

				return annotateMutationTypesForOncoprint(ret);
			};
			var makeOncoprintPatientData = function(oncoprint_sample_data) {
				var pat_to_gene_to_datum = {};
				var extremeness = {
					cna: {
						'AMPLIFIED': 2,
						'GAINED': 1,
						'HEMIZYGOUSLYDELETED': 1,
						'HOMODELETED': 2,
						undefined: 0
					},
					mrna: {
						'UPREGULATED': 1,
						'DOWNREGULATED': 1,
						undefined: 0
					},
					rppa: {
						'UPREGULATED': 1,
						'DOWNREGULATED': 1,
						undefined: 0
					}
				};
				for (var i=0, _len=oncoprint_sample_data.length; i<_len; i++) {
					var d = oncoprint_sample_data[i];
					var patient_id = sample_to_patient[d.sample];
					var gene = d.gene;
					pat_to_gene_to_datum[patient_id] = pat_to_gene_to_datum[patient_id] || {};
					pat_to_gene_to_datum[patient_id][gene] = pat_to_gene_to_datum[patient_id][gene] || {patient: patient_id, gene:gene};

					var new_datum = pat_to_gene_to_datum[patient_id][gene];
					objEach(d, function (val, key) {
						if (key === 'mutation') {
							new_datum['mutation'] = (new_datum['mutation'] && (new_datum['mutation'] + ',' + val)) || val;
						} else if (extremeness.hasOwnProperty(key)) {
							if (extremeness[key][val] > extremeness[key][new_datum[key]]) {
								new_datum[key] = val;
							}
						}
					});
				};
				var ret = [];
				objEach(pat_to_gene_to_datum, function(gene_to_datum, samp) {
					objEach(gene_to_datum, function(datum, gene) {
						ret.push(datum);
					});
				});
				return annotateMutationTypesForOncoprint(ret);
			};
			var setDefaultOQL = function() {
				var default_oql_uniq = {};
				objEach(profile_types, function(type, profile_id) {
					switch (type) {
						case "MUTATION_EXTENDED":
							default_oql_uniq["MUT"] = true;
							break;
						case "COPY_NUMBER_ALTERATION":
							default_oql_uniq["AMP"] = true;
							default_oql_uniq["HOMDEL"] = true;
							break;
						case "MRNA_EXPRESSION":
							default_oql_uniq["EXP>="+z_score_threshold] = true;
							default_oql_uniq["EXP<=-"+z_score_threshold] = true;
							break;
						case "PROTEIN_LEVEL":
							default_oql_uniq["PROT>="+rppa_score_threshold] = true;
							default_oql_uniq["PROT<=-"+rppa_score_threshold] = true;
							break;
					}
				});
				var default_oql = Object.keys(default_oql_uniq).join(" ");
				OQLHandler.setDefaultOQL(default_oql);
			};
			var def = new $.Deferred();
			return function() {
				try {
					if (data_fetched) {
						def.resolve();
					} else {
						if (!data_fetching) {
							$.when(window.cbioportal_client.getGeneticProfiles({genetic_profile_ids: dm_ret.getGeneticProfileIds()}),
								window.cbioportal_client.getSamples({study_id: [cancer_study_ids[0]], sample_ids: sample_ids}))
							.then(function(gp_response, sample_response) {
								for (var i = 0; i < gp_response.length; i++) {
									profile_types[gp_response[i].id] = gp_response[i].genetic_alteration_type;
								}
								setDefaultOQL();

<<<<<<< HEAD
							for (var i = 0; i < sample_response.length; i++) {
								sample_to_patient[sample_response[i].id] = sample_response[i].patient_id;
							}
						}).fail(function() {
							def.reject();
						}).then(function() {
							return window.cbioportal_client.getGeneticProfileDataBySample({genetic_profile_ids: dm_ret.getGeneticProfileIds(), genes: dm_ret.getQueryGenes(), sample_ids: dm_ret.getSampleIds()});
						}).fail(function() {
							def.reject();
						}).then(function(response) {
							var oql_process_result = OQLHandler.maskData(dm_ret.getOQLQuery(), makeOncoprintSampleData(response));
							dm_ret.sample_gene_data = oql_process_result.data;
							dm_ret.altered_samples = oql_process_result.altered;
							dm_ret.unaltered_samples = oql_process_result.unaltered;
=======
								for (var i = 0; i < sample_response.length; i++) {
									sample_to_patient[sample_response[i].id] = sample_response[i].patient_id;
								}
							}).fail(function() {
								def.reject();
							}).then(function() {
								return window.cbioportal_client.getGeneticProfileData({genetic_profile_ids: dm_ret.getGeneticProfileIds(), genes: dm_ret.getQueryGenes(), sample_ids: dm_ret.getSampleIds()});
							}).fail(function() {
								def.reject();
							}).then(function(response) {
								var oql_process_result = OQLHandler.maskData(dm_ret.getOQLQuery(), makeOncoprintSampleData(response));
								dm_ret.sample_gene_data = oql_process_result.data;
								dm_ret.altered_samples = oql_process_result.altered;
								dm_ret.unaltered_samples = oql_process_result.unaltered;
>>>>>>> 791e6b1d

								var oql_process_result_patient = OQLHandler.maskData(dm_ret.getOQLQuery(), makeOncoprintPatientData(dm_ret.sample_gene_data), true);
								dm_ret.patient_gene_data = oql_process_result_patient.data;
								dm_ret.altered_patients = oql_process_result_patient.altered;
								dm_ret.unaltered_patients = oql_process_result_patient.unaltered;

								data_fetched = true;
								def.resolve();
							}).fail(function() {
								def.reject();
							});
							data_fetching = true;
						}
					}
				} catch (err) {
					def.reject();
				}
				return def.promise();
			};
		})();
		var makeOncoprintClinicalData = function(webservice_clinical_data) {
			var ret = [];
			for (var i=0, _len=webservice_clinical_data.length; i<_len; i++) {
				var d = webservice_clinical_data[i];
				ret.push({'attr_id':d.attr_id, 'attr_val':d.attr_val, 'sample':d.sample_id});
			}
			return ret;
		};
		
		return dm_ret;
	})();
};<|MERGE_RESOLUTION|>--- conflicted
+++ resolved
@@ -532,30 +532,13 @@
 									profile_types[gp_response[i].id] = gp_response[i].genetic_alteration_type;
 								}
 								setDefaultOQL();
-
-<<<<<<< HEAD
-							for (var i = 0; i < sample_response.length; i++) {
-								sample_to_patient[sample_response[i].id] = sample_response[i].patient_id;
-							}
-						}).fail(function() {
-							def.reject();
-						}).then(function() {
-							return window.cbioportal_client.getGeneticProfileDataBySample({genetic_profile_ids: dm_ret.getGeneticProfileIds(), genes: dm_ret.getQueryGenes(), sample_ids: dm_ret.getSampleIds()});
-						}).fail(function() {
-							def.reject();
-						}).then(function(response) {
-							var oql_process_result = OQLHandler.maskData(dm_ret.getOQLQuery(), makeOncoprintSampleData(response));
-							dm_ret.sample_gene_data = oql_process_result.data;
-							dm_ret.altered_samples = oql_process_result.altered;
-							dm_ret.unaltered_samples = oql_process_result.unaltered;
-=======
 								for (var i = 0; i < sample_response.length; i++) {
 									sample_to_patient[sample_response[i].id] = sample_response[i].patient_id;
 								}
 							}).fail(function() {
 								def.reject();
 							}).then(function() {
-								return window.cbioportal_client.getGeneticProfileData({genetic_profile_ids: dm_ret.getGeneticProfileIds(), genes: dm_ret.getQueryGenes(), sample_ids: dm_ret.getSampleIds()});
+								return window.cbioportal_client.getGeneticProfileDataBySample({genetic_profile_ids: dm_ret.getGeneticProfileIds(), genes: dm_ret.getQueryGenes(), sample_ids: dm_ret.getSampleIds()});
 							}).fail(function() {
 								def.reject();
 							}).then(function(response) {
@@ -563,7 +546,6 @@
 								dm_ret.sample_gene_data = oql_process_result.data;
 								dm_ret.altered_samples = oql_process_result.altered;
 								dm_ret.unaltered_samples = oql_process_result.unaltered;
->>>>>>> 791e6b1d
 
 								var oql_process_result_patient = OQLHandler.maskData(dm_ret.getOQLQuery(), makeOncoprintPatientData(dm_ret.sample_gene_data), true);
 								dm_ret.patient_gene_data = oql_process_result_patient.data;
