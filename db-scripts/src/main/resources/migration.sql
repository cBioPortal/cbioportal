--
-- Copyright (c) 2016 - 2020 Memorial Sloan-Kettering Cancer Center.
--
-- This library is distributed in the hope that it will be useful, but WITHOUT
-- ANY WARRANTY, WITHOUT EVEN THE IMPLIED WARRANTY OF MERCHANTABILITY OR FITNESS
-- FOR A PARTICULAR PURPOSE. The software and documentation provided hereunder
-- is on an "as is" basis, and Memorial Sloan-Kettering Cancer Center has no
-- obligations to provide maintenance, support, updates, enhancements or
-- modifications. In no event shall Memorial Sloan-Kettering Cancer Center be
-- liable to any party for direct, indirect, special, incidental or
-- consequential damages, including lost profits, arising out of the use of this
-- software and its documentation, even if Memorial Sloan-Kettering Cancer
-- Center has been advised of the possibility of such damage.
--
-- This file is part of cBioPortal.
--
-- cBioPortal is free software: you can redistribute it and/or modify
-- it under the terms of the GNU Affero General Public License as
-- published by the Free Software Foundation, either version 3 of the
-- License.
--
-- This program is distributed in the hope that it will be useful,
-- but WITHOUT ANY WARRANTY; without even the implied warranty of
-- MERCHANTABILITY or FITNESS FOR A PARTICULAR PURPOSE.  See the
-- GNU Affero General Public License for more details.
--
-- You should have received a copy of the GNU Affero General Public License
-- along with this program.  If not, see <http://www.gnu.org/licenses/>.
-- ----------------------------------------------------------------------------
##version: 1.0.0
CREATE TABLE info (DB_SCHEMA_VERSION VARCHAR(8));
INSERT INTO info VALUES ("1.0.0");

##version: 1.1.0
CREATE TABLE sample_list LIKE patient_list;
INSERT sample_list SELECT * FROM patient_list;
CREATE TABLE sample_list_list LIKE patient_list_list;
INSERT sample_list_list SELECT * FROM patient_list_list;
ALTER TABLE sample_list_list CHANGE PATIENT_ID SAMPLE_ID INT(11);
UPDATE info SET DB_SCHEMA_VERSION="1.1.0";

##version: 1.2.0
ALTER TABLE cna_event AUTO_INCREMENT=1;
ALTER TABLE mutation add UNIQUE KEY `UQ_MUTATION_EVENT_ID_GENETIC_PROFILE_ID_SAMPLE_ID` (`MUTATION_EVENT_ID`,`GENETIC_PROFILE_ID`,`SAMPLE_ID`);
ALTER TABLE sample_profile add UNIQUE KEY `UQ_SAMPLE_ID_GENETIC_PROFILE_ID` (`SAMPLE_ID`,`GENETIC_PROFILE_ID`);
UPDATE info SET DB_SCHEMA_VERSION="1.2.0";

##version: 1.2.1
SET @s = (SELECT IF(    (SELECT COUNT(*) FROM INFORMATION_SCHEMA.COLUMNS WHERE table_name = 'cancer_study' AND table_schema = DATABASE() AND column_name = 'STATUS') > 0,  "SELECT 1", " ALTER TABLE cancer_study ADD STATUS int(1) DEFAULT NULL"));
PREPARE stmt FROM @s;
EXECUTE stmt;
DEALLOCATE PREPARE stmt;
UPDATE info SET DB_SCHEMA_VERSION="1.2.1";

##version: 1.3.0
DROP TABLE IF EXISTS `clinical_trial_keywords`;
DROP TABLE IF EXISTS `clinical_trials`;
ALTER TABLE `gene` MODIFY COLUMN `ENTREZ_GENE_ID` int(11) NOT NULL;
ALTER TABLE `gene_alias` MODIFY COLUMN `ENTREZ_GENE_ID` int(11) NOT NULL;
ALTER TABLE `uniprot_id_mapping` MODIFY COLUMN `ENTREZ_GENE_ID` int(11) NOT NULL;
ALTER TABLE `genetic_alteration` MODIFY COLUMN `ENTREZ_GENE_ID` int(11) NOT NULL;
ALTER TABLE `mutation_event` MODIFY COLUMN `ENTREZ_GENE_ID` int(11) NOT NULL;
ALTER TABLE `mut_sig` MODIFY COLUMN `ENTREZ_GENE_ID` int(11) NOT NULL;
ALTER TABLE `protein_array_target` MODIFY COLUMN `ENTREZ_GENE_ID` int(11) NOT NULL;
ALTER TABLE `sanger_cancer_census` MODIFY COLUMN `ENTREZ_GENE_ID` int(11) NOT NULL;
ALTER TABLE `gistic_to_gene` MODIFY COLUMN `ENTREZ_GENE_ID` int(11) NOT NULL;
ALTER TABLE `cna_event` MODIFY COLUMN `ENTREZ_GENE_ID` int(11) NOT NULL;
ALTER TABLE `cosmic_mutation` MODIFY COLUMN `ENTREZ_GENE_ID` int(11) NOT NULL;
ALTER TABLE `mutation` MODIFY COLUMN `ENTREZ_GENE_ID` int(11) NOT NULL;
ALTER TABLE `mutation` ADD KEY (`MUTATION_EVENT_ID`);
ALTER TABLE `sample_profile` ADD KEY (`SAMPLE_ID`);
CREATE TABLE gene_panel (
  INTERNAL_ID int(11) NOT NULL auto_increment,
  STABLE_ID varchar(255) NOT NULL,
  DESCRIPTION mediumtext,
  PRIMARY KEY (INTERNAL_ID),
  UNIQUE (STABLE_ID)
);
CREATE TABLE gene_panel_list (
  INTERNAL_ID int(11) NOT NULL,
  GENE_ID int(255) NOT NULL,
  PRIMARY KEY (INTERNAL_ID, GENE_ID),
  FOREIGN KEY (INTERNAL_ID) REFERENCES gene_panel (INTERNAL_ID) ON DELETE CASCADE,
  FOREIGN KEY (GENE_ID) REFERENCES gene (ENTREZ_GENE_ID) ON DELETE CASCADE
);
ALTER TABLE `sample_profile` ADD COLUMN PANEL_ID int(11) DEFAULT NULL, ADD FOREIGN KEY (PANEL_ID) REFERENCES `gene_panel` (INTERNAL_ID) ON DELETE RESTRICT;
CREATE TABLE `clinical_attribute_meta` (
  `ATTR_ID` varchar(255) NOT NULL,
  `DISPLAY_NAME` varchar(255) NOT NULL,
  `DESCRIPTION` varchar(2048) NOT NULL,
  `DATATYPE` varchar(255) NOT NULL,
  `PATIENT_ATTRIBUTE` BOOLEAN NOT NULL,
  `PRIORITY` varchar(255) NOT NULL,
  `CANCER_STUDY_ID` int(11) NOT NULL,
  PRIMARY KEY (`ATTR_ID`, `CANCER_STUDY_ID`),
  FOREIGN KEY (`CANCER_STUDY_ID`) REFERENCES `cancer_study` (`CANCER_STUDY_ID`) ON DELETE CASCADE
);
INSERT INTO clinical_attribute_meta
  SELECT DISTINCT clinical_sample.attr_id, clinical_attribute.display_name, clinical_attribute.description, clinical_attribute.datatype, clinical_attribute.patient_attribute, clinical_attribute.priority, cancer_study.cancer_study_id
  FROM clinical_attribute
  INNER JOIN clinical_sample ON clinical_attribute.ATTR_ID = clinical_sample.ATTR_ID
  INNER JOIN sample ON clinical_sample.internal_id = sample.internal_id
  INNER JOIN patient ON sample.patient_id = patient.internal_id
  INNER  JOIN cancer_study ON patient.cancer_study_id = cancer_study.cancer_study_id;
INSERT INTO clinical_attribute_meta
  SELECT DISTINCT clinical_patient.attr_id, clinical_attribute.display_name, clinical_attribute.description, clinical_attribute.datatype, clinical_attribute.patient_attribute, clinical_attribute.priority, cancer_study.cancer_study_id
  FROM clinical_attribute
  INNER JOIN clinical_patient ON clinical_attribute.ATTR_ID = clinical_patient.ATTR_ID
  INNER JOIN patient ON clinical_patient.internal_id = patient.internal_id
  INNER JOIN cancer_study ON patient.cancer_study_id = cancer_study.cancer_study_id;
DROP TABLE IF EXISTS clinical_attribute;
CREATE TABLE `structural_variant` (
  `SAMPLE_ID` int(11) NOT NULL,
  `INTERNAL_ID` int(11) NOT NULL auto_increment,
  `BREAKPOINT_TYPE` varchar(25),
  `ANNOTATION` varchar(255),
  `COMMENTS` varchar(2048),
  `CONFIDENCE_CLASS` varchar(25),
  `CONNECTION_TYPE` varchar(25),
  `EVENT_INFO` varchar(255),
  `MAPQ` int(11),
  `NORMAL_READ_COUNT` int(11),
  `NORMAL_VARIANT_COUNT` int(11),
  `PAIRED_END_READ_SUPPORT` varchar(255),
  `SITE1_CHROM` varchar(25),
  `SITE1_DESC` varchar(255),
  `SITE1_GENE` varchar(255),
  `SITE1_POS` int(11),
  `SITE2_CHROM` varchar(25),
  `SITE2_DESC` varchar(255),
  `SITE2_GENE` varchar(255),
  `SITE2_POS` int(11),
  `SPLIT_READ_SUPPORT` varchar(255),
  `SV_CLASS_NAME` varchar(25),
  `SV_DESC` varchar(255),
  `SV_LENGTH` int(11),
  `TUMOR_READ_COUNT` int(11),
  `TUMOR_VARIANT_COUNT` int(11),
  `VARIANT_STATUS_NAME` varchar(255),
  `GENETIC_PROFILE_ID` int(11) NOT NULL,
  PRIMARY KEY (`INTERNAL_ID`),
  FOREIGN KEY (`SAMPLE_ID`) REFERENCES `sample` (`INTERNAL_ID`) ON DELETE CASCADE,
  FOREIGN KEY (`SITE1_GENE`) REFERENCES `gene` (`HUGO_GENE_SYMBOL`) ON DELETE CASCADE,
  FOREIGN KEY (`SITE2_GENE`) REFERENCES `gene` (`HUGO_GENE_SYMBOL`) ON DELETE CASCADE,
  FOREIGN KEY (`GENETIC_PROFILE_ID`) REFERENCES `genetic_profile` (`GENETIC_PROFILE_ID`) ON DELETE CASCADE
);
UPDATE info SET DB_SCHEMA_VERSION="1.3.0";

##version: 1.3.1
DROP TABLE IF EXISTS entity_attribute;
DROP TABLE IF EXISTS attribute_metadata;
DROP TABLE IF EXISTS entity_link;
DROP TABLE IF EXISTS entity;
-- cannot drop / adjust foreign keys without knowing unspecified constraint identifier : drop and recreate table instead
DROP TABLE IF EXISTS structural_variant;
CREATE TABLE `structural_variant` (
  `SAMPLE_ID` int(11) NOT NULL,
  `INTERNAL_ID` int(11) NOT NULL auto_increment,
  `BREAKPOINT_TYPE` varchar(25),
  `ANNOTATION` varchar(255),
  `COMMENTS` varchar(2048),
  `CONFIDENCE_CLASS` varchar(25),
  `CONNECTION_TYPE` varchar(25),
  `EVENT_INFO` varchar(255),
  `MAPQ` int(11),
  `NORMAL_READ_COUNT` int(11),
  `NORMAL_VARIANT_COUNT` int(11),
  `PAIRED_END_READ_SUPPORT` varchar(255),
  `SITE1_CHROM` varchar(25),
  `SITE1_DESC` varchar(255),
  `SITE1_ENTREZ_GENE_ID` int(11),
  `SITE1_POS` int(11),
  `SITE2_CHROM` varchar(25),
  `SITE2_DESC` varchar(255),
  `SITE2_ENTREZ_GENE_ID` int(11),
  `SITE2_POS` int(11),
  `SPLIT_READ_SUPPORT` varchar(255),
  `SV_CLASS_NAME` varchar(25),
  `SV_DESC` varchar(255),
  `SV_LENGTH` int(11),
  `TUMOR_READ_COUNT` int(11),
  `TUMOR_VARIANT_COUNT` int(11),
  `VARIANT_STATUS_NAME` varchar(255),
  `GENETIC_PROFILE_ID` int(11) NOT NULL,
  PRIMARY KEY (`INTERNAL_ID`),
  FOREIGN KEY (`SAMPLE_ID`) REFERENCES `sample` (`INTERNAL_ID`) ON DELETE CASCADE,
  FOREIGN KEY (`SITE1_ENTREZ_GENE_ID`) REFERENCES `gene` (`ENTREZ_GENE_ID`) ON DELETE CASCADE,
  FOREIGN KEY (`SITE2_ENTREZ_GENE_ID`) REFERENCES `gene` (`ENTREZ_GENE_ID`) ON DELETE CASCADE,
  FOREIGN KEY (`GENETIC_PROFILE_ID`) REFERENCES `genetic_profile` (`GENETIC_PROFILE_ID`) ON DELETE CASCADE
);
UPDATE info SET DB_SCHEMA_VERSION="1.3.1";

##version: 1.3.2
-- increase varchar size to accomodate reference or tumor seq alleles larger than 255 chars
ALTER TABLE `mutation_event` MODIFY COLUMN `REFERENCE_ALLELE` varchar(400);
ALTER TABLE `mutation_event` MODIFY COLUMN `TUMOR_SEQ_ALLELE` varchar(400);
UPDATE info SET DB_SCHEMA_VERSION="1.3.2";

##version: 1.4.0
-- alter version number to distinguish from cbioportal web application version numbering
ALTER TABLE info MODIFY COLUMN DB_SCHEMA_VERSION VARCHAR(24);
UPDATE info SET DB_SCHEMA_VERSION="1.4.0";

##version: 2.0.0
-- ========================== start of genetic_entity related migration =============================================
-- add genetic_entity table
CREATE TABLE `genetic_entity` (
  `ID` int(11) NOT NULL AUTO_INCREMENT,
  `ENTITY_TYPE` varchar(45) NOT NULL,
  PRIMARY KEY (`ID`)
);

-- update gene table to use genetic_element:
ALTER TABLE `gene` ADD COLUMN `GENETIC_ENTITY_ID` INT NULL AFTER `HUGO_GENE_SYMBOL`;

-- add temporary column to support migration:
ALTER TABLE `genetic_entity`
ADD COLUMN `TMP_GENE_ID` INT NOT NULL AFTER `ENTITY_TYPE`,
ADD UNIQUE INDEX `TMP_GENE_ID_UNIQUE` (`TMP_GENE_ID` ASC);

-- populate genetic_entity
INSERT INTO genetic_entity (entity_type, tmp_gene_id)
(SELECT 'GENE', ENTREZ_GENE_ID FROM gene);

-- update gene table to have GENETIC_ENTITY_ID point to the correct one:
UPDATE gene INNER JOIN genetic_entity ON gene.ENTREZ_GENE_ID = genetic_entity.TMP_GENE_ID SET GENETIC_ENTITY_ID = genetic_entity.ID;

-- add UQ and FK constraint for GENETIC_ENTITY_ID in gene table:
ALTER TABLE `gene`
CHANGE COLUMN `GENETIC_ENTITY_ID` `GENETIC_ENTITY_ID` INT NOT NULL,
ADD UNIQUE INDEX `GENETIC_ENTITY_ID_UNIQUE` (`GENETIC_ENTITY_ID` ASC);

ALTER TABLE `gene`
ADD FOREIGN KEY (`GENETIC_ENTITY_ID`) REFERENCES `genetic_entity` (`ID`) ON DELETE CASCADE;

-- migrate genetic_alteration table in a similar way, pointing to GENETIC_ENTITY_ID
-- instead of ENTREZ_GENE_ID (note: the INSERT part can take some time [~20 min],
-- depending on how many studies you have in your DB):
CREATE TABLE `genetic_alteration_new` (
  `GENETIC_PROFILE_ID` int(11) NOT NULL,
  `GENETIC_ENTITY_ID` int(11) NOT NULL,
  `VALUES` longtext NOT NULL,
  PRIMARY KEY (`GENETIC_PROFILE_ID`, `GENETIC_ENTITY_ID`),
  CONSTRAINT `genetic_alteration_fk_1` FOREIGN KEY (`GENETIC_PROFILE_ID`) REFERENCES `genetic_profile` (`GENETIC_PROFILE_ID`) ON DELETE CASCADE,
  CONSTRAINT `genetic_alteration_fk_2` FOREIGN KEY (`GENETIC_ENTITY_ID`) REFERENCES `genetic_entity` (`ID`)
);

INSERT INTO genetic_alteration_new
(GENETIC_PROFILE_ID, GENETIC_ENTITY_ID, `VALUES`)
SELECT genetic_alteration.GENETIC_PROFILE_ID, genetic_entity.ID, genetic_alteration.`VALUES`
FROM genetic_alteration INNER JOIN genetic_entity ON genetic_alteration.ENTREZ_GENE_ID = genetic_entity.TMP_GENE_ID;

-- drop old genetic_alteration
DROP TABLE genetic_alteration;
-- rename new one to genetic_alteration:
RENAME TABLE `genetic_alteration_new` TO `genetic_alteration`;
-- drop temporary column:
ALTER TABLE `genetic_entity` DROP COLUMN `TMP_GENE_ID`;
-- ========================== end of genetic_entity related migration =============================================
UPDATE info SET DB_SCHEMA_VERSION="2.0.0";

##version: 2.0.1
ALTER TABLE `genetic_profile` MODIFY COLUMN `SHOW_PROFILE_IN_ANALYSIS_TAB` BOOLEAN NOT NULL;
UPDATE info SET DB_SCHEMA_VERSION="2.0.1";

##version: 2.1.0
ALTER TABLE `cancer_study` MODIFY COLUMN `TYPE_OF_CANCER_ID` varchar(63) NOT NULL;
ALTER TABLE `sample` MODIFY COLUMN `TYPE_OF_CANCER_ID` varchar(63) NOT NULL;
UPDATE info SET DB_SCHEMA_VERSION="2.1.0";

##version: 2.2.0
CREATE TABLE `mutation_count_by_keyword` (
    `GENETIC_PROFILE_ID` int(11) NOT NULL,
    `KEYWORD` varchar(50) DEFAULT NULL,
    `ENTREZ_GENE_ID` int(11) NOT NULL,
    `KEYWORD_COUNT` int NOT NULL,
    `GENE_COUNT` int NOT NULL,
    KEY (`GENETIC_PROFILE_ID`,`KEYWORD`),
    FOREIGN KEY (`GENETIC_PROFILE_ID`) REFERENCES `genetic_profile` (`GENETIC_PROFILE_ID`) ON DELETE CASCADE,
    FOREIGN KEY (`ENTREZ_GENE_ID`) REFERENCES `gene` (`ENTREZ_GENE_ID`) ON DELETE CASCADE
);

INSERT INTO mutation_count_by_keyword
    SELECT g2.`GENETIC_PROFILE_ID`, mutation_event.`KEYWORD`, m2.`ENTREZ_GENE_ID`,
        IF(mutation_event.`KEYWORD` IS NULL, 0, COUNT(*)) AS KEYWORD_COUNT,
        (SELECT COUNT(*) FROM `mutation` AS m1 , `genetic_profile` AS g1
        WHERE m1.`GENETIC_PROFILE_ID` = g1.`GENETIC_PROFILE_ID`
        AND g1.`GENETIC_PROFILE_ID`= g2.`GENETIC_PROFILE_ID` AND m1.`ENTREZ_GENE_ID` = m2.`ENTREZ_GENE_ID`
        GROUP BY g1.`GENETIC_PROFILE_ID` , m1.`ENTREZ_GENE_ID`) AS GENE_COUNT
    FROM `mutation` AS m2 , `genetic_profile` AS g2 , `mutation_event`
    WHERE m2.`GENETIC_PROFILE_ID` = g2.`GENETIC_PROFILE_ID`
          AND m2.`MUTATION_EVENT_ID` = mutation_event.`MUTATION_EVENT_ID`
          AND g2.`GENETIC_ALTERATION_TYPE` = 'MUTATION_EXTENDED'
    GROUP BY g2.`GENETIC_PROFILE_ID` , mutation_event.`KEYWORD` , m2.`ENTREZ_GENE_ID`;
UPDATE info SET DB_SCHEMA_VERSION="2.2.0";


##version: 2.3.0
-- ========================== new geneset related tables =============================================

CREATE TABLE `geneset` (
  `ID` INT(11) NOT NULL auto_increment,
  `GENETIC_ENTITY_ID` INT NOT NULL,
  `EXTERNAL_ID` VARCHAR(200) NOT NULL,
  `NAME` VARCHAR(200) NOT NULL,
  `DESCRIPTION` VARCHAR(300) NOT NULL,
  `REF_LINK` TEXT,
  PRIMARY KEY (`ID`),
  UNIQUE INDEX `NAME_UNIQUE` (`NAME` ASC),
  UNIQUE INDEX `EXTERNAL_ID_COLL_UNIQUE` (`EXTERNAL_ID` ASC),
  UNIQUE INDEX `GENESET_GENETIC_ENTITY_ID_UNIQUE` (`GENETIC_ENTITY_ID` ASC),
  FOREIGN KEY (`GENETIC_ENTITY_ID`) REFERENCES `genetic_entity` (`ID`) ON DELETE CASCADE
);

-- --------------------------------------------------------
CREATE TABLE `geneset_gene` (
  `GENESET_ID` INT(11) NOT NULL,
  `ENTREZ_GENE_ID` INT(11) NOT NULL,
  PRIMARY KEY (`GENESET_ID`, `ENTREZ_GENE_ID`),
  FOREIGN KEY (`ENTREZ_GENE_ID`) REFERENCES `gene` (`ENTREZ_GENE_ID`) ON DELETE CASCADE,
  FOREIGN KEY (`GENESET_ID`) REFERENCES `geneset` (`ID`) ON DELETE CASCADE
);

-- --------------------------------------------------------
CREATE TABLE `geneset_hierarchy_node` (
  `NODE_ID` BIGINT(20) NOT NULL auto_increment,
  `NODE_NAME` VARCHAR(200) NOT NULL,
  `PARENT_ID` BIGINT NULL DEFAULT NULL,
  PRIMARY KEY (`NODE_ID`),
  UNIQUE INDEX `NODE_NAME_UNIQUE` (`NODE_NAME` ASC, `PARENT_ID` ASC)
);

-- --------------------------------------------------------
CREATE TABLE `geneset_hierarchy_leaf` (
  `NODE_ID` BIGINT NOT NULL,
  `GENESET_ID` INT NOT NULL,
  PRIMARY KEY (`NODE_ID`, `GENESET_ID`),
  FOREIGN KEY (`NODE_ID`) REFERENCES `geneset_hierarchy_node` (`NODE_ID`) ON DELETE CASCADE,
  FOREIGN KEY (`GENESET_ID`) REFERENCES `geneset` (`ID`) ON DELETE CASCADE
);

-- --------------------------------------------------------
ALTER TABLE `info` ADD COLUMN `GENESET_VERSION` VARCHAR(24) NULL AFTER `DB_SCHEMA_VERSION`;

-- --------------------------------------------------------
CREATE TABLE `genetic_profile_link` (
  `REFERRING_GENETIC_PROFILE_ID` INT NOT NULL,
  `REFERRED_GENETIC_PROFILE_ID` INT NOT NULL,
  `REFERENCE_TYPE` VARCHAR(45) NULL,
  PRIMARY KEY (`REFERRING_GENETIC_PROFILE_ID`, `REFERRED_GENETIC_PROFILE_ID`),
  FOREIGN KEY (`REFERRING_GENETIC_PROFILE_ID` ) REFERENCES `genetic_profile` (`GENETIC_PROFILE_ID`)  ON DELETE CASCADE,
  FOREIGN KEY (`REFERRED_GENETIC_PROFILE_ID` ) REFERENCES `genetic_profile` (`GENETIC_PROFILE_ID`) ON DELETE NO ACTION ON UPDATE NO ACTION
);

UPDATE info SET DB_SCHEMA_VERSION="2.3.0";

-- ========================== end of geneset related tables =============================================

##version: 2.3.1
TRUNCATE TABLE mutation_count_by_keyword;

INSERT INTO mutation_count_by_keyword
    SELECT g2.`GENETIC_PROFILE_ID`, mutation_event.`KEYWORD`, m2.`ENTREZ_GENE_ID`,
        IF(mutation_event.`KEYWORD` IS NULL, 0, COUNT(DISTINCT(m2.SAMPLE_ID))) AS KEYWORD_COUNT,
        (SELECT COUNT(DISTINCT(m1.SAMPLE_ID)) FROM `mutation` AS m1 , `genetic_profile` AS g1
        WHERE m1.`GENETIC_PROFILE_ID` = g1.`GENETIC_PROFILE_ID`
              AND g1.`GENETIC_PROFILE_ID`= g2.`GENETIC_PROFILE_ID` AND m1.`ENTREZ_GENE_ID` = m2.`ENTREZ_GENE_ID`
        GROUP BY g1.`GENETIC_PROFILE_ID` , m1.`ENTREZ_GENE_ID`) AS GENE_COUNT
    FROM `mutation` AS m2 , `genetic_profile` AS g2 , `mutation_event`
    WHERE m2.`GENETIC_PROFILE_ID` = g2.`GENETIC_PROFILE_ID`
          AND m2.`MUTATION_EVENT_ID` = mutation_event.`MUTATION_EVENT_ID`
          AND g2.`GENETIC_ALTERATION_TYPE` = 'MUTATION_EXTENDED'
    GROUP BY g2.`GENETIC_PROFILE_ID` , mutation_event.`KEYWORD` , m2.`ENTREZ_GENE_ID`;

UPDATE info SET DB_SCHEMA_VERSION="2.3.1";

##version: 2.4.0
ALTER TABLE `mutation` ADD COLUMN `DRIVER_FILTER` VARCHAR(20) NULL;
ALTER TABLE `mutation` ADD COLUMN `DRIVER_FILTER_ANNOTATION` VARCHAR(80) NULL;
ALTER TABLE `mutation` ADD COLUMN `DRIVER_TIERS_FILTER` VARCHAR(50) NULL;
ALTER TABLE `mutation` ADD COLUMN `DRIVER_TIERS_FILTER_ANNOTATION` VARCHAR(80) NULL;

UPDATE info SET DB_SCHEMA_VERSION="2.4.0";

##version: 2.4.1
-- ========================== new reference genome genes related tables =============================================
CREATE TABLE `reference_genome` (
    `REFERENCE_GENOME_ID` int(4) NOT NULL AUTO_INCREMENT,
    `SPECIES` varchar(64) NOT NULL,
    `NAME` varchar(64) NOT NULL,
    `BUILD_NAME` varchar(64) NOT NULL,
    `GENOME_SIZE` bigint(20) NULL,
    `URL` varchar(256) NOT NULL,
    `RELEASE_DATE` datetime DEFAULT NULL,
    PRIMARY KEY (`REFERENCE_GENOME_ID`),
    UNIQUE INDEX `BUILD_NAME_UNIQUE` (`BUILD_NAME` ASC)
);

INSERT INTO `reference_genome`
VALUES (1, 'human', 'hg19', 'GRCh37', 2897310462, 'http://hgdownload.cse.ucsc.edu/goldenPath/hg19/bigZips', '2009-02-01');
INSERT INTO `reference_genome`
VALUES (2, 'human', 'hg38', 'GRCh38', 3049315783, 'http://hgdownload.cse.ucsc.edu/goldenPath/hg38/bigZips', '2013-12-01');
INSERT INTO `reference_genome`
VALUES (3, 'mouse', 'mm10', 'GRCm38', 2652783500, 'http://hgdownload.cse.ucsc.edu//goldenPath/mm10/bigZips', '2012-01-01');

CREATE TABLE `reference_genome_gene` (
    `ENTREZ_GENE_ID` int(11) NOT NULL,
    `REFERENCE_GENOME_ID` int(4) NOT NULL,
    `CHR` varchar(4) DEFAULT NULL,
    `CYTOBAND` varchar(64) DEFAULT NULL,
    `EXONIC_LENGTH` int(11) DEFAULT NULL,
    `START` bigint(20) DEFAULT NULL,
    `END` bigint(20) DEFAULT NULL,
    `ENSEMBL_GENE_ID` varchar(64) DEFAULT NULL,
    PRIMARY KEY (`ENTREZ_GENE_ID`,`REFERENCE_GENOME_ID`),
    FOREIGN KEY (`REFERENCE_GENOME_ID`) REFERENCES `reference_genome` (`REFERENCE_GENOME_ID`) ON DELETE CASCADE,
    FOREIGN KEY (`ENTREZ_GENE_ID`) REFERENCES `gene` (`ENTREZ_GENE_ID`) ON DELETE CASCADE
);

INSERT INTO reference_genome_gene (ENTREZ_GENE_ID, CYTOBAND, EXONIC_LENGTH, CHR, REFERENCE_GENOME_ID)
(SELECT
	ENTREZ_GENE_ID,
	CYTOBAND,
	LENGTH,
  SUBSTRING_INDEX(
    SUBSTRING_INDEX(
      SUBSTRING_INDEX(
        SUBSTRING_INDEX(gene.CYTOBAND, 'p', 1),
      'q', 1),
    'cen', 1),
  ' ', 1),
	1
FROM `gene`);

UPDATE info SET DB_SCHEMA_VERSION="2.4.1";
-- ========================= end of reference genes related tables ========================================================================

##version: 2.5.0

CREATE TABLE `fraction_genome_altered` (
  `CANCER_STUDY_ID` int(11) NOT NULL,
  `SAMPLE_ID` int(11) NOT NULL,
  `VALUE` double NOT NULL,
  PRIMARY KEY (`CANCER_STUDY_ID`,`SAMPLE_ID`),
  FOREIGN KEY (`CANCER_STUDY_ID`) REFERENCES `cancer_study` (`CANCER_STUDY_ID`) ON DELETE CASCADE,
  FOREIGN KEY (`SAMPLE_ID`) REFERENCES `sample` (`INTERNAL_ID`) ON DELETE CASCADE
);

INSERT INTO `fraction_genome_altered` SELECT cancer_study.`CANCER_STUDY_ID`, `SAMPLE_ID`, IF((SELECT SUM(`END`-`START`) FROM copy_number_seg AS c2
WHERE c2.`CANCER_STUDY_ID` = c1.`CANCER_STUDY_ID` AND c2.`SAMPLE_ID` = c1.`SAMPLE_ID` AND ABS(c2.`SEGMENT_MEAN`) >= 0.2) IS NULL, 0,
(SELECT SUM(`END`-`START`) FROM copy_number_seg AS c2 WHERE c2.`CANCER_STUDY_ID` = c1.`CANCER_STUDY_ID` AND c2.`SAMPLE_ID` = c1.`SAMPLE_ID` AND
ABS(c2.`SEGMENT_MEAN`) >= 0.2) / SUM(`END`-`START`)) AS `VALUE` FROM `copy_number_seg` AS c1, cancer_study WHERE
c1.`CANCER_STUDY_ID` = cancer_study.`CANCER_STUDY_ID` GROUP BY cancer_study.`CANCER_STUDY_ID`, `SAMPLE_ID` HAVING SUM(`END`-`START`) > 0;

UPDATE info SET DB_SCHEMA_VERSION="2.5.0";

##version: 2.6.0
-- modify fkc for gistic_to_gene
ALTER TABLE gistic_to_gene DROP FOREIGN KEY gistic_to_gene_ibfk_2;
ALTER TABLE gistic_to_gene ADD CONSTRAINT `gistic_to_gene_ibfk_2` FOREIGN KEY (`GISTIC_ROI_ID`) REFERENCES `gistic` (`GISTIC_ROI_ID`) ON DELETE CASCADE;
UPDATE info SET DB_SCHEMA_VERSION="2.6.0";

##version: 2.6.1
ALTER TABLE `mutation_event` MODIFY COLUMN `KEYWORD` VARCHAR(255);
ALTER TABLE `mutation_count_by_keyword` MODIFY COLUMN `KEYWORD` VARCHAR(255);
UPDATE `info` SET `DB_SCHEMA_VERSION`="2.6.1";

##version: 2.7.0
DELETE FROM `clinical_attribute_meta` WHERE clinical_attribute_meta.`ATTR_ID` = 'MUTATION_COUNT';
INSERT INTO `clinical_attribute_meta` SELECT 'MUTATION_COUNT', 'Mutation Count', 'Mutation Count', 'NUMBER', 0, '30',
genetic_profile.`CANCER_STUDY_ID` FROM mutation_count INNER JOIN genetic_profile ON
mutation_count.`GENETIC_PROFILE_ID` = genetic_profile.`GENETIC_PROFILE_ID` GROUP BY genetic_profile.`CANCER_STUDY_ID`;

-- MSK internal change to update all uncalled profiles to have the same
-- genetic_alteration_type. This avoids including those profiles when
-- recalculating the mutation counts.
update genetic_profile set GENETIC_ALTERATION_TYPE = 'MUTATION_UNCALLED' where stable_id like '%_uncalled';

-- recalculate mutation counts
-- exclude germline and fusions (msk internal)
DELETE FROM `clinical_sample` WHERE clinical_sample.`ATTR_ID` = 'MUTATION_COUNT';
INSERT INTO `clinical_sample` SELECT `SAMPLE_ID`, 'MUTATION_COUNT', COUNT(DISTINCT mutation_event.`CHR`, mutation_event.`START_POSITION`,
mutation_event.`END_POSITION`, mutation_event.`REFERENCE_ALLELE`, mutation_event.`TUMOR_SEQ_ALLELE`) AS MUTATION_COUNT
FROM `mutation` , `genetic_profile`, `mutation_event` WHERE genetic_profile.`GENETIC_ALTERATION_TYPE` = 'MUTATION_EXTENDED'
AND mutation.`GENETIC_PROFILE_ID` = genetic_profile.`GENETIC_PROFILE_ID`
AND mutation.`MUTATION_EVENT_ID` = mutation_event.`MUTATION_EVENT_ID` AND mutation.`MUTATION_STATUS` <> 'GERMLINE'
AND mutation_event.`MUTATION_TYPE` <> 'Fusion'
GROUP BY genetic_profile.`GENETIC_PROFILE_ID` , `SAMPLE_ID`;

-- recalculate fraction genome altered
DELETE FROM `clinical_attribute_meta` WHERE clinical_attribute_meta.`ATTR_ID` = 'FRACTION_GENOME_ALTERED';
INSERT INTO `clinical_attribute_meta` SELECT 'FRACTION_GENOME_ALTERED', 'Fraction Genome Altered',
'Fraction Genome Altered', 'NUMBER', 0, '20', fraction_genome_altered.`CANCER_STUDY_ID` FROM fraction_genome_altered
GROUP BY fraction_genome_altered.`CANCER_STUDY_ID`;

DELETE FROM `clinical_sample` WHERE clinical_sample.`ATTR_ID` = 'FRACTION_GENOME_ALTERED';
INSERT INTO `clinical_sample` SELECT `SAMPLE_ID`, 'FRACTION_GENOME_ALTERED', IF((SELECT SUM(`END`-`START`)
FROM copy_number_seg AS c2 WHERE c2.`CANCER_STUDY_ID` = c1.`CANCER_STUDY_ID` AND c2.`SAMPLE_ID` = c1.`SAMPLE_ID`
AND ABS(c2.`SEGMENT_MEAN`) >= 0.2) IS NULL, 0, (SELECT SUM(`END`-`START`) FROM copy_number_seg AS c2
WHERE c2.`CANCER_STUDY_ID` = c1.`CANCER_STUDY_ID` AND c2.`SAMPLE_ID` = c1.`SAMPLE_ID`
AND ABS(c2.`SEGMENT_MEAN`) >= 0.2) / SUM(`END`-`START`)) AS `VALUE` FROM `copy_number_seg` AS c1 , `cancer_study`
WHERE c1.`CANCER_STUDY_ID` = cancer_study.`CANCER_STUDY_ID` GROUP BY cancer_study.`CANCER_STUDY_ID` , `SAMPLE_ID`
HAVING SUM(`END`-`START`) > 0;

DROP TABLE IF EXISTS mutation_count;
DROP TABLE IF EXISTS fraction_genome_altered;

UPDATE `info` SET `DB_SCHEMA_VERSION`="2.7.0";

##version: 2.7.1
DELETE FROM `clinical_sample` WHERE clinical_sample.`ATTR_ID` = 'MUTATION_COUNT';
INSERT INTO `clinical_sample` SELECT sample_profile.`SAMPLE_ID`, 'MUTATION_COUNT', COUNT(DISTINCT mutation_event.`CHR`, mutation_event.`START_POSITION`,
mutation_event.`END_POSITION`, mutation_event.`REFERENCE_ALLELE`, mutation_event.`TUMOR_SEQ_ALLELE`) AS MUTATION_COUNT
FROM `sample_profile`
LEFT JOIN mutation ON mutation.`SAMPLE_ID` = sample_profile.`SAMPLE_ID`
LEFT JOIN mutation_event ON mutation.`MUTATION_EVENT_ID` = mutation_event.`MUTATION_EVENT_ID`
INNER JOIN genetic_profile ON genetic_profile.`GENETIC_PROFILE_ID` = sample_profile.`GENETIC_PROFILE_ID`
WHERE genetic_profile.`GENETIC_ALTERATION_TYPE` = 'MUTATION_EXTENDED'
AND ( mutation.`MUTATION_STATUS` <> 'GERMLINE' OR mutation.`MUTATION_STATUS` IS NULL )
AND ( mutation_event.`MUTATION_TYPE` <> 'Fusion' OR mutation_event.`MUTATION_TYPE` IS NULL )
GROUP BY sample_profile.`GENETIC_PROFILE_ID` , sample_profile.`SAMPLE_ID`;

UPDATE `info` SET `DB_SCHEMA_VERSION`="2.7.1";

##version: 2.7.2
DELETE FROM `clinical_sample` WHERE clinical_sample.`ATTR_ID` = 'MUTATION_COUNT';
INSERT INTO `clinical_sample` SELECT sample_profile.`SAMPLE_ID`, 'MUTATION_COUNT', COUNT(DISTINCT mutation_event.`CHR`, mutation_event.`START_POSITION`,
mutation_event.`END_POSITION`, mutation_event.`REFERENCE_ALLELE`, mutation_event.`TUMOR_SEQ_ALLELE`) AS MUTATION_COUNT
FROM `sample_profile`
LEFT JOIN mutation ON mutation.`SAMPLE_ID` = sample_profile.`SAMPLE_ID`
AND ( mutation.`MUTATION_STATUS` <> 'GERMLINE' OR mutation.`MUTATION_STATUS` IS NULL )
LEFT JOIN mutation_event ON mutation.`MUTATION_EVENT_ID` = mutation_event.`MUTATION_EVENT_ID`
AND ( mutation_event.`MUTATION_TYPE` <> 'Fusion' OR mutation_event.`MUTATION_TYPE` IS NULL )
INNER JOIN genetic_profile ON genetic_profile.`GENETIC_PROFILE_ID` = sample_profile.`GENETIC_PROFILE_ID`
WHERE genetic_profile.`GENETIC_ALTERATION_TYPE` = 'MUTATION_EXTENDED'
GROUP BY sample_profile.`GENETIC_PROFILE_ID` , sample_profile.`SAMPLE_ID`;

DELETE FROM `clinical_sample` WHERE clinical_sample.`ATTR_ID` = 'FRACTION_GENOME_ALTERED';
INSERT INTO `clinical_sample` SELECT `SAMPLE_ID`, 'FRACTION_GENOME_ALTERED', IF((SELECT SUM(`END`-`START`)
FROM copy_number_seg AS c2 WHERE c2.`CANCER_STUDY_ID` = c1.`CANCER_STUDY_ID` AND c2.`SAMPLE_ID` = c1.`SAMPLE_ID`
AND ABS(c2.`SEGMENT_MEAN`) >= 0.2) IS NULL, 0, (SELECT SUM(`END`-`START`) FROM copy_number_seg AS c2
WHERE c2.`CANCER_STUDY_ID` = c1.`CANCER_STUDY_ID` AND c2.`SAMPLE_ID` = c1.`SAMPLE_ID`
AND ABS(c2.`SEGMENT_MEAN`) >= 0.2) / SUM(`END`-`START`)) AS `VALUE` FROM `copy_number_seg` AS c1 , `cancer_study`
WHERE c1.`CANCER_STUDY_ID` = cancer_study.`CANCER_STUDY_ID` GROUP BY cancer_study.`CANCER_STUDY_ID` , `SAMPLE_ID`
HAVING SUM(`END`-`START`) > 0;

UPDATE `info` SET `DB_SCHEMA_VERSION`="2.7.2";

##version: 2.7.3
DELETE FROM `clinical_attribute_meta` WHERE clinical_attribute_meta.`ATTR_ID` = 'SAMPLE_COUNT';
INSERT INTO `clinical_attribute_meta` SELECT 'SAMPLE_COUNT', 'Number of Samples Per Patient',
'Number of Samples Per Patient', 'STRING', 1, '1', patient.`CANCER_STUDY_ID` FROM patient
GROUP BY patient.`CANCER_STUDY_ID`;

DELETE FROM `clinical_patient` WHERE clinical_patient.`ATTR_ID` = 'SAMPLE_COUNT';
INSERT INTO `clinical_patient` SELECT patient.`INTERNAL_ID`, 'SAMPLE_COUNT', COUNT(*) FROM sample
INNER JOIN patient ON sample.`PATIENT_ID` = patient.`INTERNAL_ID` GROUP BY patient.`INTERNAL_ID`;
UPDATE `info` SET `DB_SCHEMA_VERSION`="2.7.3";

##version: 2.7.4
CREATE TABLE `cancer_study_tags` (
  `CANCER_STUDY_ID` int(11) NOT NULL,
  `TAGS` text NOT NULL,
  PRIMARY KEY (`CANCER_STUDY_ID`),
  FOREIGN KEY (`CANCER_STUDY_ID`) REFERENCES `cancer_study` (`CANCER_STUDY_ID`) ON DELETE CASCADE
);

-- Corresponding change in cgds.sql was missed, hence this duplicate migration statement from version 2.6.1 to ensure dbs installed after v 2.6.1 are in sync.
ALTER TABLE `mutation_count_by_keyword` MODIFY COLUMN `KEYWORD` VARCHAR(255);

UPDATE `info` SET `DB_SCHEMA_VERSION`="2.7.4";

##version: 2.8.0
ALTER TABLE `cancer_study` MODIFY COLUMN `PMID` varchar(1024) DEFAULT NULL;
UPDATE `info` SET `DB_SCHEMA_VERSION`="2.8.0";

##version: 2.8.1
ALTER TABLE `mutation` MODIFY COLUMN `TUMOR_SEQ_ALLELE1` TEXT;
ALTER TABLE `mutation` MODIFY COLUMN `TUMOR_SEQ_ALLELE2` TEXT;
ALTER TABLE `mutation` MODIFY COLUMN `MATCH_NORM_SEQ_ALLELE1` TEXT;
ALTER TABLE `mutation` MODIFY COLUMN `MATCH_NORM_SEQ_ALLELE2` TEXT;
ALTER TABLE `mutation` MODIFY COLUMN `TUMOR_VALIDATION_ALLELE1` TEXT;
ALTER TABLE `mutation` MODIFY COLUMN `TUMOR_VALIDATION_ALLELE2` TEXT;
ALTER TABLE `mutation` MODIFY COLUMN `MATCH_NORM_VALIDATION_ALLELE1` TEXT;
ALTER TABLE `mutation` MODIFY COLUMN `MATCH_NORM_VALIDATION_ALLELE2` TEXT;

ALTER TABLE `mutation_event` DROP INDEX `CHR`;
ALTER TABLE `mutation_event` MODIFY COLUMN `TUMOR_SEQ_ALLELE` TEXT;
ALTER TABLE `mutation_event` MODIFY COLUMN `REFERENCE_ALLELE` TEXT;
ALTER TABLE `mutation_event` ADD KEY `KEY_MUTATION_EVENT_DETAILS` (`CHR`, `START_POSITION`, `END_POSITION`, `TUMOR_SEQ_ALLELE`(255), `ENTREZ_GENE_ID`, `PROTEIN_CHANGE`, `MUTATION_TYPE`);
UPDATE `info` SET `DB_SCHEMA_VERSION`="2.8.1";

##version: 2.8.2
ALTER TABLE `mutation_event` DROP KEY `KEY_MUTATION_EVENT_DETAILS`;
ALTER TABLE `mutation_event` ADD KEY `KEY_MUTATION_EVENT_DETAILS` (`CHR`, `START_POSITION`, `END_POSITION`, `TUMOR_SEQ_ALLELE`(240), `ENTREZ_GENE_ID`, `PROTEIN_CHANGE`, `MUTATION_TYPE`);
UPDATE `info` SET `DB_SCHEMA_VERSION`="2.8.2";

##version: 2.9.0
CREATE TABLE `data_access_tokens` (
    `TOKEN` varchar(50) NOT NULL,
    `USERNAME` varchar(128) NOT NULL,
    `EXPIRATION` datetime NOT NULL,
    `CREATION` datetime,
    PRIMARY KEY (`TOKEN`),
    FOREIGN KEY (`USERNAME`) REFERENCES `users` (`EMAIL`) ON DELETE CASCADE
);
UPDATE `info` SET `DB_SCHEMA_VERSION`="2.9.0";

-- ========================== new treatment related tables =============================================
##version: 2.9.1
CREATE TABLE `treatment` (
  `ID` INT(11) NOT NULL auto_increment,
  `STABLE_ID` VARCHAR(45) NOT NULL UNIQUE,
  `NAME` VARCHAR(45) NOT NULL,
  `DESCRIPTION` VARCHAR(200) NOT NULL,
  `LINKOUT_URL` VARCHAR(400) NOT NULL,
  `GENETIC_ENTITY_ID` INT NOT NULL,
  PRIMARY KEY (`ID`),
  UNIQUE INDEX `TREATMENT_GENETIC_ENTITY_ID_UNIQUE` (`GENETIC_ENTITY_ID` ASC),
  FOREIGN KEY (`GENETIC_ENTITY_ID`) REFERENCES `genetic_entity` (`ID`) ON DELETE CASCADE
);

-- --------------------------------------------------------
ALTER TABLE `genetic_profile` ADD COLUMN `PIVOT_THRESHOLD` FLOAT DEFAULT NULL;
ALTER TABLE `genetic_profile` ADD COLUMN `SORT_ORDER` ENUM('ASC','DESC') DEFAULT NULL;

UPDATE `info` SET `DB_SCHEMA_VERSION`="2.9.1";

-- ========================== end of treatment related tables =============================================
##version: 2.9.2
-- Previous structural_variant was never used, so recreate it
DROP TABLE IF EXISTS structural_variant;
CREATE TABLE `structural_variant` (
  `INTERNAL_ID` int(11) NOT NULL auto_increment,
  `GENETIC_PROFILE_ID` int(11) NOT NULL,
  `SAMPLE_ID` int(11) NOT NULL,
  `SITE1_ENTREZ_GENE_ID` int(11) NOT NULL,
  `SITE1_ENSEMBL_TRANSCRIPT_ID` varchar(25),
  `SITE1_EXON` int(4),
  `SITE1_CHROMOSOME` varchar(5),
  `SITE1_POSITION` int(11),
  `SITE1_DESCRIPTION` varchar(255),
  `SITE2_ENTREZ_GENE_ID` int(11),
  `SITE2_ENSEMBL_TRANSCRIPT_ID` varchar(25),
  `SITE2_EXON` int(4),
  `SITE2_CHROMOSOME` varchar(5),
  `SITE2_POSITION` int(11),
  `SITE2_DESCRIPTION` varchar(255),
  `SITE2_EFFECT_ON_FRAME` varchar(25),
  `NCBI_BUILD` varchar(10),
  `DNA_SUPPORT` varchar(3),
  `RNA_SUPPORT` varchar(3),
  `NORMAL_READ_COUNT` int(11),
  `TUMOR_READ_COUNT` int(11),
  `NORMAL_VARIANT_COUNT` int(11),
  `TUMOR_VARIANT_COUNT` int(11),
  `NORMAL_PAIRED_END_READ_COUNT` int(11),
  `TUMOR_PAIRED_END_READ_COUNT` int(11),
  `NORMAL_SPLIT_READ_COUNT` int(11),
  `TUMOR_SPLIT_READ_COUNT` int(11),
  `ANNOTATION` varchar(255),
  `BREAKPOINT_TYPE` varchar(25),
  `CENTER` varchar(25),
  `CONNECTION_TYPE` varchar(25),
  `EVENT_INFO` varchar(255),
  `CLASS` varchar(25),
  `LENGTH` int(11),
  `COMMENTS` varchar(255),
  `EXTERNAL_ANNOTATION` varchar(80),
  `DRIVER_FILTER` VARCHAR(20),
  `DRIVER_FILTER_ANNOTATION` VARCHAR(80),
  `DRIVER_TIERS_FILTER` VARCHAR(50),
  `DRIVER_TIERS_FILTER_ANNOTATION` VARCHAR(80),
  PRIMARY KEY (`INTERNAL_ID`),
  FOREIGN KEY (`SAMPLE_ID`) REFERENCES `sample` (`INTERNAL_ID`) ON DELETE CASCADE,
  FOREIGN KEY (`SITE1_ENTREZ_GENE_ID`) REFERENCES `gene` (`ENTREZ_GENE_ID`) ON DELETE CASCADE,
  FOREIGN KEY (`SITE2_ENTREZ_GENE_ID`) REFERENCES `gene` (`ENTREZ_GENE_ID`) ON DELETE CASCADE,
  FOREIGN KEY (`GENETIC_PROFILE_ID`) REFERENCES `genetic_profile` (`GENETIC_PROFILE_ID`) ON DELETE CASCADE
);

UPDATE `info` SET `DB_SCHEMA_VERSION`="2.9.2";

##version: 2.10.0
-- remove gene length, this is stored in genome nexus
ALTER TABLE `gene` DROP COLUMN `length`;

UPDATE `info` SET `DB_SCHEMA_VERSION`="2.10.0";

##version: 2.10.1
ALTER TABLE `copy_number_seg` MODIFY COLUMN `SEG_ID` BIGINT(20);

UPDATE `info` SET `DB_SCHEMA_VERSION`="2.10.1";

##version: 2.11.0
UPDATE `reference_genome` SET `GENOME_SIZE` = 2897310462 WHERE `NAME`='hg19';
UPDATE `reference_genome` SET `GENOME_SIZE` = 3049315783 WHERE `NAME`='hg38';
UPDATE `reference_genome` SET `GENOME_SIZE` = 2652783500 WHERE `NAME`='mm10';
ALTER TABLE `reference_genome_gene` MODIFY COLUMN `CHR` varchar(5);
INSERT INTO reference_genome_gene (ENTREZ_GENE_ID, CYTOBAND, EXONIC_LENGTH, CHR, REFERENCE_GENOME_ID)
SELECT
    ENTREZ_GENE_ID,
    CYTOBAND,
    0,
    SUBSTRING_INDEX(SUBSTRING_INDEX(SUBSTRING_INDEX(gene.CYTOBAND,IF(LOCATE('p', gene.CYTOBAND), 'p', 'q'), 1),'q',1),'cen',1),
    1
FROM `gene`
WHERE NOT EXISTS (SELECT * FROM reference_genome_gene);
ALTER TABLE `gene` DROP COLUMN `CYTOBAND`;
ALTER TABLE `cancer_study` ADD COLUMN `REFERENCE_GENOME_ID` INT(4) DEFAULT 1,
                           ADD CONSTRAINT `FK_REFERENCE_GENOME` FOREIGN KEY (`REFERENCE_GENOME_ID`)
                               REFERENCES `reference_genome`(`REFERENCE_GENOME_ID`) ON DELETE RESTRICT;
UPDATE `cancer_study`
    INNER JOIN `genetic_profile` ON `cancer_study`.CANCER_STUDY_ID = `genetic_profile`.CANCER_STUDY_ID
    INNER JOIN `mutation` ON `mutation`.GENETIC_PROFILE_ID = `genetic_profile`.GENETIC_PROFILE_ID
    INNER JOIN `mutation_event` ON `mutation`.MUTATION_EVENT_ID = `mutation_event`.MUTATION_EVENT_ID
SET `cancer_study`.REFERENCE_GENOME_ID =
CASE
    WHEN `mutation_event`.NCBI_BUILD in ('mm10', 'GRCm38') THEN 3
    WHEN `mutation_event`.NCBI_BUILD in ('38', 'hg38', 'GRCh38') THEN 2
    ELSE 1
END;
UPDATE `info` SET `DB_SCHEMA_VERSION`="2.11.0";

##version: 2.12.0
ALTER TABLE `mutation` ADD COLUMN ANNOTATION_JSON JSON DEFAULT NULL;
-- ========================== new ascn table =============================================
CREATE TABLE `allele_specific_copy_number` (
    `MUTATION_EVENT_ID` int(255) NOT NULL,
    `GENETIC_PROFILE_ID` int(11) NOT NULL,
    `SAMPLE_ID` int(11) NOT NULL,
    `ASCN_INTEGER_COPY_NUMBER` int DEFAULT NULL,
    `ASCN_METHOD` varchar(24) NOT NULL,
    `CCF_M_COPIES_UPPER` float DEFAULT NULL,
    `CCF_M_COPIES` float DEFAULT NULL,
    `CLONAL` boolean DEFAULT NULL,
    `MINOR_COPY_NUMBER` int DEFAULT NULL,
    `MUTANT_COPIES` int DEFAULT NULL,
    `TOTAL_COPY_NUMBER` int DEFAULT NULL,
    UNIQUE KEY `UQ_ASCN_MUTATION_EVENT_ID_GENETIC_PROFILE_ID_SAMPLE_ID` (`MUTATION_EVENT_ID`,`GENETIC_PROFILE_ID`,`SAMPLE_ID`),
    FOREIGN KEY (`MUTATION_EVENT_ID`) REFERENCES `mutation_event` (`MUTATION_EVENT_ID`),
    FOREIGN KEY (`GENETIC_PROFILE_ID`) REFERENCES `genetic_profile` (`GENETIC_PROFILE_ID`) ON DELETE CASCADE,
    FOREIGN KEY (`SAMPLE_ID`) REFERENCES `sample` (`INTERNAL_ID`) ON DELETE CASCADE
);

UPDATE `info` SET `DB_SCHEMA_VERSION`="2.12.0";
-- ========================== end of ascn table =============================================
##version: 2.12.1
-- update genetic_entity table
ALTER TABLE `genetic_entity` ADD COLUMN `STABLE_ID` varchar(45) DEFAULT NULL;
ALTER TABLE `genetic_profile` ADD COLUMN `GENERIC_ASSAY_TYPE` varchar(255) DEFAULT NULL;
ALTER TABLE `genetic_alteration` DROP FOREIGN KEY genetic_alteration_ibfk_2;
ALTER TABLE `genetic_alteration` ADD CONSTRAINT `genetic_alteration_ibfk_2` FOREIGN KEY (`GENETIC_ENTITY_ID`) REFERENCES `genetic_entity` (`ID`) ON DELETE CASCADE;

CREATE TABLE `generic_entity_properties` (
  `ID` INT(11) NOT NULL auto_increment,
  `GENETIC_ENTITY_ID` INT NOT NULL,
  `NAME` varchar(255) NOT NULL,
  `VALUE` varchar(5000) NOT NULL,
  UNIQUE (`GENETIC_ENTITY_ID`, `NAME`),
  PRIMARY KEY (`ID`),
  FOREIGN KEY (`GENETIC_ENTITY_ID`) REFERENCES `genetic_entity` (`ID`) ON DELETE CASCADE
);

UPDATE `info` SET `DB_SCHEMA_VERSION`="2.12.1";

##version: 2.12.2
-- treatment to generic_assay migration
-- insert NAME into generic_entity_properties
INSERT INTO generic_entity_properties (GENETIC_ENTITY_ID, NAME, VALUE)
SELECT
    GENETIC_ENTITY_ID,
    "NAME",
    NAME
FROM `treatment`;
-- insert DESCRIPTION into generic_entity_properties
INSERT INTO generic_entity_properties (GENETIC_ENTITY_ID, NAME, VALUE)
SELECT
    GENETIC_ENTITY_ID,
    "DESCRIPTION",
    DESCRIPTION
FROM `treatment`;
-- insert URL into generic_entity_properties
INSERT INTO generic_entity_properties (GENETIC_ENTITY_ID, NAME, VALUE)
SELECT
    GENETIC_ENTITY_ID,
    "URL",
    LINKOUT_URL
FROM `treatment`;
-- update genetic_entity and genetic_profile
UPDATE genetic_entity INNER JOIN treatment ON genetic_entity.ID = treatment.GENETIC_ENTITY_ID SET genetic_entity.STABLE_ID = treatment.STABLE_ID, genetic_entity.ENTITY_TYPE = "GENERIC_ASSAY";
UPDATE genetic_profile SET GENERIC_ASSAY_TYPE = "TREATMENT_RESPONSE" WHERE genetic_profile.GENETIC_ALTERATION_TYPE = "GENERIC_ASSAY";
-- drop treatment table
DROP TABLE IF EXISTS `treatment`;

UPDATE `info` SET `DB_SCHEMA_VERSION`="2.12.2";

##version: 2.12.3
CREATE TEMPORARY TABLE IF NOT EXISTS
    fusion_studies ( INDEX(CANCER_STUDY_IDENTIFIER) )
AS (
    SELECT DISTINCT CANCER_STUDY_IDENTIFIER, cancer_study.CANCER_STUDY_ID
    FROM `mutation_event`
             JOIN `mutation` ON `mutation`.MUTATION_EVENT_ID = `mutation_event`.MUTATION_EVENT_ID
             JOIN `genetic_profile` ON `genetic_profile`.GENETIC_PROFILE_ID = `mutation`.GENETIC_PROFILE_ID
             JOIN `cancer_study` ON `cancer_study`.CANCER_STUDY_ID = `genetic_profile`.CANCER_STUDY_ID
    WHERE MUTATION_TYPE = 'fusion'
);
INSERT INTO genetic_profile(STABLE_ID, CANCER_STUDY_ID, GENETIC_ALTERATION_TYPE, DATATYPE, NAME, DESCRIPTION, SHOW_PROFILE_IN_ANALYSIS_TAB)
SELECT CONCAT(CANCER_STUDY_IDENTIFIER, '_fusion'), CANCER_STUDY_ID, 'STRUCTURAL_VARIANT','FUSION','Fusions','Fusions',0
FROM `fusion_studies`
WHERE NOT EXISTS (SELECT * FROM genetic_profile WHERE  STABLE_ID=CONCAT(`fusion_studies`.CANCER_STUDY_IDENTIFIER, '_fusion')
    AND CANCER_STUDY_ID = `fusion_studies`.CANCER_STUDY_ID);
DROP TEMPORARY TABLE fusion_studies;
UPDATE `info` SET `DB_SCHEMA_VERSION`="2.12.3";

##version: 2.12.4
CREATE TABLE `resource_definition` (
  `RESOURCE_ID` varchar(255) NOT NULL,
  `DISPLAY_NAME` varchar(255) NOT NULL,
  `DESCRIPTION` varchar(2048) DEFAULT NULL,
  `RESOURCE_TYPE` ENUM('STUDY', 'PATIENT', 'SAMPLE') NOT NULL,
  `OPEN_BY_DEFAULT` BOOLEAN DEFAULT 0,
  `PRIORITY` int(11) NOT NULL,
  `CANCER_STUDY_ID` int(11) NOT NULL,
  PRIMARY KEY (`RESOURCE_ID`,`CANCER_STUDY_ID`),
  FOREIGN KEY (`CANCER_STUDY_ID`) REFERENCES `cancer_study` (`CANCER_STUDY_ID`) ON DELETE CASCADE
);

CREATE TABLE `resource_sample` (
  `INTERNAL_ID` int(11) NOT NULL,
  `RESOURCE_ID` varchar(255) NOT NULL,
  `URL` varchar(255) NOT NULL,
  PRIMARY KEY (`INTERNAL_ID`, `RESOURCE_ID`, `URL`),
  FOREIGN KEY (`INTERNAL_ID`) REFERENCES `sample` (`INTERNAL_ID`) ON DELETE CASCADE
);

CREATE TABLE `resource_patient` (
  `INTERNAL_ID` int(11) NOT NULL,
  `RESOURCE_ID` varchar(255) NOT NULL,
  `URL` varchar(255) NOT NULL,
  PRIMARY KEY (`INTERNAL_ID`, `RESOURCE_ID`, `URL`),
  FOREIGN KEY (`INTERNAL_ID`) REFERENCES `patient` (`INTERNAL_ID`) ON DELETE CASCADE
);

CREATE TABLE `resource_study` (
  `INTERNAL_ID` int(11) NOT NULL,
  `RESOURCE_ID` varchar(255) NOT NULL,
  `URL` varchar(255) NOT NULL,
  PRIMARY KEY (`INTERNAL_ID`, `RESOURCE_ID`, `URL`),
  FOREIGN KEY (`INTERNAL_ID`) REFERENCES `cancer_study` (`CANCER_STUDY_ID`) ON DELETE CASCADE
);
UPDATE `info` SET `DB_SCHEMA_VERSION`="2.12.4";

##version: 2.12.5
-- survival data migration
-- create temporary table to store survival attributes
CREATE TEMPORARY TABLE IF NOT EXISTS survival_attributes AS 
  (SELECT DISTINCT Concat(Substr(ATTR_ID, 1, Char_length(ATTR_ID) - 7), 
                   "_STATUS") AS ATTR_ID 
   FROM   clinical_attribute_meta 
   WHERE  ATTR_ID LIKE "%_STATUS" 
          AND Substr(ATTR_ID, 1, Char_length(ATTR_ID) - 7)IN (SELECT DISTINCT 
              Substr(ATTR_ID, 1, Char_length(ATTR_ID) - 7) AS 
              SurvivalDataStatusPrefix 
              FROM   clinical_attribute_meta 
              WHERE  ATTR_ID LIKE "%_MONTHS")); 

-- mapping to 0/1
UPDATE clinical_patient SET ATTR_VALUE = CONCAT("1:",ATTR_VALUE) WHERE ATTR_ID in (SELECT ATTR_ID FROM survival_attributes) AND ATTR_VALUE in ('DECEASED','Recurred/Progressed','Recurred','Progressed','Yes','yes','1','PROGRESSION','Event','DEAD OF MELANOMA','DEAD WITH TUMOR','Metastatic Relapse','Localized Relapse');
UPDATE clinical_patient SET ATTR_VALUE = CONCAT("0:",ATTR_VALUE) WHERE ATTR_ID in (SELECT ATTR_ID FROM survival_attributes) AND ATTR_VALUE in ('LIVING','ALIVE','DiseaseFree','No','0','ProgressionFree','NO PROGRESSION','Not Progressed','CENSORED','Censor','ALIVE OR CENSORED','ALIVE OR DEAD TUMOR FREE','Censored','No Relapse','Progression free','Censure','no','NED');
UPDATE `info` SET `DB_SCHEMA_VERSION`="2.12.5";

##version: 2.12.6
-- WARNING: old allele specific copy number (ASCN) schema is incompatible with the new schema
-- studies that contain ASCN data will lose any existing ASCN data and should be reimported
DROP TABLE IF EXISTS `allele_specific_copy_number`;
CREATE TABLE `allele_specific_copy_number` (
    `MUTATION_EVENT_ID` int(255) NOT NULL,
    `GENETIC_PROFILE_ID` int(11) NOT NULL,
    `SAMPLE_ID` int(11) NOT NULL,
    `ASCN_INTEGER_COPY_NUMBER` int DEFAULT NULL,
    `ASCN_METHOD` varchar(24) NOT NULL,
    `CCF_EXPECTED_COPIES_UPPER` float DEFAULT NULL,
    `CCF_EXPECTED_COPIES` float DEFAULT NULL,
    `CLONAL` varchar(16) DEFAULT NULL,
    `MINOR_COPY_NUMBER` int DEFAULT NULL,
    `EXPECTED_ALT_COPIES` int DEFAULT NULL,
    `TOTAL_COPY_NUMBER` int DEFAULT NULL,
    UNIQUE KEY `UQ_ASCN_MUTATION_EVENT_ID_GENETIC_PROFILE_ID_SAMPLE_ID` (`MUTATION_EVENT_ID`,`GENETIC_PROFILE_ID`,`SAMPLE_ID`), -- Constraint to block duplicated mutation entries
    FOREIGN KEY (`MUTATION_EVENT_ID`) REFERENCES `mutation_event` (`MUTATION_EVENT_ID`),
    FOREIGN KEY (`GENETIC_PROFILE_ID`) REFERENCES `genetic_profile` (`GENETIC_PROFILE_ID`) ON DELETE CASCADE,
    FOREIGN KEY (`SAMPLE_ID`) REFERENCES `sample` (`INTERNAL_ID`) ON DELETE CASCADE
);
UPDATE `info` SET `DB_SCHEMA_VERSION`="2.12.6";

##version: 2.12.7
<<<<<<< HEAD
-- WARNING: this will drop column CLINICAL_TRIAL_KEYWORDS from table type_of_cancer
ALTER TABLE `type_of_cancer` DROP COLUMN `CLINICAL_TRIAL_KEYWORDS`;
UPDATE `info` SET `DB_SCHEMA_VERSION`="2.12.7";

##version: 2.12.8
ALTER TABLE `sample` DROP COLUMN `TYPE_OF_CANCER_ID`;
=======
CREATE TABLE `alteration_driver_annotation` (
  `ALTERATION_EVENT_ID` int(255) NOT NULL,
  `GENETIC_PROFILE_ID` int(11) NOT NULL,
  `SAMPLE_ID` int(11) NOT NULL,
  `DRIVER_FILTER` VARCHAR(20),
  `DRIVER_FILTER_ANNOTATION` VARCHAR(80),
  `DRIVER_TIERS_FILTER` VARCHAR(50),
  `DRIVER_TIERS_FILTER_ANNOTATION` VARCHAR(80),
  PRIMARY KEY (`ALTERATION_EVENT_ID`, `GENETIC_PROFILE_ID`, `SAMPLE_ID`),
  FOREIGN KEY (`GENETIC_PROFILE_ID`) REFERENCES `genetic_profile` (`GENETIC_PROFILE_ID`) ON DELETE CASCADE,
  FOREIGN KEY (`SAMPLE_ID`) REFERENCES `sample` (`INTERNAL_ID`) ON DELETE CASCADE
) COMMENT='Alteration driver annotation';
insert into `alteration_driver_annotation`
select `INTERNAL_ID`, `GENETIC_PROFILE_ID`, `SAMPLE_ID`, `DRIVER_FILTER`, `DRIVER_FILTER_ANNOTATION`, `DRIVER_TIERS_FILTER`, `DRIVER_TIERS_FILTER_ANNOTATION` from `structural_variant`
where `DRIVER_FILTER` is not null and `DRIVER_FILTER` != 'NA' and `DRIVER_FILTER` != ''
or `DRIVER_FILTER_ANNOTATION` is not null and `DRIVER_FILTER_ANNOTATION` != 'NA' and `DRIVER_FILTER_ANNOTATION` != ''
or `DRIVER_TIERS_FILTER` is not null and `DRIVER_TIERS_FILTER` != 'NA' and `DRIVER_TIERS_FILTER` != ''
or `DRIVER_TIERS_FILTER_ANNOTATION` is not null and `DRIVER_TIERS_FILTER_ANNOTATION` != 'NA' and `DRIVER_TIERS_FILTER_ANNOTATION` != '';
alter table `structural_variant`
drop column `DRIVER_FILTER`,
drop column `DRIVER_FILTER_ANNOTATION`,
drop column `DRIVER_TIERS_FILTER`,
drop column `DRIVER_TIERS_FILTER_ANNOTATION`;
insert into `alteration_driver_annotation`
select `MUTATION_EVENT_ID`, `GENETIC_PROFILE_ID`, `SAMPLE_ID`, `DRIVER_FILTER`, `DRIVER_FILTER_ANNOTATION`, `DRIVER_TIERS_FILTER`, `DRIVER_TIERS_FILTER_ANNOTATION` from `mutation`
where `DRIVER_FILTER` is not null and `DRIVER_FILTER` != 'NA' and `DRIVER_FILTER` != ''
or `DRIVER_FILTER_ANNOTATION` is not null and `DRIVER_FILTER_ANNOTATION` != 'NA' and `DRIVER_FILTER_ANNOTATION` != ''
or `DRIVER_TIERS_FILTER` is not null and `DRIVER_TIERS_FILTER` != 'NA' and `DRIVER_TIERS_FILTER` != ''
or `DRIVER_TIERS_FILTER_ANNOTATION` is not null and `DRIVER_TIERS_FILTER_ANNOTATION` != 'NA' and `DRIVER_TIERS_FILTER_ANNOTATION` != '';
alter table `mutation`
drop column `DRIVER_FILTER`,
drop column `DRIVER_FILTER_ANNOTATION`,
drop column `DRIVER_TIERS_FILTER`,
drop column `DRIVER_TIERS_FILTER_ANNOTATION`;
UPDATE `info` SET `DB_SCHEMA_VERSION`="2.12.7";

##version: 2.12.8
CREATE INDEX idx_mutation_type ON mutation_event (`MUTATION_TYPE`);
CREATE INDEX idx_cna_type ON cna_event (`ALTERATION`);                                                        
CREATE INDEX idx_driver_filter ON alteration_driver_annotation (`DRIVER_FILTER`);
CREATE INDEX idx_driver_tiers_filter ON alteration_driver_annotation (`DRIVER_TIERS_FILTER`);
>>>>>>> 8628a225
UPDATE `info` SET `DB_SCHEMA_VERSION`="2.12.8";<|MERGE_RESOLUTION|>--- conflicted
+++ resolved
@@ -894,14 +894,6 @@
 UPDATE `info` SET `DB_SCHEMA_VERSION`="2.12.6";
 
 ##version: 2.12.7
-<<<<<<< HEAD
--- WARNING: this will drop column CLINICAL_TRIAL_KEYWORDS from table type_of_cancer
-ALTER TABLE `type_of_cancer` DROP COLUMN `CLINICAL_TRIAL_KEYWORDS`;
-UPDATE `info` SET `DB_SCHEMA_VERSION`="2.12.7";
-
-##version: 2.12.8
-ALTER TABLE `sample` DROP COLUMN `TYPE_OF_CANCER_ID`;
-=======
 CREATE TABLE `alteration_driver_annotation` (
   `ALTERATION_EVENT_ID` int(255) NOT NULL,
   `GENETIC_PROFILE_ID` int(11) NOT NULL,
@@ -943,5 +935,11 @@
 CREATE INDEX idx_cna_type ON cna_event (`ALTERATION`);                                                        
 CREATE INDEX idx_driver_filter ON alteration_driver_annotation (`DRIVER_FILTER`);
 CREATE INDEX idx_driver_tiers_filter ON alteration_driver_annotation (`DRIVER_TIERS_FILTER`);
->>>>>>> 8628a225
+UPDATE `info` SET `DB_SCHEMA_VERSION`="2.12.8";
+-- WARNING: this will drop column CLINICAL_TRIAL_KEYWORDS from table type_of_cancer
+ALTER TABLE `type_of_cancer` DROP COLUMN `CLINICAL_TRIAL_KEYWORDS`;
+UPDATE `info` SET `DB_SCHEMA_VERSION`="2.12.7";
+
+##version: 2.12.8
+ALTER TABLE `sample` DROP COLUMN `TYPE_OF_CANCER_ID`;
 UPDATE `info` SET `DB_SCHEMA_VERSION`="2.12.8";