--- conflicted
+++ resolved
@@ -39,48 +39,6 @@
 {
 	public static final String NOT_AVAILABLE = "NA";
 
-<<<<<<< HEAD
-	public static Integer calculateCosmicCount(ExtendedMutation mutation)
-	{
-		String cosmicOverlap = mutation.getOncotatorCosmicOverlapping();
-
-		if (cosmicOverlap == null)
-		{
-			return -1;
-		}
-
-		String[] parts = cosmicOverlap.split("\\|");
-		Integer total = 0;
-
-		for (String cosmic : parts)
-		{
-			int beginIdx = cosmic.indexOf('(') + 1;
-			int endIdx = cosmic.indexOf(")");
-
-			String count;
-
-			if (beginIdx == 0 || endIdx < 0)
-			{
-				count = "0";
-			}
-			else
-			{
-				count = cosmic.substring(beginIdx, endIdx);
-			}
-
-			boolean unknownCosmic = cosmic.startsWith("p.?") || cosmic.startsWith("?");
-
-			// update the total count if the count is a valid integer value
-			// and the cosmic value does not start with "?"
-			if (count.matches("[0-9]+") &&
-				!unknownCosmic)
-			{
-				total += Integer.parseInt(count);
-			}
-		}
-
-		return total;
-=======
 	public static String getCaseId(String barCode)
 	{
 		// process bar code
@@ -107,7 +65,6 @@
 		}
 
 		return caseId;
->>>>>>> ba94c48b
 	}
 
 	/**
