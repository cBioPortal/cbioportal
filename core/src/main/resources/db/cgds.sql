--- conflicted
+++ resolved
@@ -755,21 +755,4 @@
   `KEY` varchar(255) NOT NULL,
   `VALUE` varchar(5000) NOT NULL,
   FOREIGN KEY (`CLINICAL_EVENT_ID`) REFERENCES `clinical_event` (`CLINICAL_EVENT_ID`) ON DELETE CASCADE
-<<<<<<< HEAD
-) ENGINE=MyISAM DEFAULT CHARSET=latin1;
-
-drop table IF EXISTS alteration_frequency;
-CREATE TABLE `alteration_frequency` (
-  `CANCER_STUDY_ID` int(11) NOT NULL,
-  `ENTREZ_GENE_ID` int(255) NOT NULL,
-  `MUT` int(11) NOT NULL,
-  `AMP` int(11) NOT NULL,
-  `DEL` int(11) NOT NULL,
-  `MUT_AND_AMP` int(11) NOT NULL,
-  `MUT_AND_DEL` int(11) NOT NULL,
-  `PATIENTS` int(11) NOT NULL,
-  PRIMARY KEY  (`CANCER_STUDY_ID`, `ENTREZ_GENE_ID`)
-) ENGINE=MyISAM DEFAULT CHARSET=latin1;
-=======
-);
->>>>>>> cf3f4eff
+);