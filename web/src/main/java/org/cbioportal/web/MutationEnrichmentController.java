--- conflicted
+++ resolved
@@ -5,14 +5,10 @@
 import io.swagger.annotations.ApiParam;
 import org.cbioportal.model.AlterationEnrichment;
 import org.cbioportal.model.MolecularProfileCaseIdentifier;
-import org.cbioportal.model.web.parameter.EnrichmentType;
 import org.cbioportal.service.MutationEnrichmentService;
 import org.cbioportal.service.exception.MolecularProfileNotFoundException;
 import org.cbioportal.web.config.annotation.InternalApi;
-<<<<<<< HEAD
-=======
 import org.cbioportal.model.EnrichmentType;
->>>>>>> 2a8d5651
 import org.cbioportal.web.parameter.MolecularProfileCasesGroupFilter;
 import org.springframework.beans.factory.annotation.Autowired;
 import org.springframework.http.HttpStatus;
@@ -56,13 +52,8 @@
                         MolecularProfileCasesGroupFilter::getMolecularProfileCaseIdentifiers));
 
         return new ResponseEntity<>(
-<<<<<<< HEAD
-                mutationEnrichmentService.getMutationEnrichments(groupCaseIdentifierSet, enrichmentType),
-                HttpStatus.OK);
-=======
             mutationEnrichmentService.getMutationEnrichments(
                 groupCaseIdentifierSet,
                 enrichmentType), HttpStatus.OK);
->>>>>>> 2a8d5651
     }
 }