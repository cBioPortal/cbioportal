--- conflicted
+++ resolved
@@ -1079,8 +1079,8 @@
                                             'swissprot_identifier': 'name'})
         # we expect 5 infos: 3 about silent mutations, 2 general info messages:
         self.assertEqual(len(record_list), 5)
-        # First 3 INFO messages should be something like: "Line will not be loaded due to the variant classification filter. Filtered types:"
-        for record in record_list[:3]: 
+        # First 3 INFO messages should be something like: "Validation of line skipped due to cBioPortal's filtering. Filtered types:"
+        for record in record_list[:3]:
             self.assertIn("filtered types", record.getMessage().lower())
 
 
@@ -1111,8 +1111,7 @@
         self.assertEqual(record_list[1].levelno, logging.WARNING)
         self.assertIn("implies intergenic", record_list[2].getMessage().lower())
         self.assertEqual(record_list[2].levelno, logging.WARNING)
-<<<<<<< HEAD
-    
+
     def test_customized_variants_skipped(self):
         
         """Test if customized mutations are skipped with a message."""
@@ -1132,8 +1131,7 @@
         
         # restore the default skipped variant types
         validateData.MutationsExtendedValidator.SKIP_VARIANT_TYPES = old_variant_types
-=======
-        
+               
     def test_isValidGenePosition(self):
         """Test if proper warnings/errors are given for wrong/blank gene positions 
         (Start_Position and End_Position) change vals."""
@@ -1166,7 +1164,6 @@
         self.assertEqual(record.levelno, logging.ERROR)
         self.assertIn('The end position of this variant is not '
                     'an integer', record.getMessage())
->>>>>>> 61ccaf95
 
 class FusionValidationTestCase(PostClinicalDataFileTestCase):
 
