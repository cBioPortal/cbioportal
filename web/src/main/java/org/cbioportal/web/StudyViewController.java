package org.cbioportal.web;

import io.swagger.annotations.Api;
import io.swagger.annotations.ApiOperation;
import io.swagger.annotations.ApiParam;

import org.apache.commons.collections4.CollectionUtils;
import org.apache.commons.lang3.math.NumberUtils;
import org.apache.commons.lang3.tuple.ImmutablePair;
import org.apache.commons.math3.stat.correlation.PearsonsCorrelation;
import org.apache.commons.math3.stat.correlation.SpearmansCorrelation;
import org.apache.commons.math3.util.Pair;
import org.cbioportal.model.*;
import org.cbioportal.service.*;
import org.cbioportal.service.exception.StudyNotFoundException;
import org.cbioportal.service.util.ClinicalAttributeUtil;
import org.cbioportal.web.config.annotation.InternalApi;
import org.cbioportal.model.AlterationFilter;
import org.cbioportal.web.parameter.*;
import org.cbioportal.web.util.*;
import org.springframework.beans.factory.annotation.Autowired;
import org.springframework.cache.annotation.Cacheable;
import org.springframework.context.ApplicationContext;
import org.springframework.http.HttpHeaders;
import org.springframework.http.HttpStatus;
import org.springframework.http.MediaType;
import org.springframework.http.ResponseEntity;
import org.springframework.security.access.prepost.PreAuthorize;
import org.springframework.validation.annotation.Validated;
import org.springframework.web.bind.annotation.PostMapping;
import org.springframework.web.bind.annotation.RequestAttribute;
import org.springframework.web.bind.annotation.RequestBody;
import org.springframework.web.bind.annotation.RequestMapping;
import org.springframework.web.bind.annotation.RequestMethod;
import org.springframework.web.bind.annotation.RequestParam;
import org.springframework.web.bind.annotation.RestController;
import springfox.documentation.annotations.ApiIgnore;

import javax.annotation.PostConstruct;
import javax.validation.Valid;
import javax.validation.constraints.Max;
import javax.validation.constraints.Min;
import java.math.BigDecimal;
import java.util.*;
import java.util.function.Function;
import java.util.stream.Collectors;

@InternalApi
@RestController
@Validated
@Api(tags = "Study View", description = " ")
public class StudyViewController {

    public static final int CLINICAL_TAB_MAX_PAGE_SIZE = 1000000;
    
    @Autowired
    private ApplicationContext applicationContext;
    StudyViewController instance;
    @PostConstruct
    private void init() {
        instance = applicationContext.getBean(StudyViewController.class);
    }

    @Autowired
    private StudyViewFilterApplier studyViewFilterApplier;
    @Autowired
    private ClinicalDataService clinicalDataService;
    @Autowired
    private ClinicalDataFetcher clinicalDataFetcher;
    @Autowired
    private SampleService sampleService;
    @Autowired
    private PatientService patientService;
    @Autowired
    private StudyViewFilterUtil studyViewFilterUtil;
    @Autowired
    private ClinicalAttributeService clinicalAttributeService;
    @Autowired
    private ViolinPlotService violinPlotService;
    @Autowired
    private ClinicalAttributeUtil clinicalAttributeUtil;
    @Autowired
    private SampleListService sampleListService;
    @Autowired
    private StudyViewService studyViewService;
    @Autowired
    private ClinicalDataBinUtil clinicalDataBinUtil;
    @Autowired
    private ClinicalEventService clinicalEventService;

<<<<<<< HEAD
    @PreAuthorize("hasPermission(#involvedCancerStudies, 'Collection<CancerStudyId>', 'read')")
    @RequestMapping(value = "/api/clinical-data-counts/fetch", method = RequestMethod.POST,
=======
    @PreAuthorize("hasPermission(#involvedCancerStudies, 'Collection<CancerStudyId>', T(org.cbioportal.utils.security.AccessLevel).READ)")
    @RequestMapping(value = "/clinical-data-counts/fetch", method = RequestMethod.POST,
>>>>>>> d1c7d8c3
        consumes = MediaType.APPLICATION_JSON_VALUE, produces = MediaType.APPLICATION_JSON_VALUE)
    @ApiOperation("Fetch clinical data counts by study view filter")
    public ResponseEntity<List<ClinicalDataCountItem>> fetchClinicalDataCounts(
        @ApiParam(required = true, value = "Clinical data count filter")
        @Valid @RequestBody(required = false)  ClinicalDataCountFilter clinicalDataCountFilter,
        @ApiIgnore // prevent reference to this attribute in the swagger-ui interface
        @RequestAttribute(required = false, value = "involvedCancerStudies") Collection<String> involvedCancerStudies,
        @ApiIgnore // prevent reference to this attribute in the swagger-ui interface. this attribute is needed for the @PreAuthorize tag above.
        @Valid @RequestAttribute(required = false, value = "interceptedClinicalDataCountFilter") ClinicalDataCountFilter interceptedClinicalDataCountFilter) {

        List<ClinicalDataFilter> attributes = interceptedClinicalDataCountFilter.getAttributes();
        StudyViewFilter studyViewFilter = interceptedClinicalDataCountFilter.getStudyViewFilter();
        
        if (attributes.size() == 1) {
            studyViewFilterUtil.removeSelfFromFilter(attributes.get(0).getAttributeId(), studyViewFilter);
        }
        boolean singleStudyUnfiltered = studyViewFilterUtil.isSingleStudyUnfiltered(studyViewFilter);
        List<ClinicalDataCountItem> result = 
                   instance.cachedClinicalDataCounts(interceptedClinicalDataCountFilter,singleStudyUnfiltered);
        return new ResponseEntity<>(result, HttpStatus.OK);
                        
    }
    
    @Cacheable(
               cacheResolver = "staticRepositoryCacheOneResolver",
               condition = "@cacheEnabledConfig.getEnabled() && #singleStudyUnfiltered" 
    )
    public List<ClinicalDataCountItem> cachedClinicalDataCounts(
                 ClinicalDataCountFilter interceptedClinicalDataCountFilter, boolean singleStudyUnfiltered
    ) {                
        List<ClinicalDataFilter> attributes = interceptedClinicalDataCountFilter.getAttributes();  
        StudyViewFilter studyViewFilter = interceptedClinicalDataCountFilter.getStudyViewFilter();                            
        if (attributes.size() == 1) {
            studyViewFilterUtil.removeSelfFromFilter(attributes.get(0).getAttributeId(), studyViewFilter);
        }
        List<SampleIdentifier> filteredSampleIdentifiers = studyViewFilterApplier.apply(studyViewFilter);
        
        if (filteredSampleIdentifiers.isEmpty()) {
            return new ArrayList<>();
        }
        List<String> studyIds = new ArrayList<>();
        List<String> sampleIds = new ArrayList<>();
        studyViewFilterUtil.extractStudyAndSampleIds(filteredSampleIdentifiers, studyIds, sampleIds);
        
        List<ClinicalDataCountItem> result = clinicalDataService.fetchClinicalDataCounts(
            studyIds, sampleIds, attributes.stream().map(a -> a.getAttributeId()).collect(Collectors.toList()));
        
        return result;
    }

<<<<<<< HEAD
    @PreAuthorize("hasPermission(#involvedCancerStudies, 'Collection<CancerStudyId>', 'read')")
    @RequestMapping(value = "/api/clinical-data-bin-counts/fetch", method = RequestMethod.POST,
=======
    @PreAuthorize("hasPermission(#involvedCancerStudies, 'Collection<CancerStudyId>', T(org.cbioportal.utils.security.AccessLevel).READ)")
    @RequestMapping(value = "/clinical-data-bin-counts/fetch", method = RequestMethod.POST,
>>>>>>> d1c7d8c3
        consumes = MediaType.APPLICATION_JSON_VALUE, produces = MediaType.APPLICATION_JSON_VALUE)
    @ApiOperation("Fetch clinical data bin counts by study view filter")
    public ResponseEntity<List<ClinicalDataBin>> fetchClinicalDataBinCounts(
        @ApiParam("Method for data binning")
        @RequestParam(defaultValue = "DYNAMIC") DataBinMethod dataBinMethod,
        @ApiParam(required = true, value = "Clinical data bin count filter")
        @Valid @RequestBody(required = false) ClinicalDataBinCountFilter clinicalDataBinCountFilter,
        @ApiIgnore // prevent reference to this attribute in the swagger-ui interface
        @RequestAttribute(required = false, value = "involvedCancerStudies") Collection<String> involvedCancerStudies,
        @ApiIgnore // prevent reference to this attribute in the swagger-ui interface. this attribute is needed for the @PreAuthorize tag above.
        @Valid @RequestAttribute(required = false, value = "interceptedClinicalDataBinCountFilter") ClinicalDataBinCountFilter interceptedClinicalDataBinCountFilter
    ) {
        StudyViewFilter studyViewFilter = clinicalDataBinUtil.removeSelfFromFilter(interceptedClinicalDataBinCountFilter);
        boolean singleStudyUnfiltered = studyViewFilterUtil.isSingleStudyUnfiltered(studyViewFilter);
        List<ClinicalDataBin> clinicalDataBins = 
            instance.cachableFetchClinicalDataBinCounts(dataBinMethod, interceptedClinicalDataBinCountFilter, singleStudyUnfiltered);

        return new ResponseEntity<>(clinicalDataBins, HttpStatus.OK);
    }

    @Cacheable(
        cacheResolver = "staticRepositoryCacheOneResolver",
        condition = "@cacheEnabledConfig.getEnabled() && #singleStudyUnfiltered"
    )
    public List<ClinicalDataBin> cachableFetchClinicalDataBinCounts(
        DataBinMethod dataBinMethod,
        ClinicalDataBinCountFilter interceptedClinicalDataBinCountFilter,
        boolean singleStudyUnfiltered
    ) {
        return clinicalDataBinUtil.fetchClinicalDataBinCounts(
            dataBinMethod,
            interceptedClinicalDataBinCountFilter,
            // we don't need to remove filter again since we already did it in the previous step 
            false 
        );
    }

<<<<<<< HEAD
    @PreAuthorize("hasPermission(#involvedCancerStudies, 'Collection<CancerStudyId>', 'read')")
    @RequestMapping(value = "/api/mutated-genes/fetch", method = RequestMethod.POST,
=======
    @PreAuthorize("hasPermission(#involvedCancerStudies, 'Collection<CancerStudyId>', T(org.cbioportal.utils.security.AccessLevel).READ)")
    @RequestMapping(value = "/custom-data-bin-counts/fetch", method = RequestMethod.POST,
        consumes = MediaType.APPLICATION_JSON_VALUE, produces = MediaType.APPLICATION_JSON_VALUE)
    @ApiOperation("Fetch custom data bin counts by study view filter")
    public ResponseEntity<List<ClinicalDataBin>> fetchCustomDataBinCounts(
        @ApiParam("Method for data binning")
        @RequestParam(defaultValue = "DYNAMIC") DataBinMethod dataBinMethod,
        @ApiParam(required = true, value = "Clinical data bin count filter")
        @Valid @RequestBody(required = false) ClinicalDataBinCountFilter clinicalDataBinCountFilter,
        @ApiIgnore // prevent reference to this attribute in the swagger-ui interface
        @RequestAttribute(required = false, value = "involvedCancerStudies") Collection<String> involvedCancerStudies,
        @ApiIgnore // prevent reference to this attribute in the swagger-ui interface. this attribute is needed for the @PreAuthorize tag above.
        @Valid @RequestAttribute(required = false, value = "interceptedClinicalDataBinCountFilter") ClinicalDataBinCountFilter interceptedClinicalDataBinCountFilter
    ) {
        // TODO code shared with ClinicalDataController.fetchCustomDataCounts
        List<ClinicalDataBinFilter> attributes = interceptedClinicalDataBinCountFilter.getAttributes();
        StudyViewFilter studyViewFilter = interceptedClinicalDataBinCountFilter.getStudyViewFilter();
        if (attributes.size() == 1) {
            studyViewFilterUtil.removeSelfCustomDataFromFilter(attributes.get(0).getAttributeId(), studyViewFilter);
        }
        List<SampleIdentifier> filteredSampleIdentifiers = studyViewFilterApplier.apply(studyViewFilter);

        if (filteredSampleIdentifiers.isEmpty()) {
            return new ResponseEntity<>(new ArrayList<>(), HttpStatus.OK);
        }

        final List<ClinicalDataBin> clinicalDataBins = clinicalDataBinUtil.fetchCustomDataBinCounts(dataBinMethod, interceptedClinicalDataBinCountFilter, false);

        return new ResponseEntity<>(clinicalDataBins, HttpStatus.OK);
    }

    @PreAuthorize("hasPermission(#involvedCancerStudies, 'Collection<CancerStudyId>',T(org.cbioportal.utils.security.AccessLevel).READ)")
    @RequestMapping(value = "/mutated-genes/fetch", method = RequestMethod.POST,
>>>>>>> d1c7d8c3
        consumes = MediaType.APPLICATION_JSON_VALUE, produces = MediaType.APPLICATION_JSON_VALUE)
    @ApiOperation("Fetch mutated genes by study view filter")
    public ResponseEntity<List<AlterationCountByGene>> fetchMutatedGenes(
        @ApiParam(required = true, value = "Study view filter")
        @Valid @RequestBody(required = false) StudyViewFilter studyViewFilter,
        @ApiIgnore // prevent reference to this attribute in the swagger-ui interface
        @RequestAttribute(required = false, value = "involvedCancerStudies") Collection<String> involvedCancerStudies,
        @ApiIgnore // prevent reference to this attribute in the swagger-ui interface. this attribute is needed for the @PreAuthorize tag above.
        @Valid @RequestAttribute(required = false, value = "interceptedStudyViewFilter") StudyViewFilter interceptedStudyViewFilter
    ) throws StudyNotFoundException {
        boolean singleStudyUnfiltered = studyViewFilterUtil.isSingleStudyUnfiltered(interceptedStudyViewFilter);
        List<AlterationCountByGene> alterationCountByGenes = instance.cachedFetchMutatedGenes(interceptedStudyViewFilter, singleStudyUnfiltered);
        return new ResponseEntity<>(alterationCountByGenes, HttpStatus.OK);
    }

    @Cacheable(
        cacheResolver = "staticRepositoryCacheOneResolver",
        condition = "@cacheEnabledConfig.getEnabled() && #singleStudyUnfiltered"
    )
    public List<AlterationCountByGene> cachedFetchMutatedGenes(
        StudyViewFilter interceptedStudyViewFilter, boolean singleStudyUnfiltered
    ) throws StudyNotFoundException {
        AlterationFilter annotationFilters = interceptedStudyViewFilter.getAlterationFilter();

        List<SampleIdentifier> sampleIdentifiers = studyViewFilterApplier.apply(interceptedStudyViewFilter);
        List<AlterationCountByGene> alterationCountByGenes = new ArrayList<>();
        if(CollectionUtils.isNotEmpty(sampleIdentifiers)) {
            List<String> studyIds = new ArrayList<>();
            List<String> sampleIds = new ArrayList<>();
            studyViewFilterUtil.extractStudyAndSampleIds(sampleIdentifiers, studyIds, sampleIds);
            alterationCountByGenes = studyViewService.getMutationAlterationCountByGenes(studyIds, sampleIds, annotationFilters);
        }
        return alterationCountByGenes;
    }

<<<<<<< HEAD
    @PreAuthorize("hasPermission(#involvedCancerStudies, 'Collection<CancerStudyId>', 'read')")
    @RequestMapping(value = "/api/structuralvariant-genes/fetch", method = RequestMethod.POST,
=======
    @PreAuthorize("hasPermission(#involvedCancerStudies, 'Collection<CancerStudyId>', T(org.cbioportal.utils.security.AccessLevel).READ)")
    @RequestMapping(value = "/structuralvariant-genes/fetch", method = RequestMethod.POST,
>>>>>>> d1c7d8c3
        consumes = MediaType.APPLICATION_JSON_VALUE, produces = MediaType.APPLICATION_JSON_VALUE)
    @ApiOperation("Fetch structural variant genes by study view filter")
    public ResponseEntity<List<AlterationCountByGene>> fetchStructuralVariantGenes(
        @ApiParam(required = true, value = "Study view filter")
        @Valid @RequestBody(required = false) StudyViewFilter studyViewFilter,
        @ApiIgnore // prevent reference to this attribute in the swagger-ui interface. This attribute is needed for the @PreAuthorize tag above.
        @RequestAttribute(required = false, value = "involvedCancerStudies") Collection<String> involvedCancerStudies,
        @ApiIgnore // prevent reference to this attribute in the swagger-ui interface.
        @Valid @RequestAttribute(required = false, value = "interceptedStudyViewFilter") StudyViewFilter interceptedStudyViewFilter
    ) throws StudyNotFoundException {

        boolean singleStudyUnfiltered = studyViewFilterUtil.isSingleStudyUnfiltered(interceptedStudyViewFilter);
        List<AlterationCountByGene> alterationCountByGenes = 
            instance.cacheableFetchStructuralVariantGenes(interceptedStudyViewFilter, singleStudyUnfiltered);
        return new ResponseEntity<>(alterationCountByGenes, HttpStatus.OK);
    }

    @Cacheable(
        cacheResolver = "staticRepositoryCacheOneResolver",
        condition = "@cacheEnabledConfig.getEnabled() && #singleStudyUnfiltered"
    )
    public List<AlterationCountByGene> cacheableFetchStructuralVariantGenes(
        StudyViewFilter interceptedStudyViewFilter, boolean singleStudyUnfiltered
    ) throws StudyNotFoundException {
        AlterationFilter annotationFilters = interceptedStudyViewFilter.getAlterationFilter();

        List<SampleIdentifier> sampleIdentifiers = studyViewFilterApplier.apply(interceptedStudyViewFilter);
        List<AlterationCountByGene> alterationCountByGenes = new ArrayList<>();
        if(CollectionUtils.isNotEmpty(sampleIdentifiers)) {
            List<String> studyIds = new ArrayList<>();
            List<String> sampleIds = new ArrayList<>();
            studyViewFilterUtil.extractStudyAndSampleIds(sampleIdentifiers, studyIds, sampleIds);
            alterationCountByGenes = studyViewService.getStructuralVariantAlterationCountByGenes(studyIds, sampleIds, annotationFilters);
        }
        return alterationCountByGenes;
    }
    
<<<<<<< HEAD
    @PreAuthorize("hasPermission(#involvedCancerStudies, 'Collection<CancerStudyId>', 'read')")
    @RequestMapping(value = "/api/cna-genes/fetch", method = RequestMethod.POST,
=======
    @PreAuthorize("hasPermission(#involvedCancerStudies, 'Collection<CancerStudyId>', T(org.cbioportal.utils.security.AccessLevel).READ)")
    @RequestMapping(value = "/structuralvariant-counts/fetch", method = RequestMethod.POST,
        consumes = MediaType.APPLICATION_JSON_VALUE, produces = MediaType.APPLICATION_JSON_VALUE)
    @ApiOperation("Fetch structural variant genes by study view filter")
    public ResponseEntity<List<AlterationCountByStructuralVariant>> fetchStructuralVariantCounts(
        @ApiParam(required = true, value = "Study view filter")
        @Valid @RequestBody(required = false) StudyViewFilter studyViewFilter,
        @ApiIgnore // prevent reference to this attribute in the swagger-ui interface. This attribute is needed for the @PreAuthorize tag above.
        @RequestAttribute(required = false, value = "involvedCancerStudies") Collection<String> involvedCancerStudies,
        @ApiIgnore // prevent reference to this attribute in the swagger-ui interface.
        @Valid @RequestAttribute(required = false, value = "interceptedStudyViewFilter") StudyViewFilter interceptedStudyViewFilter
    ) throws StudyNotFoundException {

        boolean singleStudyUnfiltered = studyViewFilterUtil.isSingleStudyUnfiltered(interceptedStudyViewFilter);
        List<AlterationCountByStructuralVariant> alterationCountByStructuralVariants = 
            instance.cacheableFetchStructuralVariantCounts(interceptedStudyViewFilter, singleStudyUnfiltered);
        return new ResponseEntity<>(alterationCountByStructuralVariants, HttpStatus.OK);
    }

    @Cacheable(
        cacheResolver = "staticRepositoryCacheOneResolver",
        condition = "@cacheEnabledConfig.getEnabled() && #singleStudyUnfiltered"
    )
    public List<AlterationCountByStructuralVariant> cacheableFetchStructuralVariantCounts(
        StudyViewFilter interceptedStudyViewFilter, boolean singleStudyUnfiltered
    ) throws StudyNotFoundException {

        List<SampleIdentifier> sampleIdentifiers = studyViewFilterApplier.apply(interceptedStudyViewFilter);
        if(CollectionUtils.isNotEmpty(sampleIdentifiers)) {
            List<String> studyIds = new ArrayList<>();
            List<String> sampleIds = new ArrayList<>();
            studyViewFilterUtil.extractStudyAndSampleIds(sampleIdentifiers, studyIds, sampleIds);
            return studyViewService.getStructuralVariantAlterationCounts(studyIds, sampleIds, interceptedStudyViewFilter.getAlterationFilter());
        }
        return new ArrayList<>();
    }

    @PreAuthorize("hasPermission(#involvedCancerStudies, 'Collection<CancerStudyId>', T(org.cbioportal.utils.security.AccessLevel).READ)")
    @RequestMapping(value = "/cna-genes/fetch", method = RequestMethod.POST,
>>>>>>> d1c7d8c3
        consumes = MediaType.APPLICATION_JSON_VALUE, produces = MediaType.APPLICATION_JSON_VALUE)
    @ApiOperation("Fetch CNA genes by study view filter")
    public ResponseEntity<List<CopyNumberCountByGene>> fetchCNAGenes(
        @ApiParam(required = true, value = "Study view filter")
        @Valid @RequestBody(required = false) StudyViewFilter studyViewFilter,
        @ApiIgnore // prevent reference to this attribute in the swagger-ui interface
        @RequestAttribute(required = false, value = "involvedCancerStudies") Collection<String> involvedCancerStudies,
        @ApiIgnore // prevent reference to this attribute in the swagger-ui interface. this attribute is needed for the @PreAuthorize tag above.
        @Valid @RequestAttribute(required = false, value = "interceptedStudyViewFilter") StudyViewFilter interceptedStudyViewFilter
    ) throws StudyNotFoundException {
        boolean singleStudyUnfiltered = studyViewFilterUtil.isSingleStudyUnfiltered(interceptedStudyViewFilter);
        List<CopyNumberCountByGene> copyNumberCountByGenes = instance.cacheableFetchCNAGenes(interceptedStudyViewFilter, singleStudyUnfiltered);
        return new ResponseEntity<>(copyNumberCountByGenes, HttpStatus.OK);
    }

    @Cacheable(
        cacheResolver = "staticRepositoryCacheOneResolver",
        condition = "@cacheEnabledConfig.getEnabled() && #singleStudyUnfiltered"
    )
    public List<CopyNumberCountByGene> cacheableFetchCNAGenes(StudyViewFilter interceptedStudyViewFilter, boolean singleStudyUnfiltered) throws StudyNotFoundException {
        AlterationFilter alterationFilter = interceptedStudyViewFilter.getAlterationFilter();

        List<SampleIdentifier> sampleIdentifiers = studyViewFilterApplier.apply(interceptedStudyViewFilter);
        List<CopyNumberCountByGene> copyNumberCountByGenes = new ArrayList<>();
        if(CollectionUtils.isNotEmpty(sampleIdentifiers)) {
            List<String> studyIds = new ArrayList<>();
            List<String> sampleIds = new ArrayList<>();
            studyViewFilterUtil.extractStudyAndSampleIds(sampleIdentifiers, studyIds, sampleIds);
            copyNumberCountByGenes = studyViewService.getCNAAlterationCountByGenes(studyIds, sampleIds, alterationFilter);
        }
        return copyNumberCountByGenes;
    }

<<<<<<< HEAD
    @PreAuthorize("hasPermission(#involvedCancerStudies, 'Collection<CancerStudyId>', 'read')")
    @RequestMapping(value = "/api/filtered-samples/fetch", method = RequestMethod.POST,
=======
    @PreAuthorize("hasPermission(#involvedCancerStudies, 'Collection<CancerStudyId>', T(org.cbioportal.utils.security.AccessLevel).READ)")
    @RequestMapping(value = "/filtered-samples/fetch", method = RequestMethod.POST,
>>>>>>> d1c7d8c3
        consumes = MediaType.APPLICATION_JSON_VALUE, produces = MediaType.APPLICATION_JSON_VALUE)
    @ApiOperation("Fetch sample IDs by study view filter")
    public ResponseEntity<List<Sample>> fetchFilteredSamples(
        @ApiParam("Whether to negate the study view filters")
        @RequestParam(defaultValue = "false") Boolean negateFilters,
        @ApiIgnore // prevent reference to this attribute in the swagger-ui interface
        @RequestAttribute(required = false, value = "involvedCancerStudies") Collection<String> involvedCancerStudies,
        @ApiIgnore // prevent reference to this attribute in the swagger-ui interface. this attribute is needed for the @PreAuthorize tag above.
        @Valid @RequestAttribute(required = false, value = "interceptedStudyViewFilter") StudyViewFilter interceptedStudyViewFilter,
        @ApiParam(required = true, value = "Study view filter")
        @Valid @RequestBody(required = false) StudyViewFilter studyViewFilter) {

        List<String> studyIds = new ArrayList<>();
        List<String> sampleIds = new ArrayList<>();

        studyViewFilterUtil.extractStudyAndSampleIds(
            studyViewFilterApplier.apply(interceptedStudyViewFilter, negateFilters), studyIds, sampleIds);

        List<Sample> result = new ArrayList<>();
        if (!sampleIds.isEmpty()) {
            result = sampleService.fetchSamples(studyIds, sampleIds, Projection.ID.name());
        }
        return new ResponseEntity<>(result, HttpStatus.OK);
    }

<<<<<<< HEAD
    @PreAuthorize("hasPermission(#involvedCancerStudies, 'Collection<CancerStudyId>', 'read')")
    @RequestMapping(value = "/api/molecular-profile-sample-counts/fetch", method = RequestMethod.POST,
=======
    @PreAuthorize("hasPermission(#involvedCancerStudies, 'Collection<CancerStudyId>', T(org.cbioportal.utils.security.AccessLevel).READ)")
    @RequestMapping(value = "/molecular-profile-sample-counts/fetch", method = RequestMethod.POST,
>>>>>>> d1c7d8c3
        consumes = MediaType.APPLICATION_JSON_VALUE, produces = MediaType.APPLICATION_JSON_VALUE)
    @ApiOperation("Fetch sample counts by study view filter")
    public ResponseEntity<List<GenomicDataCount>> fetchMolecularProfileSampleCounts(
        @ApiParam(required = true, value = "Study view filter")
        @Valid @RequestBody(required = false) StudyViewFilter studyViewFilter,
        @ApiIgnore // prevent reference to this attribute in the swagger-ui interface
        @RequestAttribute(required = false, value = "involvedCancerStudies") Collection<String> involvedCancerStudies,
        @ApiIgnore // prevent reference to this attribute in the swagger-ui interface. this attribute is needed for the @PreAuthorize tag above.
        @Valid @RequestAttribute(required = false, value = "interceptedStudyViewFilter") StudyViewFilter interceptedStudyViewFilter
    )
    {
        boolean singleStudyUnfiltered = studyViewFilterUtil.isSingleStudyUnfiltered(interceptedStudyViewFilter);
        List<GenomicDataCount> sampleCounts = instance.cacheableFetchMolecularProfileSampleCounts(interceptedStudyViewFilter, singleStudyUnfiltered);
        return new ResponseEntity<>(sampleCounts, HttpStatus.OK);
    }

    @Cacheable(
        cacheResolver = "staticRepositoryCacheOneResolver",
        condition = "@cacheEnabledConfig.getEnabled() && #singleStudyUnfiltered"
    )
    public List<GenomicDataCount> cacheableFetchMolecularProfileSampleCounts(
        StudyViewFilter interceptedStudyViewFilter, boolean singleStudyUnfiltered
    ) {
        List<SampleIdentifier> sampleIdentifiers = studyViewFilterApplier.apply(interceptedStudyViewFilter);
        List<GenomicDataCount> genomicDataCounts = new ArrayList<>();
        if(CollectionUtils.isNotEmpty(sampleIdentifiers)) {
            List<String> studyIds = new ArrayList<>();
            List<String> sampleIds = new ArrayList<>();
            studyViewFilterUtil.extractStudyAndSampleIds(sampleIdentifiers, studyIds, sampleIds);
            genomicDataCounts = studyViewService.getGenomicDataCounts(studyIds, sampleIds);
        }
        return genomicDataCounts;
    }

<<<<<<< HEAD
    @PreAuthorize("hasPermission(#involvedCancerStudies, 'Collection<CancerStudyId>', 'read')")
    @RequestMapping(value = "/api/clinical-data-density-plot/fetch", method = RequestMethod.POST,
=======
    private static boolean isLogScalePossibleForAttribute(String clinicalAttributeId) {
        return clinicalAttributeId.equals("MUTATION_COUNT");
    }

    private static double logScale(double val) {
        return Math.log(1+val);
    }
    
    private static double parseValueLog(ClinicalData c) {
        return StudyViewController.logScale(Double.parseDouble(c.getAttrValue()));
    }
    
    private static double parseValueLinear(ClinicalData c) {
        return Double.parseDouble(c.getAttrValue());
    }

    @PreAuthorize("hasPermission(#involvedCancerStudies, 'Collection<CancerStudyId>', T(org.cbioportal.utils.security.AccessLevel).READ)")
    @RequestMapping(value = "/clinical-data-density-plot/fetch", method = RequestMethod.POST,
>>>>>>> d1c7d8c3
        consumes = MediaType.APPLICATION_JSON_VALUE, produces = MediaType.APPLICATION_JSON_VALUE)
    @ApiOperation("Fetch clinical data density plot bins by study view filter")
    @Validated
    public ResponseEntity<DensityPlotData> fetchClinicalDataDensityPlot(
        @ApiParam(required = true, value = "Clinical Attribute ID of the X axis")
        @RequestParam String xAxisAttributeId,
        @ApiParam("Number of the bins in X axis")
        @RequestParam(defaultValue = "50") Integer xAxisBinCount,
        @ApiParam("Starting point of the X axis, if different than smallest value")
        @RequestParam(required = false) BigDecimal xAxisStart,
        @ApiParam("Starting point of the X axis, if different than largest value")
        @RequestParam(required = false) BigDecimal xAxisEnd,
        @ApiParam(required = true, value = "Clinical Attribute ID of the Y axis")
        @RequestParam String yAxisAttributeId,
        @ApiParam("Number of the bins in Y axis")
        @RequestParam(defaultValue = "50") Integer yAxisBinCount,
        @ApiParam("Starting point of the Y axis, if different than smallest value")
        @RequestParam(required = false) BigDecimal yAxisStart,
        @ApiParam("Starting point of the Y axis, if different than largest value")
        @RequestParam(required = false) BigDecimal yAxisEnd,
        @ApiParam(value="Use log scale for X axis")
        @RequestParam(required = false, defaultValue = "false") Boolean xAxisLogScale,
        @ApiParam(value="Use log scale for Y axis", defaultValue = "false")
        @RequestParam(required = false, defaultValue = "false") Boolean yAxisLogScale,
        @ApiIgnore // prevent reference to this attribute in the swagger-ui interface
        @RequestAttribute(required = false, value = "involvedCancerStudies") Collection<String> involvedCancerStudies,
        @ApiIgnore // prevent reference to this attribute in the swagger-ui interface. this attribute is needed for the @PreAuthorize tag above.
        @Valid @RequestAttribute(required = false, value = "interceptedStudyViewFilter") StudyViewFilter interceptedStudyViewFilter,
        @ApiParam(required = true, value = "Study view filter")
        @RequestBody(required = false) StudyViewFilter studyViewFilter) {

        List<String> studyIds = new ArrayList<>();
        List<String> sampleIds = new ArrayList<>();
        studyViewFilterUtil.extractStudyAndSampleIds(studyViewFilterApplier.apply(interceptedStudyViewFilter), studyIds, sampleIds);
        DensityPlotData result = new DensityPlotData();
        result.setBins(new ArrayList<>());
        if (sampleIds.isEmpty()) {
            return new ResponseEntity<>(result, HttpStatus.OK);
        }

        List<String> sampleAttributeIds = new ArrayList<>();
        List<String> patientAttributeIds = new ArrayList<>();
        
        List<ClinicalAttribute> clinicalAttributes = clinicalAttributeService
                .getClinicalAttributesByStudyIdsAndAttributeIds(studyIds,
                        Arrays.asList(xAxisAttributeId, yAxisAttributeId));

        clinicalAttributeUtil.extractCategorizedClinicalAttributes(clinicalAttributes, sampleAttributeIds, patientAttributeIds, patientAttributeIds);
        
        List<String> patientIds = new ArrayList<>();
        List<String> studyIdsOfPatients = new ArrayList<>();
        Map<String, Map<String, List<Sample>>> patientToSamples = null;
        

        if (CollectionUtils.isNotEmpty(patientAttributeIds)) {
            List<Sample> samples = sampleService.fetchSamples(studyIds, sampleIds, Projection.DETAILED.name());
            List<Patient> patients = patientService.getPatientsOfSamples(studyIds, sampleIds);
            patientIds = patients.stream().map(Patient::getStableId).collect(Collectors.toList());
            studyIdsOfPatients = patients.stream().map(Patient::getCancerStudyIdentifier).collect(Collectors.toList());
            patientToSamples = samples.stream().collect(
                Collectors.groupingBy(Sample::getPatientStableId, Collectors.groupingBy(Sample::getCancerStudyIdentifier))
            );
        }

        List<ClinicalData> clinicalDataList = clinicalDataFetcher.fetchClinicalData(
            studyIds, sampleIds, patientIds, studyIdsOfPatients, sampleAttributeIds, patientAttributeIds, null
        );
        
        List<ClinicalData> sampleClinicalDataList;
        // put all clinical data into sample form
        if (CollectionUtils.isNotEmpty(patientAttributeIds)) {
            sampleClinicalDataList = new ArrayList<>();
            for (ClinicalData d: clinicalDataList) {
                if (d.getSampleId() == null) {
                    // null sample id means its a patient data, 
                    //  we need to distribute the value to samples
                    List<Sample> samplesForPatient = patientToSamples.get(
                        d.getPatientId()
                    ).get(d.getStudyId());
                    if (samplesForPatient != null) {
                        for (Sample s: samplesForPatient) {
                            ClinicalData newData = new ClinicalData();
                            newData.setAttrId(d.getAttrId());
                            newData.setPatientId(d.getPatientId());
                            newData.setStudyId(d.getStudyId());
                            newData.setAttrValue(d.getAttrValue());
                            newData.setSampleId(s.getStableId());
                            sampleClinicalDataList.add(newData);
                        }
                    } else {
                        // patient has no samples - this shouldn't happen and could affect the integrity
                        //  of the data analysis
                        return new ResponseEntity<>(null, HttpStatus.INTERNAL_SERVER_ERROR);
                    }
                } else {
                    // if its a sample data, just add it to the list
                    sampleClinicalDataList.add(d);
                }
            }
        } else {
            sampleClinicalDataList = clinicalDataList;
        }

        // clinicalDataMap is a map sampleId->studyId->data
        Map<String, Map<String, List<ClinicalData>>> clinicalDataMap = sampleClinicalDataList.stream().collect(Collectors.groupingBy(ClinicalData::getSampleId, 
                Collectors.groupingBy(ClinicalData::getStudyId)));
        
        List<ClinicalData> filteredClinicalDataList = new ArrayList<>();
        clinicalDataMap.forEach((k, v) -> v.forEach((m, n) -> {
            if (
                // n.size() == 2 means we have clinical data for the sample for both of the queried attributes
                n.size() == 2 && 
                    // check if both of the sample data are numerical
                    NumberUtils.isCreatable(n.get(0).getAttrValue()) && NumberUtils.isCreatable(n.get(1).getAttrValue())) {
                filteredClinicalDataList.addAll(n);
            }
        }));
        if (filteredClinicalDataList.isEmpty()) {
            return new ResponseEntity<>(result, HttpStatus.OK);
        }
        
        Map<Boolean, List<ClinicalData>> partition = filteredClinicalDataList.stream().collect(
            Collectors.partitioningBy(c -> c.getAttrId().equals(xAxisAttributeId)));

        boolean useXLogScale = xAxisLogScale && StudyViewController.isLogScalePossibleForAttribute(xAxisAttributeId);
        boolean useYLogScale = yAxisLogScale && StudyViewController.isLogScalePossibleForAttribute(yAxisAttributeId);
        
        double[] xValues = partition.get(true).stream().mapToDouble(
            useXLogScale ? StudyViewController::parseValueLog : StudyViewController::parseValueLinear
        ).toArray();
        double[] yValues = partition.get(false).stream().mapToDouble(
            useYLogScale ? StudyViewController::parseValueLog : StudyViewController::parseValueLinear
        ).toArray();
        double[] xValuesCopy = Arrays.copyOf(xValues, xValues.length);
        double[] yValuesCopy = Arrays.copyOf(yValues, yValues.length);
        Arrays.sort(xValuesCopy);
        Arrays.sort(yValuesCopy);

        double xAxisStartValue = xAxisStart == null ? xValuesCopy[0] :
            (useXLogScale ? StudyViewController.logScale(xAxisStart.doubleValue()) : xAxisStart.doubleValue());
        double xAxisEndValue = xAxisEnd == null ? xValuesCopy[xValuesCopy.length - 1] :
            (useXLogScale ? StudyViewController.logScale(xAxisEnd.doubleValue()) : xAxisEnd.doubleValue());
        double yAxisStartValue = yAxisStart == null ? yValuesCopy[0] :
            (useYLogScale ? StudyViewController.logScale(yAxisStart.doubleValue()) : yAxisStart.doubleValue());
        double yAxisEndValue = yAxisEnd == null ? yValuesCopy[yValuesCopy.length - 1] :
            (useYLogScale ? StudyViewController.logScale(yAxisEnd.doubleValue()) : yAxisEnd.doubleValue());
        double xAxisBinInterval = (xAxisEndValue - xAxisStartValue) / xAxisBinCount;
        double yAxisBinInterval = (yAxisEndValue - yAxisStartValue) / yAxisBinCount;
        List<DensityPlotBin> bins = result.getBins();
        for (int i = 0; i < xAxisBinCount; i++) {
            for (int j = 0; j < yAxisBinCount; j++) {
                DensityPlotBin densityPlotBin = new DensityPlotBin();
                densityPlotBin.setBinX(new BigDecimal(xAxisStartValue + (i * xAxisBinInterval)));
                densityPlotBin.setBinY(new BigDecimal(yAxisStartValue + (j * yAxisBinInterval)));
                densityPlotBin.setCount(0);
                bins.add(densityPlotBin);
            }
        }

        for (int i = 0; i < xValues.length; i++) {
            double xValue = xValues[i];
            double yValue = yValues[i];
            int xBinIndex = (int) ((xValue - xAxisStartValue) / xAxisBinInterval);
            int yBinIndex = (int) ((yValue - yAxisStartValue) / yAxisBinInterval);
            int index = (int) (((xBinIndex - (xBinIndex == xAxisBinCount ? 1 : 0)) * yAxisBinCount) +
                (yBinIndex - (yBinIndex == yAxisBinCount ? 1 : 0)));
            DensityPlotBin densityPlotBin = bins.get(index);
            densityPlotBin.setCount(densityPlotBin.getCount() + 1);
            BigDecimal xValueBigDecimal = new BigDecimal(xValue);
            BigDecimal yValueBigDecimal = new BigDecimal(yValue);
            if (densityPlotBin.getMinX() != null) {
                if (densityPlotBin.getMinX().compareTo(xValueBigDecimal) > 0) {
                    densityPlotBin.setMinX(xValueBigDecimal);
                }
            } else {
                densityPlotBin.setMinX(xValueBigDecimal);
            }
            if (densityPlotBin.getMaxX() != null) {
                if (densityPlotBin.getMaxX().compareTo(xValueBigDecimal) < 0) {
                    densityPlotBin.setMaxX(xValueBigDecimal);
                }
            } else {
                densityPlotBin.setMaxX(xValueBigDecimal);
            }
            if (densityPlotBin.getMinY() != null) {
                if (densityPlotBin.getMinY().compareTo(yValueBigDecimal) > 0) {
                    densityPlotBin.setMinY(yValueBigDecimal);
                }
            } else {
                densityPlotBin.setMinY(yValueBigDecimal);
            }
            if (densityPlotBin.getMaxY() != null) {
                if (densityPlotBin.getMaxY().compareTo(yValueBigDecimal) < 0) {
                    densityPlotBin.setMaxY(yValueBigDecimal);
                }
            } else {
                densityPlotBin.setMaxY(yValueBigDecimal);
            }
        }
        
        if (xValues.length > 1) {
            // need at least 2 entries in each to compute correlation
            result.setPearsonCorr(new PearsonsCorrelation().correlation(xValues, yValues));
            result.setSpearmanCorr(new SpearmansCorrelation().correlation(xValues, yValues));
        } else {
            // if less than 1 entry, just set 0 correlation
            result.setSpearmanCorr(0.0);
            result.setPearsonCorr(0.0);
        }
        
        // filter out empty bins
        result.setBins(result.getBins().stream().filter((bin)->(bin.getCount() > 0)).collect(Collectors.toList()));

        return new ResponseEntity<>(result, HttpStatus.OK);
    }

<<<<<<< HEAD
    @PreAuthorize("hasPermission(#involvedCancerStudies, 'Collection<CancerStudyId>', 'read')")
    @RequestMapping(value = "/api/sample-lists-counts/fetch", method = RequestMethod.POST,
=======
    @PreAuthorize("hasPermission(#involvedCancerStudies, 'Collection<CancerStudyId>', T(org.cbioportal.utils.security.AccessLevel).READ)")
    @RequestMapping(value = "/clinical-data-violin-plots/fetch", method = RequestMethod.POST,
        consumes = MediaType.APPLICATION_JSON_VALUE, produces = MediaType.APPLICATION_JSON_VALUE)
    @ApiOperation("Fetch violin plot curves per categorical clinical data value, filtered by study view filter")
    public ResponseEntity<ClinicalViolinPlotData> fetchClinicalDataViolinPlots(
        @ApiParam(required = true, value = "Clinical Attribute ID of the categorical attribute")
        @RequestParam String categoricalAttributeId,
        @ApiParam(required = true, value = "Clinical Attribute ID of the numerical attribute")
        @RequestParam String numericalAttributeId,
        @ApiParam("Starting point of the violin plot axis, if different than smallest value")
        @RequestParam(required = false) BigDecimal axisStart,
        @ApiParam("Ending point  of the violin plot axis, if different than largest value")
        @RequestParam(required = false) BigDecimal axisEnd,
        @ApiParam("Number of points in the curve")
        @RequestParam(required = false, defaultValue = "100") BigDecimal numCurvePoints,
        @ApiParam(value="Use log scale for the numerical attribute")
        @RequestParam(required = false, defaultValue = "false") Boolean logScale,
        @ApiParam(value="Sigma stepsize multiplier")
        @RequestParam(required = false, defaultValue = "1") BigDecimal sigmaMultiplier,
        @ApiIgnore // prevent reference to this attribute in the swagger-ui interface
        @RequestAttribute(required = false, value = "involvedCancerStudies") Collection<String> involvedCancerStudies,
        @ApiIgnore // prevent reference to this attribute in the swagger-ui interface. this attribute is needed for the @PreAuthorize tag above.
        @Valid @RequestAttribute(required = false, value = "interceptedStudyViewFilter") StudyViewFilter interceptedStudyViewFilter,
        @ApiParam(required = true, value = "Study view filter")
        @Valid @RequestBody(required = false) StudyViewFilter studyViewFilter) {
        
        ClinicalViolinPlotData result = new ClinicalViolinPlotData();
        
        List<String> studyIds = new ArrayList<>();
        List<String> sampleIds = new ArrayList<>();
        // first get samples that are filtered by all current filters - this will give us
        //  the by-row sample counts
        studyViewFilterUtil.extractStudyAndSampleIds(studyViewFilterApplier.apply(interceptedStudyViewFilter), studyIds, sampleIds);
        List<Sample> filteredSamples = sampleService.fetchSamples(studyIds, sampleIds, Projection.DETAILED.name());

        List<String> studyIdsWithoutNumericalFilter = new ArrayList<>();
        List<String> sampleIdsWithoutNumericalFilter = new ArrayList<>();
        // next, get samples that are filtered without the numerical filter - this will
        //  give us the violin plot data
        if (interceptedStudyViewFilter.getClinicalDataFilters() != null) {
            // Remove numerical clinical data filter, if there is one
            interceptedStudyViewFilter.getClinicalDataFilters().stream()
                .filter(f->f.getAttributeId().equals(numericalAttributeId))
                .findAny()
                .ifPresent(f->interceptedStudyViewFilter.getClinicalDataFilters().remove(f));
        }
        studyViewFilterUtil.extractStudyAndSampleIds(
            studyViewFilterApplier.apply(interceptedStudyViewFilter), 
            studyIdsWithoutNumericalFilter, 
            sampleIdsWithoutNumericalFilter
        );

        if (sampleIds.isEmpty()) {
            return new ResponseEntity<>(result, HttpStatus.OK);
        }
        
        List<String> sampleAttributeIds = new ArrayList<>();
        List<String> patientAttributeIds = new ArrayList<>();

        List<ClinicalAttribute> clinicalAttributes = clinicalAttributeService
            .getClinicalAttributesByStudyIdsAndAttributeIds(studyIds,
                Arrays.asList(categoricalAttributeId, numericalAttributeId));

        clinicalAttributeUtil.extractCategorizedClinicalAttributes(clinicalAttributes, sampleAttributeIds, patientAttributeIds, patientAttributeIds);

        List<String> patientIds = new ArrayList<>();
        List<String> studyIdsOfPatients = new ArrayList<>();
        Map<String, Map<String, List<Sample>>> patientToSamples = null;

        if (CollectionUtils.isNotEmpty(patientAttributeIds)) {
            List<Sample> samplesWithoutNumericalFilter = sampleService.fetchSamples(studyIdsWithoutNumericalFilter, sampleIdsWithoutNumericalFilter, Projection.DETAILED.name());
            List<Patient> patients = patientService.getPatientsOfSamples(studyIdsWithoutNumericalFilter, sampleIdsWithoutNumericalFilter);
            patientIds = patients.stream().map(Patient::getStableId).collect(Collectors.toList());
            studyIdsOfPatients = patients.stream().map(Patient::getCancerStudyIdentifier).collect(Collectors.toList());
            patientToSamples = samplesWithoutNumericalFilter.stream().collect(
                Collectors.groupingBy(Sample::getPatientStableId, Collectors.groupingBy(Sample::getCancerStudyIdentifier))
            );
        }

        List<ClinicalData> clinicalDataList = clinicalDataFetcher.fetchClinicalData(
            studyIdsWithoutNumericalFilter, sampleIdsWithoutNumericalFilter, patientIds, studyIdsOfPatients, sampleAttributeIds, patientAttributeIds, null
        );

        List<ClinicalData> sampleClinicalDataList;
        // put all clinical data into sample form
        if (CollectionUtils.isNotEmpty(patientAttributeIds)) {
            sampleClinicalDataList = new ArrayList<>();
            for (ClinicalData d: clinicalDataList) {
                if (d.getSampleId() == null) {
                    // null sample id means its a patient data, 
                    //  we need to distribute the value to samples
                    List<Sample> samplesForPatient = patientToSamples.get(d.getPatientId()).get(d.getStudyId());
                    if (samplesForPatient != null) {
                        for (Sample s: samplesForPatient) {
                            ClinicalData newData = new ClinicalData();
                            newData.setInternalId(s.getInternalId());
                            newData.setAttrId(d.getAttrId());
                            newData.setPatientId(d.getPatientId());
                            newData.setStudyId(d.getStudyId());
                            newData.setAttrValue(d.getAttrValue());
                            newData.setSampleId(s.getStableId());
                            sampleClinicalDataList.add(newData);
                        }
                    } else {
                        // patient has no samples - this shouldn't happen and could affect the integrity
                        //  of the data analysis
                        return new ResponseEntity<>(null, HttpStatus.INTERNAL_SERVER_ERROR);
                    }
                } else {
                    // if its a sample data, just add it to the list
                    sampleClinicalDataList.add(d);
                }
            }
        } else {
            sampleClinicalDataList = clinicalDataList;
        }

        boolean useLogScale = logScale && StudyViewController.isLogScalePossibleForAttribute(numericalAttributeId);

        
        result = violinPlotService.getClinicalViolinPlotData(
            sampleClinicalDataList,
            filteredSamples,
            axisStart,
            axisEnd,
            numCurvePoints,
            useLogScale,
            sigmaMultiplier
        );

        return new ResponseEntity<>(result, HttpStatus.OK);
    }

    @PreAuthorize("hasPermission(#involvedCancerStudies, 'Collection<CancerStudyId>', T(org.cbioportal.utils.security.AccessLevel).READ)")
    @RequestMapping(value = "/sample-lists-counts/fetch", method = RequestMethod.POST,
>>>>>>> d1c7d8c3
        consumes = MediaType.APPLICATION_JSON_VALUE, produces = MediaType.APPLICATION_JSON_VALUE)
    @ApiOperation("Fetch case list sample counts by study view filter")
    public List<CaseListDataCount> fetchCaseListCounts(
        @ApiParam(required = true, value = "Study view filter")
        @Valid @RequestBody(required = false) StudyViewFilter studyViewFilter,
        @ApiIgnore // prevent reference to this attribute in the swagger-ui interface
        @RequestAttribute(required = false, value = "involvedCancerStudies") Collection<String> involvedCancerStudies,
        @ApiIgnore // prevent reference to this attribute in the swagger-ui interface. this attribute is needed for the @PreAuthorize tag above.
        @Valid @RequestAttribute(required = false, value = "interceptedStudyViewFilter") StudyViewFilter interceptedStudyViewFilter) {

        List<String> studyIds = new ArrayList<>();
        List<String> sampleIds = new ArrayList<>();
        List<SampleIdentifier> filteredSampleIdentifiers = studyViewFilterApplier.apply(interceptedStudyViewFilter);
        studyViewFilterUtil.extractStudyAndSampleIds(filteredSampleIdentifiers, studyIds, sampleIds);
        List<SampleList> sampleLists = sampleListService.getAllSampleListsInStudies(studyIds,
                Projection.DETAILED.name());

        HashMap<String, Integer> sampleCountBySampleListId = new HashMap<String, Integer>();

        Map<String, SampleIdentifier> filteredSampleSet = filteredSampleIdentifiers.stream()
                .collect(Collectors.toMap(sampleidentifier -> studyViewFilterUtil
                        .getCaseUniqueKey(sampleidentifier.getStudyId(), sampleidentifier.getSampleId()),
                        Function.identity()));

        for (SampleList sampleList : sampleLists) {
            for (String sampleId : sampleList.getSampleIds()) {
                if (filteredSampleSet.containsKey(
                        studyViewFilterUtil.getCaseUniqueKey(sampleList.getCancerStudyIdentifier(), sampleId))) {
                    Integer count = sampleCountBySampleListId.getOrDefault(sampleList.getStableId(), 0);
                    sampleCountBySampleListId.put(sampleList.getStableId(), count + 1);
                }
            }
        }

        return studyViewFilterUtil
                .categorizeSampleLists(sampleLists)
                .entrySet()
                .stream()
                .map(entry -> {
                    CaseListDataCount dataCount = new CaseListDataCount();
                    dataCount.setValue(entry.getKey());
        
                    Integer count = entry.getValue().stream().mapToInt(sampleList -> {
                        return sampleCountBySampleListId.getOrDefault(sampleList.getStableId(), 0);
                    }).sum();
        
                    dataCount.setCount(count);
                    dataCount.setLabel(entry.getValue().get(0).getName());
        
                    return dataCount;
                })
                .filter(dataCount -> dataCount.getCount() > 0)
                .collect(Collectors.toList());

    }
    
<<<<<<< HEAD
    @PreAuthorize("hasPermission(#involvedCancerStudies, 'Collection<CancerStudyId>', 'read')")
    @RequestMapping(value = "/api/genomic-data-bin-counts/fetch", method = RequestMethod.POST, consumes = MediaType.APPLICATION_JSON_VALUE, produces = MediaType.APPLICATION_JSON_VALUE)
=======
    @PreAuthorize("hasPermission(#involvedCancerStudies, 'Collection<CancerStudyId>', T(org.cbioportal.utils.security.AccessLevel).READ)")
    @RequestMapping(value = "/genomic-data-bin-counts/fetch", method = RequestMethod.POST, consumes = MediaType.APPLICATION_JSON_VALUE, produces = MediaType.APPLICATION_JSON_VALUE)
>>>>>>> d1c7d8c3
    @ApiOperation("Fetch genomic data bin counts by study view filter")
    public ResponseEntity<List<GenomicDataBin>> fetchGenomicDataBinCounts(
            @ApiParam("Method for data binning") @RequestParam(defaultValue = "DYNAMIC") DataBinMethod dataBinMethod,
            @ApiParam(required = true, value = "Genomic data bin count filter") @Valid @RequestBody(required = false) GenomicDataBinCountFilter genomicDataBinCountFilter,
            @ApiIgnore // prevent reference to this attribute in the swagger-ui interface
            @RequestAttribute(required = false, value = "involvedCancerStudies") Collection<String> involvedCancerStudies,
            @ApiIgnore // prevent reference to this attribute in the swagger-ui interface. this
                       // attribute is needed for the @PreAuthorize tag above.
            @Valid @RequestAttribute(required = false, value = "interceptedGenomicDataBinCountFilter") GenomicDataBinCountFilter interceptedGenomicDataBinCountFilter) {

        return new ResponseEntity<>(studyViewFilterApplier.getDataBins(dataBinMethod, interceptedGenomicDataBinCountFilter), HttpStatus.OK);
    }

<<<<<<< HEAD
    @PreAuthorize("hasPermission(#involvedCancerStudies, 'Collection<CancerStudyId>', 'read')")
    @RequestMapping(value = "/api/generic-assay-data-counts/fetch", method = RequestMethod.POST, consumes = MediaType.APPLICATION_JSON_VALUE, produces = MediaType.APPLICATION_JSON_VALUE)
=======
    @PreAuthorize("hasPermission(#involvedCancerStudies, 'Collection<CancerStudyId>', T(org.cbioportal.utils.security.AccessLevel).READ)")
    @RequestMapping(value = "/genomic-data-counts/fetch", method = RequestMethod.POST,
        consumes = MediaType.APPLICATION_JSON_VALUE, produces = MediaType.APPLICATION_JSON_VALUE)
    @ApiOperation("Fetch genomic data counts by GenomicDataCountFilter")
    public ResponseEntity<List<GenomicDataCountItem>> fetchGenomicDataCounts(
        @ApiParam(required = true, value = "Genomic data count filter") @Valid @RequestBody(required = false) GenomicDataCountFilter genomicDataCountFilter,
        @ApiIgnore // prevent reference to this attribute in the swagger-ui interface
        @RequestAttribute(required = false, value = "involvedCancerStudies") Collection<String> involvedCancerStudies,
        @ApiParam(required = true, value = "Intercepted Genomic Data Count Filter")
        @ApiIgnore
        @Valid @RequestAttribute(required = false, value = "interceptedGenomicDataCountFilter") GenomicDataCountFilter interceptedGenomicDataCountFilter
    ) throws StudyNotFoundException {
        List<GenomicDataFilter> gdFilters = interceptedGenomicDataCountFilter.getGenomicDataFilters();
        StudyViewFilter studyViewFilter = interceptedGenomicDataCountFilter.getStudyViewFilter();
        // when there is only one filter, it means study view is doing a single chart filter operation
        // remove filter from studyViewFilter to return all data counts
        // the reason we do this is to make sure after chart get filtered, user can still see unselected portion of the chart
        if (gdFilters.size() == 1) {
            studyViewFilterUtil.removeSelfFromGenomicDataFilter(
                gdFilters.get(0).getHugoGeneSymbol(), 
                gdFilters.get(0).getProfileType(), 
                studyViewFilter);
        }
        List<SampleIdentifier> filteredSampleIdentifiers = studyViewFilterApplier.apply(studyViewFilter);

        if (filteredSampleIdentifiers.isEmpty()) {
            return new ResponseEntity<>(new ArrayList<>(), HttpStatus.OK);
        }

        List<String> studyIds = new ArrayList<>();
        List<String> sampleIds = new ArrayList<>();
        studyViewFilterUtil.extractStudyAndSampleIds(filteredSampleIdentifiers, studyIds, sampleIds);
        
        List<GenomicDataCountItem> result = studyViewService.getCNAAlterationCountsByGeneSpecific(
            studyIds,
            sampleIds,
            gdFilters.stream().map(gdFilter -> new Pair<>(gdFilter.getHugoGeneSymbol(), gdFilter.getProfileType())).collect(Collectors.toList()));

        return new ResponseEntity<>(result, HttpStatus.OK);
    }
    
    @PreAuthorize("hasPermission(#involvedCancerStudies, 'Collection<CancerStudyId>', T(org.cbioportal.utils.security.AccessLevel).READ)")
    @RequestMapping(value = "/generic-assay-data-counts/fetch", method = RequestMethod.POST, consumes = MediaType.APPLICATION_JSON_VALUE, produces = MediaType.APPLICATION_JSON_VALUE)
>>>>>>> d1c7d8c3
    @ApiOperation("Fetch generic assay data counts by study view filter")
    public ResponseEntity<List<GenericAssayDataCountItem>> fetchGenericAssayDataCounts(
        @ApiParam(required = true, value = "Generic assay data count filter") @Valid @RequestBody(required = false) GenericAssayDataCountFilter genericAssayDataCountFilter,
        @ApiIgnore // prevent reference to this attribute in the swagger-ui interface
        @RequestAttribute(required = false, value = "involvedCancerStudies") Collection<String> involvedCancerStudies,
        @ApiIgnore // prevent reference to this attribute in the swagger-ui interface. this
        // attribute is needed for the @PreAuthorize tag above.
        @Valid @RequestAttribute(required = false, value = "interceptedGenericAssayDataCountFilter") GenericAssayDataCountFilter interceptedGenericAssayDataCountFilter) {

        List<GenericAssayDataFilter> gaFilters = interceptedGenericAssayDataCountFilter.getGenericAssayDataFilters();
        StudyViewFilter studyViewFilter = interceptedGenericAssayDataCountFilter.getStudyViewFilter();
        // when there is only one filter, it means study view is doing a single chart filter operation
        // remove filter from studyViewFilter to return all data counts
        // the reason we do this is to make sure after chart get filtered, user can still see unselected portion of the chart
        if (gaFilters.size() == 1) {
            studyViewFilterUtil.removeSelfFromGenericAssayFilter(gaFilters.get(0).getStableId(), studyViewFilter);
        }
        List<SampleIdentifier> filteredSampleIdentifiers = studyViewFilterApplier.apply(studyViewFilter);

        if (filteredSampleIdentifiers.isEmpty()) {
            return new ResponseEntity<>(new ArrayList<>(), HttpStatus.OK);
        }
        
        List<String> studyIds = new ArrayList<>();
        List<String> sampleIds = new ArrayList<>();
        studyViewFilterUtil.extractStudyAndSampleIds(filteredSampleIdentifiers, studyIds, sampleIds);
        
        List<GenericAssayDataCountItem> result = studyViewService.fetchGenericAssayDataCounts(
            sampleIds,
            studyIds,
            gaFilters.stream().map(GenericAssayDataFilter::getStableId).collect(Collectors.toList()),
            gaFilters.stream().map(GenericAssayDataFilter::getProfileType).collect(Collectors.toList()));

        return new ResponseEntity<>(result, HttpStatus.OK);
    }

<<<<<<< HEAD
    @PreAuthorize("hasPermission(#involvedCancerStudies, 'Collection<CancerStudyId>', 'read')")
    @RequestMapping(value = "/api/generic-assay-data-bin-counts/fetch", method = RequestMethod.POST, consumes = MediaType.APPLICATION_JSON_VALUE, produces = MediaType.APPLICATION_JSON_VALUE)
=======
    @PreAuthorize("hasPermission(#involvedCancerStudies, 'Collection<CancerStudyId>', T(org.cbioportal.utils.security.AccessLevel).READ)")
    @RequestMapping(value = "/generic-assay-data-bin-counts/fetch", method = RequestMethod.POST, consumes = MediaType.APPLICATION_JSON_VALUE, produces = MediaType.APPLICATION_JSON_VALUE)
>>>>>>> d1c7d8c3
    @ApiOperation("Fetch generic assay data bin counts by study view filter")
    public ResponseEntity<List<GenericAssayDataBin>> fetchGenericAssayDataBinCounts(
            @ApiParam("Method for data binning") @RequestParam(defaultValue = "DYNAMIC") DataBinMethod dataBinMethod,
            @ApiParam(required = true, value = "Generic assay data bin count filter") @Valid @RequestBody(required = false) GenericAssayDataBinCountFilter genericAssayDataBinCountFilter,
            @ApiIgnore // prevent reference to this attribute in the swagger-ui interface
            @RequestAttribute(required = false, value = "involvedCancerStudies") Collection<String> involvedCancerStudies,
            @ApiIgnore // prevent reference to this attribute in the swagger-ui interface. this
                        // attribute is needed for the @PreAuthorize tag above.
            @Valid @RequestAttribute(required = false, value = "interceptedGenericAssayDataBinCountFilter") GenericAssayDataBinCountFilter interceptedGenericAssayDataBinCountFilter) {

        return new ResponseEntity<>(studyViewFilterApplier.getDataBins(dataBinMethod, interceptedGenericAssayDataBinCountFilter), HttpStatus.OK);
    }
    
    @PreAuthorize("hasPermission(#involvedCancerStudies, 'Collection<CancerStudyId>', T(org.cbioportal.utils.security.AccessLevel).READ)")
    @RequestMapping(value = "/clinical-data-table/fetch", method = RequestMethod.POST,
        consumes = MediaType.APPLICATION_JSON_VALUE, produces = MediaType.APPLICATION_JSON_VALUE)
    @ApiOperation("Fetch clinical data for the Clinical Tab of Study View")
    public ResponseEntity<ClinicalDataCollection> fetchClinicalDataClinicalTable(
        @ApiParam(required = true, value = "Study view filter")
        @Valid @RequestBody(required = false) 
            StudyViewFilter studyViewFilter,
        @ApiIgnore // prevent reference to this attribute in the swagger-ui interface
        @RequestAttribute(required = false, value = "involvedCancerStudies") 
            Collection<String> involvedCancerStudies,
        @ApiIgnore // prevent reference to this attribute in the swagger-ui interface. this attribute is needed for the @PreAuthorize tag above.
        @Valid @RequestAttribute(required = false, value = "interceptedStudyViewFilter") 
            StudyViewFilter interceptedStudyViewFilter,
        @ApiParam("Page size of the result list")
        @Max(CLINICAL_TAB_MAX_PAGE_SIZE)
        @Min(PagingConstants.NO_PAGING_PAGE_SIZE)
        @RequestParam(defaultValue = PagingConstants.DEFAULT_NO_PAGING_PAGE_SIZE) 
            Integer pageSize,
        @ApiParam("Page number of the result list")
        @Min(PagingConstants.MIN_PAGE_NUMBER)
        @RequestParam(defaultValue = PagingConstants.DEFAULT_PAGE_NUMBER) 
            Integer pageNumber,
        @ApiParam("Search term to filter sample rows. Samples are returned " +
            "with a partial match to the search term for any sample clinical attribute.")
        @RequestParam(defaultValue = "") 
            String searchTerm,
        @ApiParam(value = "sampleId, patientId, or the ATTR_ID to sorted by")
        @RequestParam(required = false) 
            // TODO: Can we narrow down this string to a specific enum? 
            String sortBy,
        @ApiParam("Direction of the sort")
        @RequestParam(defaultValue = "ASC") 
            Direction direction
    ) {
        List<String> sampleStudyIds = new ArrayList<>();
        List<String> sampleIds = new ArrayList<>();
        List<SampleIdentifier> filteredSampleIdentifiers = studyViewFilterApplier.apply(interceptedStudyViewFilter);
        studyViewFilterUtil.extractStudyAndSampleIds(filteredSampleIdentifiers, sampleStudyIds, sampleIds);
        
        List<ClinicalData> sampleClinicalData = clinicalDataService.fetchSampleClinicalTable(
            sampleStudyIds,
            sampleIds,
            pageSize,
            pageNumber,
            searchTerm,
            sortBy,
            direction.name()
        );
        Integer total = clinicalDataService.fetchSampleClinicalTableCount(
            sampleStudyIds,
            sampleIds,
            searchTerm,
            sortBy,
            direction.name()
        );
            
        // Return empty when possible.
        if (sampleClinicalData.isEmpty()) {
            return new ResponseEntity<>(new ClinicalDataCollection(), HttpStatus.OK);
        }

        // Resolve for which patient clinical data should be included.
        final List<ImmutablePair<String, String>> patientIdentifiers = sampleClinicalData.stream()
            .map(d -> new ImmutablePair<>(d.getStudyId(), d.getPatientId()))
            .distinct()
            .collect(Collectors.toList());
        List<String> patientStudyIds = patientIdentifiers.stream().map(p -> p.getLeft()).collect(Collectors.toList());
        List<String> patientIds = patientIdentifiers.stream().map(p -> p.getRight()).collect(Collectors.toList());
        
        
        List<String> searchAllAttributes = null;
        final List<ClinicalData> patientClinicalData = clinicalDataService.fetchClinicalData(patientStudyIds, patientIds,
            searchAllAttributes, ClinicalDataType.PATIENT.name(), Projection.SUMMARY.name());

        final ClinicalDataCollection clinicalDataCollection = new ClinicalDataCollection();
        clinicalDataCollection.setSampleClinicalData(sampleClinicalData);
        clinicalDataCollection.setPatientClinicalData(patientClinicalData);
        
        HttpHeaders responseHeaders = new HttpHeaders();
        responseHeaders.add(HeaderKeyConstants.TOTAL_COUNT, total.toString());
        return new ResponseEntity<>(clinicalDataCollection, responseHeaders, HttpStatus.OK);
    }

    @PreAuthorize("hasPermission(#involvedCancerStudies, 'Collection<CancerStudyId>', T(org.cbioportal.utils.security.AccessLevel).READ)")
    @PostMapping(value = "/clinical-event-type-counts/fetch", consumes = MediaType.APPLICATION_JSON_VALUE, produces = MediaType.APPLICATION_JSON_VALUE)
    @ApiOperation("Get Counts of Clinical Event Types by Study View Filter")
    public ResponseEntity<List<ClinicalEventTypeCount>> getClinicalEventTypeCounts(
        @ApiParam(required = true, value = "Study view filter")
        @Valid
        @RequestBody(required = false)
        StudyViewFilter studyViewFilter,

        @ApiIgnore // prevent reference to this attribute in the swagger-ui interface
        @RequestAttribute(required = false, value = "involvedCancerStudies")
        Collection<String> involvedCancerStudies,

        @ApiIgnore // prevent reference to this attribute in the swagger-ui interface. this attribute is needed for the @PreAuthorize tag above.
        @Valid
        @RequestAttribute(required = false, value = "interceptedStudyViewFilter")
        StudyViewFilter interceptedStudyViewFilter
    ) {
        boolean singleStudyUnfiltered = studyViewFilterUtil.isSingleStudyUnfiltered(interceptedStudyViewFilter);
        List<ClinicalEventTypeCount> eventTypeCounts = instance.cachedClinicalEventTypeCounts(interceptedStudyViewFilter, singleStudyUnfiltered); 
        return new ResponseEntity<>(eventTypeCounts, HttpStatus.OK);
    }

    @Cacheable(
        cacheResolver = "staticRepositoryCacheOneResolver",
        condition = "@cacheEnabledConfig.getEnabled() && #singleStudyUnfiltered"
    )
    public List<ClinicalEventTypeCount> cachedClinicalEventTypeCounts(
        StudyViewFilter interceptedStudyViewFilter, boolean singleStudyUnfiltered
    ){
        List<SampleIdentifier> filteredSampleIdentifiers = studyViewFilterApplier.apply(interceptedStudyViewFilter);
        List<String> sampleIds = new ArrayList<>();
        List<String> studyIds = new ArrayList<>();
        studyViewFilterUtil.extractStudyAndSampleIds(filteredSampleIdentifiers, studyIds, sampleIds);
        return clinicalEventService.getClinicalEventTypeCounts(studyIds, sampleIds);
    }
}<|MERGE_RESOLUTION|>--- conflicted
+++ resolved
@@ -46,7 +46,7 @@
 import java.util.stream.Collectors;
 
 @InternalApi
-@RestController
+@RestController("/api")
 @Validated
 @Api(tags = "Study View", description = " ")
 public class StudyViewController {
@@ -88,13 +88,8 @@
     @Autowired
     private ClinicalEventService clinicalEventService;
 
-<<<<<<< HEAD
-    @PreAuthorize("hasPermission(#involvedCancerStudies, 'Collection<CancerStudyId>', 'read')")
-    @RequestMapping(value = "/api/clinical-data-counts/fetch", method = RequestMethod.POST,
-=======
     @PreAuthorize("hasPermission(#involvedCancerStudies, 'Collection<CancerStudyId>', T(org.cbioportal.utils.security.AccessLevel).READ)")
     @RequestMapping(value = "/clinical-data-counts/fetch", method = RequestMethod.POST,
->>>>>>> d1c7d8c3
         consumes = MediaType.APPLICATION_JSON_VALUE, produces = MediaType.APPLICATION_JSON_VALUE)
     @ApiOperation("Fetch clinical data counts by study view filter")
     public ResponseEntity<List<ClinicalDataCountItem>> fetchClinicalDataCounts(
@@ -145,13 +140,8 @@
         return result;
     }
 
-<<<<<<< HEAD
-    @PreAuthorize("hasPermission(#involvedCancerStudies, 'Collection<CancerStudyId>', 'read')")
-    @RequestMapping(value = "/api/clinical-data-bin-counts/fetch", method = RequestMethod.POST,
-=======
     @PreAuthorize("hasPermission(#involvedCancerStudies, 'Collection<CancerStudyId>', T(org.cbioportal.utils.security.AccessLevel).READ)")
     @RequestMapping(value = "/clinical-data-bin-counts/fetch", method = RequestMethod.POST,
->>>>>>> d1c7d8c3
         consumes = MediaType.APPLICATION_JSON_VALUE, produces = MediaType.APPLICATION_JSON_VALUE)
     @ApiOperation("Fetch clinical data bin counts by study view filter")
     public ResponseEntity<List<ClinicalDataBin>> fetchClinicalDataBinCounts(
@@ -189,10 +179,6 @@
         );
     }
 
-<<<<<<< HEAD
-    @PreAuthorize("hasPermission(#involvedCancerStudies, 'Collection<CancerStudyId>', 'read')")
-    @RequestMapping(value = "/api/mutated-genes/fetch", method = RequestMethod.POST,
-=======
     @PreAuthorize("hasPermission(#involvedCancerStudies, 'Collection<CancerStudyId>', T(org.cbioportal.utils.security.AccessLevel).READ)")
     @RequestMapping(value = "/custom-data-bin-counts/fetch", method = RequestMethod.POST,
         consumes = MediaType.APPLICATION_JSON_VALUE, produces = MediaType.APPLICATION_JSON_VALUE)
@@ -226,7 +212,6 @@
 
     @PreAuthorize("hasPermission(#involvedCancerStudies, 'Collection<CancerStudyId>',T(org.cbioportal.utils.security.AccessLevel).READ)")
     @RequestMapping(value = "/mutated-genes/fetch", method = RequestMethod.POST,
->>>>>>> d1c7d8c3
         consumes = MediaType.APPLICATION_JSON_VALUE, produces = MediaType.APPLICATION_JSON_VALUE)
     @ApiOperation("Fetch mutated genes by study view filter")
     public ResponseEntity<List<AlterationCountByGene>> fetchMutatedGenes(
@@ -262,13 +247,8 @@
         return alterationCountByGenes;
     }
 
-<<<<<<< HEAD
-    @PreAuthorize("hasPermission(#involvedCancerStudies, 'Collection<CancerStudyId>', 'read')")
-    @RequestMapping(value = "/api/structuralvariant-genes/fetch", method = RequestMethod.POST,
-=======
     @PreAuthorize("hasPermission(#involvedCancerStudies, 'Collection<CancerStudyId>', T(org.cbioportal.utils.security.AccessLevel).READ)")
     @RequestMapping(value = "/structuralvariant-genes/fetch", method = RequestMethod.POST,
->>>>>>> d1c7d8c3
         consumes = MediaType.APPLICATION_JSON_VALUE, produces = MediaType.APPLICATION_JSON_VALUE)
     @ApiOperation("Fetch structural variant genes by study view filter")
     public ResponseEntity<List<AlterationCountByGene>> fetchStructuralVariantGenes(
@@ -306,10 +286,6 @@
         return alterationCountByGenes;
     }
     
-<<<<<<< HEAD
-    @PreAuthorize("hasPermission(#involvedCancerStudies, 'Collection<CancerStudyId>', 'read')")
-    @RequestMapping(value = "/api/cna-genes/fetch", method = RequestMethod.POST,
-=======
     @PreAuthorize("hasPermission(#involvedCancerStudies, 'Collection<CancerStudyId>', T(org.cbioportal.utils.security.AccessLevel).READ)")
     @RequestMapping(value = "/structuralvariant-counts/fetch", method = RequestMethod.POST,
         consumes = MediaType.APPLICATION_JSON_VALUE, produces = MediaType.APPLICATION_JSON_VALUE)
@@ -349,7 +325,6 @@
 
     @PreAuthorize("hasPermission(#involvedCancerStudies, 'Collection<CancerStudyId>', T(org.cbioportal.utils.security.AccessLevel).READ)")
     @RequestMapping(value = "/cna-genes/fetch", method = RequestMethod.POST,
->>>>>>> d1c7d8c3
         consumes = MediaType.APPLICATION_JSON_VALUE, produces = MediaType.APPLICATION_JSON_VALUE)
     @ApiOperation("Fetch CNA genes by study view filter")
     public ResponseEntity<List<CopyNumberCountByGene>> fetchCNAGenes(
@@ -383,13 +358,8 @@
         return copyNumberCountByGenes;
     }
 
-<<<<<<< HEAD
-    @PreAuthorize("hasPermission(#involvedCancerStudies, 'Collection<CancerStudyId>', 'read')")
-    @RequestMapping(value = "/api/filtered-samples/fetch", method = RequestMethod.POST,
-=======
     @PreAuthorize("hasPermission(#involvedCancerStudies, 'Collection<CancerStudyId>', T(org.cbioportal.utils.security.AccessLevel).READ)")
     @RequestMapping(value = "/filtered-samples/fetch", method = RequestMethod.POST,
->>>>>>> d1c7d8c3
         consumes = MediaType.APPLICATION_JSON_VALUE, produces = MediaType.APPLICATION_JSON_VALUE)
     @ApiOperation("Fetch sample IDs by study view filter")
     public ResponseEntity<List<Sample>> fetchFilteredSamples(
@@ -415,13 +385,8 @@
         return new ResponseEntity<>(result, HttpStatus.OK);
     }
 
-<<<<<<< HEAD
-    @PreAuthorize("hasPermission(#involvedCancerStudies, 'Collection<CancerStudyId>', 'read')")
-    @RequestMapping(value = "/api/molecular-profile-sample-counts/fetch", method = RequestMethod.POST,
-=======
     @PreAuthorize("hasPermission(#involvedCancerStudies, 'Collection<CancerStudyId>', T(org.cbioportal.utils.security.AccessLevel).READ)")
     @RequestMapping(value = "/molecular-profile-sample-counts/fetch", method = RequestMethod.POST,
->>>>>>> d1c7d8c3
         consumes = MediaType.APPLICATION_JSON_VALUE, produces = MediaType.APPLICATION_JSON_VALUE)
     @ApiOperation("Fetch sample counts by study view filter")
     public ResponseEntity<List<GenomicDataCount>> fetchMolecularProfileSampleCounts(
@@ -456,10 +421,6 @@
         return genomicDataCounts;
     }
 
-<<<<<<< HEAD
-    @PreAuthorize("hasPermission(#involvedCancerStudies, 'Collection<CancerStudyId>', 'read')")
-    @RequestMapping(value = "/api/clinical-data-density-plot/fetch", method = RequestMethod.POST,
-=======
     private static boolean isLogScalePossibleForAttribute(String clinicalAttributeId) {
         return clinicalAttributeId.equals("MUTATION_COUNT");
     }
@@ -478,7 +439,6 @@
 
     @PreAuthorize("hasPermission(#involvedCancerStudies, 'Collection<CancerStudyId>', T(org.cbioportal.utils.security.AccessLevel).READ)")
     @RequestMapping(value = "/clinical-data-density-plot/fetch", method = RequestMethod.POST,
->>>>>>> d1c7d8c3
         consumes = MediaType.APPLICATION_JSON_VALUE, produces = MediaType.APPLICATION_JSON_VALUE)
     @ApiOperation("Fetch clinical data density plot bins by study view filter")
     @Validated
@@ -695,10 +655,6 @@
         return new ResponseEntity<>(result, HttpStatus.OK);
     }
 
-<<<<<<< HEAD
-    @PreAuthorize("hasPermission(#involvedCancerStudies, 'Collection<CancerStudyId>', 'read')")
-    @RequestMapping(value = "/api/sample-lists-counts/fetch", method = RequestMethod.POST,
-=======
     @PreAuthorize("hasPermission(#involvedCancerStudies, 'Collection<CancerStudyId>', T(org.cbioportal.utils.security.AccessLevel).READ)")
     @RequestMapping(value = "/clinical-data-violin-plots/fetch", method = RequestMethod.POST,
         consumes = MediaType.APPLICATION_JSON_VALUE, produces = MediaType.APPLICATION_JSON_VALUE)
@@ -834,7 +790,6 @@
 
     @PreAuthorize("hasPermission(#involvedCancerStudies, 'Collection<CancerStudyId>', T(org.cbioportal.utils.security.AccessLevel).READ)")
     @RequestMapping(value = "/sample-lists-counts/fetch", method = RequestMethod.POST,
->>>>>>> d1c7d8c3
         consumes = MediaType.APPLICATION_JSON_VALUE, produces = MediaType.APPLICATION_JSON_VALUE)
     @ApiOperation("Fetch case list sample counts by study view filter")
     public List<CaseListDataCount> fetchCaseListCounts(
@@ -891,13 +846,8 @@
 
     }
     
-<<<<<<< HEAD
-    @PreAuthorize("hasPermission(#involvedCancerStudies, 'Collection<CancerStudyId>', 'read')")
-    @RequestMapping(value = "/api/genomic-data-bin-counts/fetch", method = RequestMethod.POST, consumes = MediaType.APPLICATION_JSON_VALUE, produces = MediaType.APPLICATION_JSON_VALUE)
-=======
     @PreAuthorize("hasPermission(#involvedCancerStudies, 'Collection<CancerStudyId>', T(org.cbioportal.utils.security.AccessLevel).READ)")
     @RequestMapping(value = "/genomic-data-bin-counts/fetch", method = RequestMethod.POST, consumes = MediaType.APPLICATION_JSON_VALUE, produces = MediaType.APPLICATION_JSON_VALUE)
->>>>>>> d1c7d8c3
     @ApiOperation("Fetch genomic data bin counts by study view filter")
     public ResponseEntity<List<GenomicDataBin>> fetchGenomicDataBinCounts(
             @ApiParam("Method for data binning") @RequestParam(defaultValue = "DYNAMIC") DataBinMethod dataBinMethod,
@@ -911,10 +861,6 @@
         return new ResponseEntity<>(studyViewFilterApplier.getDataBins(dataBinMethod, interceptedGenomicDataBinCountFilter), HttpStatus.OK);
     }
 
-<<<<<<< HEAD
-    @PreAuthorize("hasPermission(#involvedCancerStudies, 'Collection<CancerStudyId>', 'read')")
-    @RequestMapping(value = "/api/generic-assay-data-counts/fetch", method = RequestMethod.POST, consumes = MediaType.APPLICATION_JSON_VALUE, produces = MediaType.APPLICATION_JSON_VALUE)
-=======
     @PreAuthorize("hasPermission(#involvedCancerStudies, 'Collection<CancerStudyId>', T(org.cbioportal.utils.security.AccessLevel).READ)")
     @RequestMapping(value = "/genomic-data-counts/fetch", method = RequestMethod.POST,
         consumes = MediaType.APPLICATION_JSON_VALUE, produces = MediaType.APPLICATION_JSON_VALUE)
@@ -958,7 +904,6 @@
     
     @PreAuthorize("hasPermission(#involvedCancerStudies, 'Collection<CancerStudyId>', T(org.cbioportal.utils.security.AccessLevel).READ)")
     @RequestMapping(value = "/generic-assay-data-counts/fetch", method = RequestMethod.POST, consumes = MediaType.APPLICATION_JSON_VALUE, produces = MediaType.APPLICATION_JSON_VALUE)
->>>>>>> d1c7d8c3
     @ApiOperation("Fetch generic assay data counts by study view filter")
     public ResponseEntity<List<GenericAssayDataCountItem>> fetchGenericAssayDataCounts(
         @ApiParam(required = true, value = "Generic assay data count filter") @Valid @RequestBody(required = false) GenericAssayDataCountFilter genericAssayDataCountFilter,
@@ -995,13 +940,8 @@
         return new ResponseEntity<>(result, HttpStatus.OK);
     }
 
-<<<<<<< HEAD
-    @PreAuthorize("hasPermission(#involvedCancerStudies, 'Collection<CancerStudyId>', 'read')")
-    @RequestMapping(value = "/api/generic-assay-data-bin-counts/fetch", method = RequestMethod.POST, consumes = MediaType.APPLICATION_JSON_VALUE, produces = MediaType.APPLICATION_JSON_VALUE)
-=======
     @PreAuthorize("hasPermission(#involvedCancerStudies, 'Collection<CancerStudyId>', T(org.cbioportal.utils.security.AccessLevel).READ)")
     @RequestMapping(value = "/generic-assay-data-bin-counts/fetch", method = RequestMethod.POST, consumes = MediaType.APPLICATION_JSON_VALUE, produces = MediaType.APPLICATION_JSON_VALUE)
->>>>>>> d1c7d8c3
     @ApiOperation("Fetch generic assay data bin counts by study view filter")
     public ResponseEntity<List<GenericAssayDataBin>> fetchGenericAssayDataBinCounts(
             @ApiParam("Method for data binning") @RequestParam(defaultValue = "DYNAMIC") DataBinMethod dataBinMethod,
