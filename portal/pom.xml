<?xml version="1.0" encoding="UTF-8"?>
<project xmlns="http://maven.apache.org/POM/4.0.0" xmlns:xsi="http://www.w3.org/2001/XMLSchema-instance" xsi:schemaLocation="http://maven.apache.org/POM/4.0.0 http://maven.apache.org/xsd/maven-4.0.0.xsd">
  <!-- meta data -->
  <parent>
    <artifactId>master</artifactId>
    <groupId>org.mskcc.cbio</groupId>
<<<<<<< HEAD
    <version>1.6.0-SNAPSHOT</version>
=======
    <version>1.6.1-SNAPSHOT</version>
>>>>>>> d85bbb12
  </parent>
  <modelVersion>4.0.0</modelVersion>
  <artifactId>cbioportal</artifactId>
  <packaging>war</packaging>
  <name>cBioPortal</name>
  <url>http://maven.apache.org</url>

  <dependencies>
    <!-- jstl -->
    <dependency>
      <groupId>jstl</groupId>
      <artifactId>jstl</artifactId>
      <version>1.2</version>
      <scope>runtime</scope>
    </dependency>
    <!-- core portal module -->
    <dependency>
      <groupId>org.mskcc.cbio</groupId>
      <artifactId>core</artifactId>
      <version>${project.version}</version>
      <scope>runtime</scope>
    </dependency>
    <!-- business portal module -->
    <dependency>
      <groupId>org.mskcc.cbio</groupId>
      <artifactId>business</artifactId>
      <version>${project.version}</version>
      <scope>runtime</scope>
    </dependency>
    <!-- web portal module -->
    <dependency>
      <groupId>org.mskcc.cbio</groupId>
      <artifactId>web</artifactId>
      <version>${project.version}</version>
      <scope>runtime</scope>
    </dependency>
    <dependency>
      <groupId>org.apache.tomcat</groupId>
      <artifactId>tomcat-catalina</artifactId>
      <version>7.0.68</version>
      <scope>
          <!--tomcat.catalina.scope is defined in master module-->
          ${tomcat.catalina.scope}
      </scope>
    </dependency>
    <dependency>
      <groupId>org.springframework.security</groupId>
      <artifactId>spring-security-taglibs</artifactId>
      <version>${spring.security.version}</version>
      <scope>runtime</scope>
    </dependency>
    <dependency>
      <groupId>org.springframework.security</groupId>
      <artifactId>spring-security-ldap</artifactId>
      <version>${spring.security.version}</version>
      <scope>runtime</scope>
    </dependency>
    <dependency>
      <groupId>org.springframework.security</groupId>
      <artifactId>spring-security-openid</artifactId>
      <version>${spring.security.version}</version>
      <scope>runtime</scope>
    </dependency>
    <dependency>
      <groupId>org.springframework.security.extensions</groupId>
      <artifactId>spring-security-saml2-core</artifactId>
      <version>${spring.security.saml.version}</version>
      <scope>runtime</scope>
    </dependency>
  </dependencies>

  <repositories>
    <repository>
      <id>jitpack.io</id>
      <url>https://jitpack.io</url>
    </repository>
  </repositories>

  <build>
    <!-- final name of the app -->
    <plugins>
      <plugin>
        <groupId>org.apache.maven.plugins</groupId>
        <artifactId>maven-dependency-plugin</artifactId>
        <version>2.3</version>
        <executions>
          <execution>
            <phase>package</phase>
            <goals>
              <goal>copy</goal>
            </goals>
            <configuration>
              <artifactItems>
                <artifactItem>
                  <groupId>com.github.jsimone</groupId>
                  <artifactId>webapp-runner</artifactId>
                  <version>8.0.24.0</version>
                  <destFileName>webapp-runner.jar</destFileName>
                </artifactItem>
              </artifactItems>
            </configuration>
          </execution>
          <!-- unpack cbioportal-frontend -->
          <execution>
            <id>unpack</id>
            <phase>prepare-package</phase>
            <goals>
              <goal>unpack</goal>
            </goals>
            <configuration>
              <artifactItems>
                <artifactItem>
                  <groupId>com.github.cbioportal</groupId>
                  <artifactId>cbioportal-frontend</artifactId>
                  <version>cbff44ea7dd11a48d970bd26f21f0303c280864e</version>
                  <type>jar</type>
                  <outputDirectory>.</outputDirectory>
                  <excludes>*index*</excludes>
                  <overWrite>true</overWrite>
                </artifactItem>
              </artifactItems>
            </configuration>
          </execution>
        </executions>
      </plugin>
      <!-- war plugin config -->
      <plugin>
        <groupId>org.apache.maven.plugins</groupId>
        <artifactId>maven-war-plugin</artifactId>
        <version>2.2</version>
        <configuration>
          <warName>${final.war.name}</warName>
          <webappDirectory>${project.build.directory}/portal</webappDirectory>
          <filteringDeploymentDescriptors>true</filteringDeploymentDescriptors>
          <webResources>
            <resource>
              <directory>${project.parent.basedir}/business/src/main/resources</directory>
              <targetPath>WEB-INF/classes</targetPath>
              <filtering>true</filtering>
            </resource>
            <resource>
              <directory>${project.parent.basedir}/web/src/main/resources</directory>
              <targetPath>WEB-INF/classes</targetPath>
              <filtering>true</filtering>
            </resource>
            <resource>
              <directory>src/main/webapp/WEB-INF/jsp/global</directory>
              <include>footer.jsp</include>
              <targetPath>WEB-INF/jsp/global</targetPath>
              <filtering>true</filtering>
            </resource>
            <resource>
              <directory>src/main/webapp/WEB-INF</directory>
              <includes>
                <include>**/web.xml</include>
              </includes>
              <targetPath>WEB-INF</targetPath>
              <filtering>true</filtering>
            </resource>
            <resource>
              <directory>reactapp</directory>
              <targetPath>reactapp</targetPath>
            </resource>
            <resource>
                <directory>${project.parent.basedir}/db-scripts/src/main/resources</directory>
                <targetPath>db-scripts</targetPath>
                <filtering>true</filtering>
            </resource>
          </webResources>
        </configuration>
      </plugin>
      <!-- tomcat plugin -->
      <plugin>
        <groupId>org.codehaus.mojo</groupId>
        <artifactId>tomcat-maven-plugin</artifactId>
        <version>1.1</version>
        <configuration>
          <server>localhost</server>
          <url>http://localhost:8080/manager/text</url>
        </configuration>
      </plugin>
      <!-- this plugin lets us grab shared resources from our parent -->
      <plugin>
        <groupId>org.apache.maven.plugins</groupId>
        <artifactId>maven-resources-plugin</artifactId>
        <executions>
          <execution>
            <id>copy-parent-resources</id>
            <phase>process-sources</phase>
            <goals>
              <goal>copy-resources</goal>
            </goals>
            <configuration>
              <outputDirectory>${project.build.directory}/classes</outputDirectory>
              <resources>
                <resource>
                  <directory>${project.parent.basedir}/src/main/resources</directory>
                  <filtering>true</filtering>
                  <includes>
                    <include>**/*.properties</include>
                  </includes>
                  <excludes>
                    <exclude>**/portal.properties.*</exclude>
                    <exclude>**/log4j.properties.*</exclude>
                    <exclude>**/*.EXAMPLE</exclude>
                  </excludes>
                </resource>
              </resources>
            </configuration>
          </execution>
        </executions>
      </plugin>
    </plugins>

    <filters>
        <filter>../src/main/resources/portal.properties</filter>
    </filters>
    
    <!-- prevent some resources from getting into war -->
    <resources>
      <resource>
        <directory>src/main/resources</directory>
        <filtering>true</filtering>
        <excludes>
          <exclude>**/*.jks</exclude>
          <exclude>artwork/**</exclude>
          <exclude>content/**</exclude>
          <exclude>tutorials/**</exclude>
        </excludes>
      </resource>
      <resource>
        <directory>src/main/resources</directory>
        <filtering>false</filtering>
        <includes>
          <include>**/*.jks</include>
          <include>**/applicationContext-security.xml</include>
        </includes>
      </resource>
      <resource>
        <directory>src/main/webapp/WEB-INF</directory>
        <filtering>true</filtering>
        <includes>
            <include>**/web.xml</include>
        </includes>
      </resource>
      <resource>
        <directory>src/main/webapp/WEB-INF</directory>
        <filtering>false</filtering>
        <excludes>
            <exclude>**/web.xml</exclude>
        </excludes>
      </resource>
    </resources>
  </build>

  <properties>
    <timestamp>${maven.build.timestamp}</timestamp>
    <maven.build.timestamp.format>yyyyMMdd-HHmm</maven.build.timestamp.format>
    <netbeans.hint.deploy.server>Tomcat</netbeans.hint.deploy.server>
  </properties>

  <!-- remove portal temp build files when building heroku -->
  <profiles>
    <profile>
      <id>heroku</id>
      <build>
        <plugins>
          <plugin>
            <artifactId>maven-clean-plugin</artifactId>
            <version>2.5</version>
            <executions>
              <execution>
                <id>clean-jar-artifacts</id>
                <phase>install</phase>
                <goals>
                  <goal>clean</goal>
                </goals>
                <configuration>
                  <excludeDefaultDirectories>true</excludeDefaultDirectories>
                  <filesets>
                    <fileset>
                      <directory>${project.parent.basedir}/portal/target</directory>
                      <excludes>
                        <exclude>*.war</exclude>
                        <exclude>dependency/webapp-runner.jar</exclude>
                      </excludes>
                    </fileset>
                  </filesets>
                </configuration>
              </execution>
            </executions>
          </plugin>
        </plugins>
      </build>
    </profile>
  </profiles>
</project><|MERGE_RESOLUTION|>--- conflicted
+++ resolved
@@ -4,11 +4,7 @@
   <parent>
     <artifactId>master</artifactId>
     <groupId>org.mskcc.cbio</groupId>
-<<<<<<< HEAD
     <version>1.6.0-SNAPSHOT</version>
-=======
-    <version>1.6.1-SNAPSHOT</version>
->>>>>>> d85bbb12
   </parent>
   <modelVersion>4.0.0</modelVersion>
   <artifactId>cbioportal</artifactId>
