--- conflicted
+++ resolved
@@ -1,25 +1,21 @@
-<<<<<<< HEAD
+## Jan 30, 2020
+* **Enhancement**: Show HGVSg in mutations table and linkout to [Genome Nexus](https://www.genomenexus.org):
+
+    ![hgvsg genome nexus](https://user-images.githubusercontent.com/1334004/73494837-4d026200-4383-11ea-8968-f9a8a6e00675.png)
+    
+    
+* **Enhancement**: Add a pencil button near gene list in results page which opens interface for quickly modifying the oql of the query:
+
+    ![edit query pencil](https://user-images.githubusercontent.com/1334004/73494684-f72dba00-4382-11ea-8bd0-001fdf0cb681.png)
+
+
+* See more updates [here](https://github.com/cBioPortal/cbioportal/releases/tag/v3.2.1)
+
 ## Jan 29, 2020
-
 *   **Added data** consisting of 197 samples from 2 studies:
      * [Bladder/Urinary Tract Cancer (MSK, 2019)](https://www.cbioportal.org/study/summary?id=utuc_pdx_msk_2019) *78 samples* 
      * [Upper Tract Urothelial Carcinoma (MSK, 2019)](https://www.cbioportal.org/study/summary?id=utuc_msk_2019) *119 samples* 
-     
-=======
-## Jan 30, 2020
-* **Enhancement**: Show HGVSg in mutations table and linkout to [Genome Nexus](https://www.genomenexus.org):
-
-    ![hgvsg genome nexus](https://user-images.githubusercontent.com/1334004/73494837-4d026200-4383-11ea-8968-f9a8a6e00675.png)
-    
-    
-* **Enhancement**: Add a pencil button near gene list in results page which opens interface for quickly modifying the oql of the query:
-
-    ![edit query pencil](https://user-images.githubusercontent.com/1334004/73494684-f72dba00-4382-11ea-8bd0-001fdf0cb681.png)
-
-
-* See more updates [here](https://github.com/cBioPortal/cbioportal/releases/tag/v3.2.1)
-
->>>>>>> 7e4977a9
+
 ## Dec 19, 2019
 * **Enhancement**: We restored support for submitting large queries from external applications using HTTP POST requests.  Accepted parameters are the same
 as appear in the url of a query submitted from the homepage.
