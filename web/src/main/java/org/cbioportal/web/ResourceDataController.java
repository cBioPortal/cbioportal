--- conflicted
+++ resolved
@@ -27,7 +27,7 @@
 import io.swagger.annotations.ApiParam;
 
 @InternalApi
-@RestController
+@RestController("/api")
 @Validated
 @Api(tags = InternalApiTags.RESOURCE_DATA, description = " ")
 public class ResourceDataController {
@@ -38,13 +38,8 @@
     @Autowired
     private ResourceDataService resourceDataService;
 
-<<<<<<< HEAD
-    @PreAuthorize("hasPermission(#studyId, 'CancerStudyId', 'read')")
-    @RequestMapping(value = "/api/studies/{studyId}/samples/{sampleId}/resource-data", method = RequestMethod.GET,
-=======
     @PreAuthorize("hasPermission(#studyId, 'CancerStudyId', T(org.cbioportal.utils.security.AccessLevel).READ)")
     @RequestMapping(value = "/studies/{studyId}/samples/{sampleId}/resource-data", method = RequestMethod.GET,
->>>>>>> d1c7d8c3
         produces = MediaType.APPLICATION_JSON_VALUE)
     @ApiOperation("Get all resource data of a sample in a study")
     public ResponseEntity<List<ResourceData>> getAllResourceDataOfSampleInStudy(
@@ -79,13 +74,8 @@
         }
     }
 
-<<<<<<< HEAD
-    @PreAuthorize("hasPermission(#studyId, 'CancerStudyId', 'read')")
-    @RequestMapping(value = "/api/studies/{studyId}/patients/{patientId}/resource-data", method = RequestMethod.GET,
-=======
     @PreAuthorize("hasPermission(#studyId, 'CancerStudyId', T(org.cbioportal.utils.security.AccessLevel).READ)")
     @RequestMapping(value = "/studies/{studyId}/patients/{patientId}/resource-data", method = RequestMethod.GET,
->>>>>>> d1c7d8c3
         produces = MediaType.APPLICATION_JSON_VALUE)
     @ApiOperation("Get all resource data of a patient in a study")
     public ResponseEntity<List<ResourceData>> getAllResourceDataOfPatientInStudy(
@@ -120,13 +110,8 @@
         }
     }
 
-<<<<<<< HEAD
-    @PreAuthorize("hasPermission(#studyId, 'CancerStudyId', 'read')")
-    @RequestMapping(value = "/api/studies/{studyId}/resource-data", method = RequestMethod.GET,
-=======
     @PreAuthorize("hasPermission(#studyId, 'CancerStudyId', T(org.cbioportal.utils.security.AccessLevel).READ)")
     @RequestMapping(value = "/studies/{studyId}/resource-data", method = RequestMethod.GET,
->>>>>>> d1c7d8c3
         produces = MediaType.APPLICATION_JSON_VALUE)
     @ApiOperation("Get all resource data for a study")
     public ResponseEntity<List<ResourceData>> getAllStudyResourceDataInStudy(
