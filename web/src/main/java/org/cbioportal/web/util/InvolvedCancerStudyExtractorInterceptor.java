/*
 * Copyright (c) 2019 Memorial Sloan-Kettering Cancer Center.
 *
 * This library is distributed in the hope that it will be useful, but WITHOUT
 * ANY WARRANTY, WITHOUT EVEN THE IMPLIED WARRANTY OF MERCHANTABILITY OR FITNESS
 * FOR A PARTICULAR PURPOSE. The software and documentation provided hereunder
 * is on an "as is" basis, and Memorial Sloan-Kettering Cancer Center has no
 * obligations to provide maintenance, support, updates, enhancements or
 * modifications. In no event shall Memorial Sloan-Kettering Cancer Center be
 * liable to any party for direct, indirect, special, incidental or
 * consequential damages, including lost profits, arising out of the use of this
 * software and its documentation, even if Memorial Sloan-Kettering Cancer
 * Center has been advised of the possibility of such damage.
 */

/*
 * This file is part of cBioPortal.
 *
 * cBioPortal is free software: you can redistribute it and/or modify
 * it under the terms of the GNU Affero General Public License as
 * published by the Free Software Foundation, either version 3 of the
 * License.
 *
 * This program is distributed in the hope that it will be useful,
 * but WITHOUT ANY WARRANTY; without even the implied warranty of
 * MERCHANTABILITY or FITNESS FOR A PARTICULAR PURPOSE.  See the
 * GNU Affero General Public License for more details.
 *
 * You should have received a copy of the GNU Affero General Public License
 * along with this program.  If not, see <http://www.gnu.org/licenses/>.
 */

package org.cbioportal.web.util;

import com.fasterxml.jackson.databind.ObjectMapper;
import java.util.*;
import java.util.stream.Collectors;

import javax.servlet.http.HttpServletRequest;
import javax.servlet.http.HttpServletResponse;
import org.cbioportal.model.MolecularProfileCaseIdentifier;
import org.cbioportal.model.MolecularProfile;
import org.cbioportal.model.SampleList;
import org.cbioportal.persistence.mybatis.util.CacheMapUtil;
import org.cbioportal.web.parameter.ClinicalAttributeCountFilter;
import org.cbioportal.web.parameter.ClinicalDataBinCountFilter;
import org.cbioportal.web.parameter.ClinicalDataCountFilter;
import org.cbioportal.web.parameter.ClinicalDataIdentifier;
import org.cbioportal.web.parameter.ClinicalDataMultiStudyFilter;
import org.cbioportal.web.parameter.GenericAssayDataBinCountFilter;
import org.cbioportal.web.parameter.GenomicDataBinCountFilter;
import org.cbioportal.web.parameter.GroupFilter;
import org.cbioportal.web.parameter.GenericAssayDataMultipleStudyFilter;
import org.cbioportal.web.parameter.GenericAssayMetaFilter;
import org.cbioportal.web.parameter.MolecularDataMultipleStudyFilter;
import org.cbioportal.web.parameter.MolecularProfileCasesGroupFilter;
import org.cbioportal.web.parameter.MolecularProfileFilter;
import org.cbioportal.web.parameter.MutationMultipleStudyFilter;
import org.cbioportal.web.parameter.PatientFilter;
import org.cbioportal.web.parameter.PatientIdentifier;
import org.cbioportal.web.parameter.SampleFilter;
import org.cbioportal.web.parameter.SampleIdentifier;
import org.cbioportal.web.parameter.SampleMolecularIdentifier;
import org.cbioportal.web.parameter.StructuralVariantFilter;
import org.cbioportal.web.parameter.StudyViewFilter;
import org.slf4j.Logger;
import org.slf4j.LoggerFactory;
import org.springframework.beans.factory.annotation.Autowired;
import org.springframework.stereotype.Component;
import org.springframework.web.servlet.handler.HandlerInterceptorAdapter;

@Component
public class InvolvedCancerStudyExtractorInterceptor extends HandlerInterceptorAdapter {

    @Autowired
    private UniqueKeyExtractor uniqueKeyExtractor;

    private ObjectMapper objectMapper = new ObjectMapper();

    @Autowired
    private CacheMapUtil cacheMapUtil;

    private static final Logger LOG = LoggerFactory.getLogger(InvolvedCancerStudyExtractorInterceptor.class);
    public static final String PATIENT_FETCH_PATH = "/patients/fetch";
    public static final String SAMPLE_FETCH_PATH = "/samples/fetch";
    public static final String MOLECULAR_PROFILE_FETCH_PATH = "/molecular-profiles/fetch";
    public static final String CLINICAL_ATTRIBUTE_COUNT_FETCH_PATH = "/clinical-attributes/counts/fetch";
    public static final String CLINICAL_DATA_FETCH_PATH = "/clinical-data/fetch";
    public static final String GENE_PANEL_DATA_FETCH_PATH = "/gene-panel-data/fetch";
    public static final String MOLECULAR_DATA_MULTIPLE_STUDY_FETCH_PATH = "/molecular-data/fetch";
    public static final String MUTATION_MULTIPLE_STUDY_FETCH_PATH = "/mutations/fetch";
    public static final String COPY_NUMBER_SEG_FETCH_PATH = "/copy-number-segments/fetch";
    public static final String STUDY_VIEW_CLINICAL_DATA_BIN_COUNTS_PATH = "/clinical-data-bin-counts/fetch";
    public static final String STUDY_VIEW_GENOMICL_DATA_BIN_COUNTS_PATH = "/genomic-data-bin-counts/fetch";
    public static final String STUDY_VIEW_GENERIC_ASSAY_DATA_BIN_COUNTS_PATH = "/generic-assay-data-bin-counts/fetch";
    public static final String STUDY_VIEW_CLINICAL_DATA_COUNTS_PATH = "/clinical-data-counts/fetch";
    public static final String STUDY_VIEW_CLINICAL_DATA_DENSITY_PATH = "/clinical-data-density-plot/fetch";
    public static final String STUDY_VIEW_CNA_GENES = "/cna-genes/fetch";
    public static final String STUDY_VIEW_FILTERED_SAMPLES = "/filtered-samples/fetch";
    public static final String STUDY_VIEW_MUTATED_GENES = "/mutated-genes/fetch";
    public static final String STUDY_VIEW_STRUCTURAL_VARIANT_GENES = "/structural-variant-genes/fetch";
    public static final String STUDY_VIEW_SAMPLE_COUNTS = "/sample-counts/fetch";
    public static final String STUDY_VIEW_SAMPLE_LIST_COUNTS_PATH = "/sample-lists-counts/fetch";
    public static final String CLINICAL_DATA_ENRICHMENT_FETCH_PATH = "/clinical-data-enrichments/fetch";
    public static final String MUTATION_ENRICHMENT_FETCH_PATH = "/mutation-enrichments/fetch";
    public static final String COPY_NUMBER_ENRICHMENT_FETCH_PATH = "/copy-number-enrichments/fetch";
    public static final String EXPRESSION_ENRICHMENT_FETCH_PATH = "/expression-enrichments/fetch";
    public static final String TREATMENT_FETCH_PATH = "/treatments/fetch";
    public static final String STRUCTURAL_VARIANT_FETCH_PATH = "/structuralvariant/fetch";
    public static final String GENERIC_ASSAY_DATA_MULTIPLE_STUDY_FETCH_PATH = "/generic_assay_data/fetch";
    public static final String GENERIC_ASSAY_META_FETCH_PATH = "/generic_assay_meta/fetch";
<<<<<<< HEAD
    public static final String STRUCTURAL_VARIANT_ENRICHMENT_FETCH_PATH = "/structural-variant-enrichments/fetch";
=======
    public static final String TREATMENTS_PATIENT_PATH = "/treatments/patient";
    public static final String TREATMENTS_PATIENT_EXISTS_PATH = "/treatments/display";
    public static final String TREATMENTS_SAMPLE_PATH = "/treatments/sample";
    public static final String GENERIC_ASSAY_ENRICHMENT_FETCH_PATH = "/generic-assay-enrichments/fetch";
>>>>>>> 5b1e5b23

    @Override public boolean preHandle(HttpServletRequest request, HttpServletResponse response, Object handler) throws Exception {
        if (!request.getMethod().equals("POST")) {
            return true; // no attribute extraction needed because all user supplied filter objects are in POST requests
        }
        String requestPathInfo = request.getPathInfo();
        if (requestPathInfo.equals(PATIENT_FETCH_PATH)) {
            return extractAttributesFromPatientFilter(request);
        } else if (requestPathInfo.equals(SAMPLE_FETCH_PATH)) {
            return extractAttributesFromSampleFilter(request);
        } else if (requestPathInfo.equals(MOLECULAR_PROFILE_FETCH_PATH)) {
            return extractAttributesFromMolecularProfileFilter(request);
        } else if (requestPathInfo.equals(CLINICAL_ATTRIBUTE_COUNT_FETCH_PATH)) {
            return extractAttributesFromClinicalAttributeCountFilter(request);
        } else if (requestPathInfo.equals(CLINICAL_DATA_FETCH_PATH)) {
            return extractAttributesFromClinicalDataMultiStudyFilter(request);
        } else if (requestPathInfo.equals(GENE_PANEL_DATA_FETCH_PATH)) {
            return extractAttributesFromGenePanelSampleMolecularIdentifiers(request);
        } else if (requestPathInfo.equals(MOLECULAR_DATA_MULTIPLE_STUDY_FETCH_PATH)) {
            return extractAttributesFromMolecularDataMultipleStudyFilter(request);
        } else if (requestPathInfo.equals(MUTATION_MULTIPLE_STUDY_FETCH_PATH)) {
            return extractAttributesFromMutationMultipleStudyFilter(request);
        } else if (requestPathInfo.equals(COPY_NUMBER_SEG_FETCH_PATH)) {
            return extractAttributesFromSampleIdentifiers(request);
        } else if (requestPathInfo.equals(STUDY_VIEW_CLINICAL_DATA_BIN_COUNTS_PATH)) {
            return extractAttributesFromClinicalDataBinCountFilter(request);
        } else if (requestPathInfo.equals(STUDY_VIEW_GENOMICL_DATA_BIN_COUNTS_PATH)) {
            return extractAttributesFromGenomicDataBinCountFilter(request);
        } else if (requestPathInfo.equals(STUDY_VIEW_GENERIC_ASSAY_DATA_BIN_COUNTS_PATH)) {
            return extractAttributesFromGenericAssayDataBinCountFilter(request);
        } else if (requestPathInfo.equals(STUDY_VIEW_CLINICAL_DATA_COUNTS_PATH)) {
            return extractAttributesFromClinicalDataCountFilter(request);
        } else if (Arrays.asList(STUDY_VIEW_CLINICAL_DATA_DENSITY_PATH, STUDY_VIEW_CNA_GENES,
<<<<<<< HEAD
                STUDY_VIEW_FILTERED_SAMPLES, STUDY_VIEW_MUTATED_GENES, STUDY_VIEW_STRUCTURAL_VARIANT_GENES,
                STUDY_VIEW_SAMPLE_COUNTS, STUDY_VIEW_SAMPLE_LIST_COUNTS_PATH).contains(requestPathInfo)) {
            return extractAttributesFromStudyViewFilter(request);
        } else if (requestPathInfo.equals(CLINICAL_DATA_ENRICHMENT_FETCH_PATH)) {
            return extractAttributesFromGroupFilter(request);
        } else if (requestPathInfo.equals(MUTATION_ENRICHMENT_FETCH_PATH)
                || requestPathInfo.equals(COPY_NUMBER_ENRICHMENT_FETCH_PATH)
                || requestPathInfo.equals(EXPRESSION_ENRICHMENT_FETCH_PATH)
                || requestPathInfo.equals(STRUCTURAL_VARIANT_ENRICHMENT_FETCH_PATH)) {
=======
                STUDY_VIEW_FILTERED_SAMPLES, STUDY_VIEW_MUTATED_GENES, STUDY_VIEW_FUSION_GENES,
                STUDY_VIEW_SAMPLE_COUNTS, STUDY_VIEW_SAMPLE_LIST_COUNTS_PATH,
                TREATMENTS_PATIENT_PATH, TREATMENTS_SAMPLE_PATH,
                TREATMENTS_PATIENT_EXISTS_PATH
        ).contains(requestPathInfo)) {
            return extractAttributesFromStudyViewFilter(request);
        } else if (requestPathInfo.equals(CLINICAL_DATA_ENRICHMENT_FETCH_PATH)) {
            return extractAttributesFromGroupFilter(request);
        } else if (requestPathInfo.equals(MUTATION_ENRICHMENT_FETCH_PATH) ||
        		requestPathInfo.equals(COPY_NUMBER_ENRICHMENT_FETCH_PATH) ||
        		requestPathInfo.equals(EXPRESSION_ENRICHMENT_FETCH_PATH) ||
        		requestPathInfo.equals(GENERIC_ASSAY_ENRICHMENT_FETCH_PATH)) {
>>>>>>> 5b1e5b23
            return extractAttributesFromMolecularProfileCasesGroups(request);
        } else if (requestPathInfo.equals(STRUCTURAL_VARIANT_FETCH_PATH)) {
            return extractAttributesFromStructuralVariantFilter(request);
        } else if (requestPathInfo.equals(GENERIC_ASSAY_DATA_MULTIPLE_STUDY_FETCH_PATH)) {
            return extractAttributesFromGenericAssayDataMultipleStudyFilter(request);
        } else if (requestPathInfo.equals(GENERIC_ASSAY_META_FETCH_PATH)) {
            return extractAttributesFromGenericAssayMetaFilter(request);
        }
        return true;
    }

    private boolean extractAttributesFromPatientFilter(HttpServletRequest request) {
        try {
            PatientFilter patientFilter = objectMapper.readValue(request.getInputStream(), PatientFilter.class);
            LOG.debug("extracted patientFilter: " + patientFilter.toString());
            LOG.debug("setting interceptedPatientFilter to " + patientFilter);
            request.setAttribute("interceptedPatientFilter", patientFilter);
            if (cacheMapUtil.hasCacheEnabled()) {
                Collection<String> cancerStudyIdCollection = extractCancerStudyIdsFromPatientFilter(patientFilter);
                LOG.debug("setting involvedCancerStudies to " + cancerStudyIdCollection);
                request.setAttribute("involvedCancerStudies", cancerStudyIdCollection);
            }
        } catch (Exception e) {
            LOG.error("exception thrown during extraction of patientFilter: " + e);
            return false;
        }
        return true;
    }

    private Collection<String> extractCancerStudyIdsFromPatientFilter(PatientFilter patientFilter) {
        // use hashset as the study list in the patientFilter will usually be populated with many duplicate values
        Set<String> studyIdSet = new HashSet<String>();
        if (patientFilter.getPatientIdentifiers() != null) {
            for (PatientIdentifier patientIdentifier : patientFilter.getPatientIdentifiers()) {
                studyIdSet.add(patientIdentifier.getStudyId());
            }
        } else {
            uniqueKeyExtractor.extractUniqueKeys(patientFilter.getUniquePatientKeys(), studyIdSet);
        }
        return studyIdSet;
    }

    private boolean extractAttributesFromSampleFilter(HttpServletRequest request) {
        try {
            SampleFilter sampleFilter = objectMapper.readValue(request.getInputStream(), SampleFilter.class);
            LOG.debug("extracted sampleFilter: " + sampleFilter.toString());
            LOG.debug("setting interceptedSampleFilter to " + sampleFilter);
            request.setAttribute("interceptedSampleFilter", sampleFilter);
            if (cacheMapUtil.hasCacheEnabled()) {
                Collection<String> cancerStudyIdCollection = extractCancerStudyIdsFromSampleFilter(sampleFilter);
                LOG.debug("setting involvedCancerStudies to " + cancerStudyIdCollection);
                request.setAttribute("involvedCancerStudies", cancerStudyIdCollection);
            }
        } catch (Exception e) {
            LOG.error("exception thrown during extraction of sampleFilter: " + e);
            return false;
        }
        return true;
    }

    private Collection<String> extractCancerStudyIdsFromSampleFilter(SampleFilter sampleFilter) {
        // use hashset as the study list in the sampleFilter will usually be populated with many duplicate values
        Set<String> studyIdSet = new HashSet<String>();
        if (sampleFilter.getSampleListIds() != null) {
            extractCancerStudyIdsFromSampleListIds(sampleFilter.getSampleListIds(), studyIdSet);
        } else if (sampleFilter.getSampleIdentifiers() != null) {
            extractCancerStudyIdsFromSampleIdentifiers(sampleFilter.getSampleIdentifiers(), studyIdSet);
        } else {
            uniqueKeyExtractor.extractUniqueKeys(sampleFilter.getUniqueSampleKeys(), studyIdSet);
        }
        return studyIdSet;
    }

    private boolean extractAttributesFromMolecularProfileFilter(HttpServletRequest request) {
        try {
            MolecularProfileFilter molecularProfileFilter = objectMapper.readValue(request.getInputStream(), MolecularProfileFilter.class);
            LOG.debug("extracted molecularProfileFilter: " + molecularProfileFilter.toString());
            LOG.debug("setting interceptedMolecularProfileFilter to " + molecularProfileFilter);
            request.setAttribute("interceptedMolecularProfileFilter", molecularProfileFilter);
            if (cacheMapUtil.hasCacheEnabled()) {
                Collection<String> cancerStudyIdCollection = extractCancerStudyIdsFromMolecularProfileFilter(molecularProfileFilter);
                LOG.debug("setting involvedCancerStudies to " + cancerStudyIdCollection);
                request.setAttribute("involvedCancerStudies", cancerStudyIdCollection);
            }
        } catch (Exception e) {
            LOG.error("exception thrown during extraction of molecularProfileFilter: " + e);
            return false;
        }
        return true;
    }

    private Collection<String> extractCancerStudyIdsFromMolecularProfileFilter(MolecularProfileFilter molecularProfileFilter) {
        // use hashset as the study list in the molecularProfileFilter may be populated with many duplicate values
        Set<String> studyIdSet = new HashSet<String>();
        if (molecularProfileFilter.getStudyIds() != null) {
            studyIdSet.addAll(molecularProfileFilter.getStudyIds());
        } else {
            extractCancerStudyIdsFromMolecularProfileIds(molecularProfileFilter.getMolecularProfileIds(), studyIdSet);
        }
        return studyIdSet;
    }

    private boolean extractAttributesFromClinicalAttributeCountFilter(HttpServletRequest request) {
        try {
            ClinicalAttributeCountFilter clinicalAttributeCountFilter = objectMapper.readValue(request.getInputStream(), ClinicalAttributeCountFilter.class);
            LOG.debug("extracted clinicalAttributeCountFilter: " + clinicalAttributeCountFilter.toString());
            LOG.debug("setting interceptedClinicalAttributeCountFilter to " + clinicalAttributeCountFilter);
            request.setAttribute("interceptedClinicalAttributeCountFilter", clinicalAttributeCountFilter);
            if (cacheMapUtil.hasCacheEnabled()) {
                Collection<String> cancerStudyIdCollection = extractCancerStudyIdsFromClinicalAttributeCountFilter(clinicalAttributeCountFilter);
                LOG.debug("setting involvedCancerStudies to " + cancerStudyIdCollection);
                request.setAttribute("involvedCancerStudies", cancerStudyIdCollection);
            }
        } catch (Exception e) {
            LOG.error("exception thrown during extraction of clinicalAttributeCountFilter: " + e);
            return false;
        }
        return true;
    }

    private Collection<String> extractCancerStudyIdsFromClinicalAttributeCountFilter(ClinicalAttributeCountFilter clinicalAttributeCountFilter) {
        // use hashset as the study list in the clinicalAttributeCountFilter may be populated with many duplicate values
        Set<String> studyIdSet = new HashSet<String>();
        if (clinicalAttributeCountFilter.getSampleListId() != null) {
            extractCancerStudyIdsFromSampleListIds(Arrays.asList(clinicalAttributeCountFilter.getSampleListId()), studyIdSet);
        } else {
            extractCancerStudyIdsFromSampleIdentifiers(clinicalAttributeCountFilter.getSampleIdentifiers(), studyIdSet);
        }
        return studyIdSet;
    }

    private boolean extractAttributesFromClinicalDataMultiStudyFilter(HttpServletRequest request) {
        try {
            ClinicalDataMultiStudyFilter clinicalDataMultiStudyFilter = objectMapper.readValue(request.getInputStream(), ClinicalDataMultiStudyFilter.class);
            LOG.debug("extracted clinicalDataMultiStudyFilter: " + clinicalDataMultiStudyFilter.toString());
            LOG.debug("setting interceptedClinicalDataMultiStudyFilter to " + clinicalDataMultiStudyFilter);
            request.setAttribute("interceptedClinicalDataMultiStudyFilter", clinicalDataMultiStudyFilter);
            if (cacheMapUtil.hasCacheEnabled()) {
                Collection<String> cancerStudyIdCollection = extractCancerStudyIdsFromClinicalDataMultiStudyFilter(clinicalDataMultiStudyFilter);
                LOG.debug("setting involvedCancerStudies to " + cancerStudyIdCollection);
                request.setAttribute("involvedCancerStudies", cancerStudyIdCollection);
            }
        } catch (Exception e) {
            LOG.error("exception thrown during extraction of clinicalDataMultiStudyFilter: " + e);
            return false;
        }
        return true;
    }

    private Collection<String> extractCancerStudyIdsFromClinicalDataMultiStudyFilter(ClinicalDataMultiStudyFilter clinicalDataMultiStudyFilter) {
        // use hashset as the study list in the clinicalDataMultiStudyFilter may be populated with many duplicate values
        Set<String> studyIdSet = new HashSet<String>();
        for(ClinicalDataIdentifier clinicalDataIdentifier : clinicalDataMultiStudyFilter.getIdentifiers()) {
            studyIdSet.add(clinicalDataIdentifier.getStudyId());
        }
        return studyIdSet;
    }

    private boolean extractAttributesFromGenePanelSampleMolecularIdentifiers(HttpServletRequest request) {
        try {
            List<SampleMolecularIdentifier> sampleMolecularIdentifiers = Arrays.asList(objectMapper.readValue(request.getInputStream(), SampleMolecularIdentifier[].class));
            LOG.debug("extracted sampleMolecularIdentifiers: " + sampleMolecularIdentifiers.toString());
            LOG.debug("setting interceptedGenePanelSampleMolecularIdentifers to " + sampleMolecularIdentifiers);
            request.setAttribute("interceptedGenePanelSampleMolecularIdentifiers", sampleMolecularIdentifiers);
            if (cacheMapUtil.hasCacheEnabled()) {
                Collection<String> cancerStudyIdCollection = extractCancerStudyIdsFromGenePanelSampleMolecularIdentifiers(sampleMolecularIdentifiers);
                LOG.debug("setting involvedCancerStudies to " + cancerStudyIdCollection);
                request.setAttribute("involvedCancerStudies", cancerStudyIdCollection);
            }
        } catch (Exception e) {
            LOG.error("exception thrown during extraction of genePanelSampleMolecularIdentifiers: " + e);
            return false;
        }
        return true;
    }

    private Collection<String> extractCancerStudyIdsFromGenePanelSampleMolecularIdentifiers(List<SampleMolecularIdentifier> sampleMolecularIdentifiers) {
        Set<String> studyIdSet = new HashSet<String>();
        extractCancerStudyIdsFromSampleMolecularIdentifiers(sampleMolecularIdentifiers, studyIdSet);
        return studyIdSet;
    }

    private boolean extractAttributesFromMolecularDataMultipleStudyFilter(HttpServletRequest request) {
        try {
            MolecularDataMultipleStudyFilter molecularDataMultipleStudyFilter = objectMapper.readValue(request.getInputStream(), MolecularDataMultipleStudyFilter.class);
            LOG.debug("extracted molecularDataMultipleStudyFilter: " + molecularDataMultipleStudyFilter.toString());
            LOG.debug("setting interceptedMolecularDataMultipleStudyFilter to " + molecularDataMultipleStudyFilter);
            request.setAttribute("interceptedMolecularDataMultipleStudyFilter", molecularDataMultipleStudyFilter);
            if (cacheMapUtil.hasCacheEnabled()) {
                Collection<String> cancerStudyIdCollection = extractCancerStudyIdsFromMolecularDataMultipleStudyFilter(molecularDataMultipleStudyFilter);
                LOG.debug("setting involvedCancerStudies to " + cancerStudyIdCollection);
                request.setAttribute("involvedCancerStudies", cancerStudyIdCollection);
            }
        } catch (Exception e) {
            LOG.error("exception thrown during extraction of molecularDataMultipleStudyFilter: " + e);
            return false;
        }
        return true;
    }

    private Collection<String> extractCancerStudyIdsFromMolecularDataMultipleStudyFilter(MolecularDataMultipleStudyFilter molecularDataMultipleStudyFilter) {
        Set<String> studyIdSet = new HashSet<String>();
        if (molecularDataMultipleStudyFilter.getMolecularProfileIds() != null) {
            extractCancerStudyIdsFromMolecularProfileIds(molecularDataMultipleStudyFilter.getMolecularProfileIds(), studyIdSet);
        } else {
            extractCancerStudyIdsFromSampleMolecularIdentifiers(molecularDataMultipleStudyFilter.getSampleMolecularIdentifiers(), studyIdSet);
        }
        return studyIdSet;
    }

    private boolean extractAttributesFromGenericAssayMetaFilter(HttpServletRequest request) {
        try {
            GenericAssayMetaFilter genericAssayMetaFilter = objectMapper.readValue(request.getInputStream(), GenericAssayMetaFilter.class);
            LOG.debug("extracted genericAssayMetaFilter: " + genericAssayMetaFilter.toString());
            LOG.debug("setting interceptedGenericAssayMetaFilter to " + genericAssayMetaFilter);
            request.setAttribute("interceptedGenericAssayMetaFilter", genericAssayMetaFilter);
            if (cacheMapUtil.hasCacheEnabled()) {
                Collection<String> cancerStudyIdCollection = extractCancerStudyIdsFromGenericAssayMetaFilter(genericAssayMetaFilter);
                LOG.debug("setting involvedCancerStudies to " + cancerStudyIdCollection);
                request.setAttribute("involvedCancerStudies", cancerStudyIdCollection);
            }
        } catch (Exception e) {
            LOG.error("exception thrown during extraction of genericAssayDataMultipleStudyFilter: " + e);
            return false;
        }
        return true;
    }

    private Collection<String> extractCancerStudyIdsFromGenericAssayMetaFilter(GenericAssayMetaFilter genericAssayMetaFilter) {
        Set<String> studyIdSet = new HashSet<String>();
        if (genericAssayMetaFilter.getMolecularProfileIds() != null) {
            extractCancerStudyIdsFromMolecularProfileIds(genericAssayMetaFilter.getMolecularProfileIds(), studyIdSet);
        }
        if (genericAssayMetaFilter.getGenericAssayStableIds() != null) {
            extractCancerStudyIdsFromGenericAssayStableIds(genericAssayMetaFilter.getGenericAssayStableIds(), studyIdSet);
        }
        return studyIdSet;
    }

    private boolean extractAttributesFromGenericAssayDataMultipleStudyFilter(HttpServletRequest request) {
        try {
            GenericAssayDataMultipleStudyFilter genericAssayDataMultipleStudyFilter = objectMapper.readValue(request.getInputStream(), GenericAssayDataMultipleStudyFilter.class);
            LOG.debug("extracted genericAssayDataMultipleStudyFilter: " + genericAssayDataMultipleStudyFilter.toString());
            LOG.debug("setting interceptedGenericAssayDataMultipleStudyFilter to " + genericAssayDataMultipleStudyFilter);
            request.setAttribute("interceptedGenericAssayDataMultipleStudyFilter", genericAssayDataMultipleStudyFilter);
            if (cacheMapUtil.hasCacheEnabled()) {
                Collection<String> cancerStudyIdCollection = extractCancerStudyIdsFromGenericAssayDataMultipleStudyFilter(genericAssayDataMultipleStudyFilter);
                LOG.debug("setting involvedCancerStudies to " + cancerStudyIdCollection);
                request.setAttribute("involvedCancerStudies", cancerStudyIdCollection);
            }
        } catch (Exception e) {
            LOG.error("exception thrown during extraction of genericAssayDataMultipleStudyFilter: " + e);
            return false;
        }
        return true;
    }

    private Collection<String> extractCancerStudyIdsFromGenericAssayDataMultipleStudyFilter(GenericAssayDataMultipleStudyFilter genericAssayDataMultipleStudyFilter) {
        Set<String> studyIdSet = new HashSet<String>();
        if (genericAssayDataMultipleStudyFilter.getMolecularProfileIds() != null) {
            extractCancerStudyIdsFromMolecularProfileIds(genericAssayDataMultipleStudyFilter.getMolecularProfileIds(), studyIdSet);
        } else {
            extractCancerStudyIdsFromSampleMolecularIdentifiers(genericAssayDataMultipleStudyFilter.getSampleMolecularIdentifiers(), studyIdSet);
        }
        return studyIdSet;
    }

    private boolean extractAttributesFromMutationMultipleStudyFilter(HttpServletRequest request) {
        try {
            MutationMultipleStudyFilter mutationMultipleStudyFilter = objectMapper.readValue(request.getInputStream(), MutationMultipleStudyFilter.class);
            LOG.debug("extracted mutationMultipleStudyFilter: " + mutationMultipleStudyFilter.toString());
            LOG.debug("setting interceptedMutationMultipleStudyFilter to " + mutationMultipleStudyFilter);
            request.setAttribute("interceptedMutationMultipleStudyFilter", mutationMultipleStudyFilter);
            if (cacheMapUtil.hasCacheEnabled()) {
                Collection<String> cancerStudyIdCollection = extractCancerStudyIdsFromMutationMultipleStudyFilter(mutationMultipleStudyFilter);
                LOG.debug("setting involvedCancerStudies to " + cancerStudyIdCollection);
                request.setAttribute("involvedCancerStudies", cancerStudyIdCollection);
            }
        } catch (Exception e) {
            LOG.error("exception thrown during extraction of mutationMultipleStudyFilter: " + e);
            return false;
        }
        return true;
    }

    private Set<String> extractCancerStudyIdsFromMutationMultipleStudyFilter(MutationMultipleStudyFilter mutationMultipleStudyFilter) {
        Set<String> studyIdSet = new HashSet<String>();
        if (mutationMultipleStudyFilter.getMolecularProfileIds() != null) {
            extractCancerStudyIdsFromMolecularProfileIds(mutationMultipleStudyFilter.getMolecularProfileIds(), studyIdSet);
        } else {
            extractCancerStudyIdsFromSampleMolecularIdentifiers(mutationMultipleStudyFilter.getSampleMolecularIdentifiers(), studyIdSet);
        }
        return studyIdSet;
    }

    private boolean extractAttributesFromSampleIdentifiers(HttpServletRequest request) {
        try {
            List<SampleIdentifier> sampleIdentifiers = Arrays.asList(objectMapper.readValue(request.getInputStream(), SampleIdentifier[].class));
            LOG.debug("extracted sampleIdentifiers: " + sampleIdentifiers.toString());
            LOG.debug("setting interceptedSampleIdentifiers to " + sampleIdentifiers);
            request.setAttribute("interceptedSampleIdentifiers", sampleIdentifiers);
            if (cacheMapUtil.hasCacheEnabled()) {
                Collection<String> cancerStudyIdCollection = extractCancerStudyIdsFromSampleIdentifiers(sampleIdentifiers);
                LOG.debug("setting involvedCancerStudies to " + cancerStudyIdCollection);
                request.setAttribute("involvedCancerStudies", cancerStudyIdCollection);
            }
        } catch (Exception e) {
            LOG.error("exception thrown during extraction of sampleIdentifiers: " + e);
            return false;
        }
        return true;
    }

    private boolean extractAttributesFromClinicalDataBinCountFilter(HttpServletRequest request) {
        try {
            ClinicalDataBinCountFilter clinicalDataBinCountFilter = objectMapper.readValue(request.getInputStream(),
                    ClinicalDataBinCountFilter.class);
            LOG.debug("extracted clinicalDataBinCountFilter: " + clinicalDataBinCountFilter.toString());
            LOG.debug("setting interceptedClinicalDataBinCountFilter to " + clinicalDataBinCountFilter);
            request.setAttribute("interceptedClinicalDataBinCountFilter", clinicalDataBinCountFilter);
            if (cacheMapUtil.hasCacheEnabled()) {
                Collection<String> cancerStudyIdCollection = extractCancerStudyIdsFromClinicalDataBinCountFilter(
                        clinicalDataBinCountFilter);
                LOG.debug("setting involvedCancerStudies to " + cancerStudyIdCollection);
                request.setAttribute("involvedCancerStudies", cancerStudyIdCollection);
            }
        } catch (Exception e) {
            LOG.error("exception thrown during extraction of clinicalDataBinCountFilter: " + e);
            return false;
        }
        return true;
    }
    
    private boolean extractAttributesFromGenomicDataBinCountFilter(HttpServletRequest request) {
        try {
            GenomicDataBinCountFilter genomicDataBinCountFilter = objectMapper.readValue(request.getInputStream(),
                    GenomicDataBinCountFilter.class);
            LOG.debug("extracted genomicDataBinCountFilter: " + genomicDataBinCountFilter.toString());
            LOG.debug("setting interceptedGenomicDataBinCountFilter to " + genomicDataBinCountFilter);
            request.setAttribute("interceptedGenomicDataBinCountFilter", genomicDataBinCountFilter);
            if (cacheMapUtil.hasCacheEnabled()) {
                Collection<String> cancerStudyIdCollection = extractCancerStudyIdsFromGenomicDataBinCountFilter(
                        genomicDataBinCountFilter);
                LOG.debug("setting involvedCancerStudies to " + cancerStudyIdCollection);
                request.setAttribute("involvedCancerStudies", cancerStudyIdCollection);
            }
        } catch (Exception e) {
            LOG.error("exception thrown during extraction of genomicDataBinCountFilter: " + e);
            return false;
        }
        return true;
    }

    private boolean extractAttributesFromGenericAssayDataBinCountFilter(HttpServletRequest request) {
        try {
            GenericAssayDataBinCountFilter genericAssayDataBinCountFilter = objectMapper
                    .readValue(request.getInputStream(), GenericAssayDataBinCountFilter.class);
            LOG.debug("extracted genericAssayDataBinCountFilter: " + genericAssayDataBinCountFilter.toString());
            LOG.debug("setting interceptedGenericAssayDataBinCountFilter to " + genericAssayDataBinCountFilter);
            request.setAttribute("interceptedGenericAssayDataBinCountFilter", genericAssayDataBinCountFilter);
            if (cacheMapUtil.hasCacheEnabled()) {
                Collection<String> cancerStudyIdCollection = extractCancerStudyIdsFromGenericAssayDataBinCountFilter(
                        genericAssayDataBinCountFilter);
                LOG.debug("setting involvedCancerStudies to " + cancerStudyIdCollection);
                request.setAttribute("involvedCancerStudies", cancerStudyIdCollection);
            }
        } catch (Exception e) {
            LOG.error("exception thrown during extraction of genericAssayDataBinCountFilter: " + e);
            return false;
        }
        return true;
    }

    private boolean extractAttributesFromClinicalDataCountFilter(HttpServletRequest request) {
        try {
            ClinicalDataCountFilter clinicalDataCountFilter = objectMapper.readValue(request.getInputStream(),
                    ClinicalDataCountFilter.class);
            LOG.debug("extracted clinicalDataBinCountFilter: " + clinicalDataCountFilter.toString());
            LOG.debug("setting interceptedClinicalDataCountFilter to " + clinicalDataCountFilter);
            request.setAttribute("interceptedClinicalDataCountFilter", clinicalDataCountFilter);
            if (cacheMapUtil.hasCacheEnabled()) {
                Collection<String> cancerStudyIdCollection = extractCancerStudyIdsFromClinicalDataCountFilter(
                        clinicalDataCountFilter);
                LOG.debug("setting involvedCancerStudies to " + cancerStudyIdCollection);
                request.setAttribute("involvedCancerStudies", cancerStudyIdCollection);
            }
        } catch (Exception e) {
            LOG.error("exception thrown during extraction of clinicalDataBinCountFilter: " + e);
            return false;
        }
        return true;
    }

    private boolean extractAttributesFromGroupFilter(HttpServletRequest request) {
        try {
            GroupFilter groupFilter = objectMapper.readValue(request.getInputStream(),
                    GroupFilter.class);
            LOG.debug("extracted groupFilter: " + groupFilter.toString());
            LOG.debug("setting interceptedGroupFilter to " + groupFilter);
            request.setAttribute("interceptedGroupFilter", groupFilter);
            if (cacheMapUtil.hasCacheEnabled()) {
                List<SampleIdentifier> sampleIdentifiers = groupFilter.getGroups().stream()
                        .flatMap(group -> group.getSampleIdentifiers().stream()).collect(Collectors.toList());
                Collection<String> cancerStudyIdCollection = extractCancerStudyIdsFromSampleIdentifiers(sampleIdentifiers);
                LOG.debug("setting involvedCancerStudies to " + cancerStudyIdCollection);
                request.setAttribute("involvedCancerStudies", cancerStudyIdCollection);
            }
        } catch (Exception e) {
            LOG.error("exception thrown during extraction of groupFilter: " + e);
            return false;
        }
        return true;
    }

    private boolean extractAttributesFromStudyViewFilter(HttpServletRequest request) {
        try {
            StudyViewFilter studyViewFilter = objectMapper.readValue(request.getInputStream(), StudyViewFilter.class);
            LOG.debug("extracted studyViewFilter: " + studyViewFilter.toString());
            LOG.debug("setting interceptedStudyViewFilter to " + studyViewFilter);
            request.setAttribute("interceptedStudyViewFilter", studyViewFilter);
            if (cacheMapUtil.hasCacheEnabled()) {
                Collection<String> cancerStudyIdCollection = extractCancerStudyIdsFromStudyViewFilter(studyViewFilter);
                LOG.debug("setting involvedCancerStudies to " + cancerStudyIdCollection);
                request.setAttribute("involvedCancerStudies", cancerStudyIdCollection);
            }
        } catch (Exception e) {
            LOG.error("exception thrown during extraction of studyViewFilter: " + e);
            return false;
        }
        return true;
    }

    private boolean extractAttributesFromMolecularProfileCasesGroups(HttpServletRequest request) {
        try {
            List<MolecularProfileCasesGroupFilter> molecularProfileCasesGroupFilters = Arrays
                    .asList(objectMapper.readValue(request.getInputStream(), MolecularProfileCasesGroupFilter[].class));
            LOG.debug("extracted molecularProfileCasesGroupFilters: " + molecularProfileCasesGroupFilters.toString());
            LOG.debug("setting interceptedMolecularProfileCasesGroupFilters to " + molecularProfileCasesGroupFilters);
            request.setAttribute("interceptedMolecularProfileCasesGroupFilters", molecularProfileCasesGroupFilters);
            if (cacheMapUtil.hasCacheEnabled()) {
                Collection<String> cancerStudyIdCollection = extractCancerStudyIdsFromMolecularProfileCasesGroups(
                        molecularProfileCasesGroupFilters);
                LOG.debug("setting involvedCancerStudies to " + cancerStudyIdCollection);
                request.setAttribute("involvedCancerStudies", cancerStudyIdCollection);
            }
        } catch (Exception e) {
            LOG.error("exception thrown during extraction of molecularProfileCasesGroupFilters: " + e);
            return false;
        }
        return true;
    }

    private boolean extractAttributesFromStructuralVariantFilter(HttpServletRequest request) {
        try {
            StructuralVariantFilter structuralVariantFilter = objectMapper.readValue(request.getInputStream(),
                    StructuralVariantFilter.class);
            LOG.debug("extracted structuralVariantFilter: " + structuralVariantFilter.toString());
            LOG.debug("setting interceptedStructuralVariantFilter to " + structuralVariantFilter);
            request.setAttribute("interceptedStructuralVariantFilter", structuralVariantFilter);
            if (cacheMapUtil.hasCacheEnabled()) {
                Collection<String> cancerStudyIdCollection = extractCancerStudyIdsFromStructuralVariantFilter(
                        structuralVariantFilter);
                LOG.debug("setting involvedCancerStudies to " + cancerStudyIdCollection);
                request.setAttribute("involvedCancerStudies", cancerStudyIdCollection);
            }
        } catch (Exception e) {
            LOG.error("exception thrown during extraction of structuralVariantFilter: " + e);
            return false;
        }
        return true;
    }

    private Collection<String> extractCancerStudyIdsFromStructuralVariantFilter(StructuralVariantFilter structuralVariantFilter) {
        Set<String> studyIdSet = new HashSet<String>();
        if (structuralVariantFilter.getSampleMolecularIdentifiers() != null) {
            // controller handler will preferentially use SampleMolecularIdentifiers if they are present in the filter
            extractCancerStudyIdsFromSampleMolecularIdentifiers(structuralVariantFilter.getSampleMolecularIdentifiers(), studyIdSet);
        } else {
            // otherwise, handler will use the list of MolecularProfileIds in the filter
            if (structuralVariantFilter.getMolecularProfileIds() != null) {
                extractCancerStudyIdsFromMolecularProfileIds(structuralVariantFilter.getMolecularProfileIds(), studyIdSet);
            }
        }
        return studyIdSet;
    }

    private Set<String> extractCancerStudyIdsFromSampleIdentifiers(Collection<SampleIdentifier> sampleIdentifiers) {
        Set<String> studyIdSet = new HashSet<String>();
        extractCancerStudyIdsFromSampleIdentifiers(sampleIdentifiers, studyIdSet);
        return studyIdSet;
    }

    private void extractCancerStudyIdsFromSampleIdentifiers(Collection<SampleIdentifier> sampleIdentifiers, Set<String> studyIdSet) {
        for (SampleIdentifier sampleIdentifier : sampleIdentifiers) {
            studyIdSet.add(sampleIdentifier.getStudyId());
        }
    }

    private void extractCancerStudyIdsFromSampleListIds(List<String> sampleListIds, Set<String> studyIdSet) {
        for (String sampleListId : sampleListIds) {
            SampleList sampleList = cacheMapUtil.getSampleListMap().get(sampleListId);
            studyIdSet.add(sampleList.getCancerStudyIdentifier());
        }
    }

    private void extractCancerStudyIdsFromMolecularProfileIds(Collection<String> molecularProfileIds, Set<String> studyIdSet) {
        for (String molecularProfileId : molecularProfileIds) {
            MolecularProfile molecularProfile = cacheMapUtil.getMolecularProfileMap().get(molecularProfileId);
            studyIdSet.add(molecularProfile.getCancerStudyIdentifier());
        }
    }

    private void extractCancerStudyIdsFromGenericAssayStableIds(Collection<String> genericAssayStableIds, Set<String> studyIdSet) {
        for (String stableId : genericAssayStableIds) {
            String molecularProfileId = cacheMapUtil.getGenericAssayStableIdToMolecularProfileIdMap().get(stableId);
            MolecularProfile molecularProfile = cacheMapUtil.getMolecularProfileMap().get(molecularProfileId);
            studyIdSet.add(molecularProfile.getCancerStudyIdentifier());
        }
    }

    private void extractCancerStudyIdsFromSampleMolecularIdentifiers(List<SampleMolecularIdentifier> sampleMolecularIdentifiers, Set<String> studyIdSet) {
        // use hashset as the study list in sampleMolecularIdentifiers may be populated with duplicate values
        Set<String> molecularProfileIds = new HashSet<String>();
        for (SampleMolecularIdentifier sampleMolecularIdentifier: sampleMolecularIdentifiers) {
            molecularProfileIds.add(sampleMolecularIdentifier.getMolecularProfileId());
        }
        extractCancerStudyIdsFromMolecularProfileIds(molecularProfileIds, studyIdSet);
    }

    private Set<String> extractCancerStudyIdsFromClinicalDataBinCountFilter(
            ClinicalDataBinCountFilter clinicalDataBinCountFilter) {
        if (clinicalDataBinCountFilter.getStudyViewFilter() != null) {
            return extractCancerStudyIdsFromStudyViewFilter(clinicalDataBinCountFilter.getStudyViewFilter());
        }
        return new HashSet<String>();
    }
    
    private Set<String> extractCancerStudyIdsFromGenomicDataBinCountFilter(
            GenomicDataBinCountFilter genomicDataBinCountFilter) {
        if (genomicDataBinCountFilter.getStudyViewFilter() != null) {
            return extractCancerStudyIdsFromStudyViewFilter(genomicDataBinCountFilter.getStudyViewFilter());
        }
        return new HashSet<String>();
    }

    private Set<String> extractCancerStudyIdsFromGenericAssayDataBinCountFilter(
            GenericAssayDataBinCountFilter genericAssayDataBinCountFilter) {
        if (genericAssayDataBinCountFilter.getStudyViewFilter() != null) {
            return extractCancerStudyIdsFromStudyViewFilter(genericAssayDataBinCountFilter.getStudyViewFilter());
        }
        return new HashSet<String>();
    }

    private Set<String> extractCancerStudyIdsFromClinicalDataCountFilter(
            ClinicalDataCountFilter clinicalDataCountFilter) {
        if (clinicalDataCountFilter.getStudyViewFilter() != null) {
            return extractCancerStudyIdsFromStudyViewFilter(clinicalDataCountFilter.getStudyViewFilter());
        }
        return new HashSet<String>();
    }

    private Set<String> extractCancerStudyIdsFromStudyViewFilter(StudyViewFilter studyViewFilter) {
        Set<String> studyIdSet = new HashSet<String>();
        if (studyViewFilter.getSampleIdentifiers() != null && !studyViewFilter.getSampleIdentifiers().isEmpty()) {
            extractCancerStudyIdsFromSampleIdentifiers(studyViewFilter.getSampleIdentifiers(), studyIdSet);
        } else {
            studyIdSet.addAll(studyViewFilter.getStudyIds());
        }
        return studyIdSet;
    }

    private Set<String> extractCancerStudyIdsFromMolecularProfileCasesGroups(Collection<MolecularProfileCasesGroupFilter> molecularProfileCasesGroupFilters) {
        Set<String> molecularProfileIds = molecularProfileCasesGroupFilters.stream().flatMap(group -> {
            return group.getMolecularProfileCaseIdentifiers().stream()
                    .map(MolecularProfileCaseIdentifier::getMolecularProfileId);
        }).collect(Collectors.toSet());
        Set<String> studyIdSet = new HashSet<>();
        extractCancerStudyIdsFromMolecularProfileIds(molecularProfileIds, studyIdSet);
        return studyIdSet;
    }
}<|MERGE_RESOLUTION|>--- conflicted
+++ resolved
@@ -109,14 +109,11 @@
     public static final String STRUCTURAL_VARIANT_FETCH_PATH = "/structuralvariant/fetch";
     public static final String GENERIC_ASSAY_DATA_MULTIPLE_STUDY_FETCH_PATH = "/generic_assay_data/fetch";
     public static final String GENERIC_ASSAY_META_FETCH_PATH = "/generic_assay_meta/fetch";
-<<<<<<< HEAD
-    public static final String STRUCTURAL_VARIANT_ENRICHMENT_FETCH_PATH = "/structural-variant-enrichments/fetch";
-=======
     public static final String TREATMENTS_PATIENT_PATH = "/treatments/patient";
     public static final String TREATMENTS_PATIENT_EXISTS_PATH = "/treatments/display";
     public static final String TREATMENTS_SAMPLE_PATH = "/treatments/sample";
     public static final String GENERIC_ASSAY_ENRICHMENT_FETCH_PATH = "/generic-assay-enrichments/fetch";
->>>>>>> 5b1e5b23
+    public static final String STRUCTURAL_VARIANT_ENRICHMENT_FETCH_PATH = "/structural-variant-enrichments/fetch";
 
     @Override public boolean preHandle(HttpServletRequest request, HttpServletResponse response, Object handler) throws Exception {
         if (!request.getMethod().equals("POST")) {
@@ -150,18 +147,7 @@
         } else if (requestPathInfo.equals(STUDY_VIEW_CLINICAL_DATA_COUNTS_PATH)) {
             return extractAttributesFromClinicalDataCountFilter(request);
         } else if (Arrays.asList(STUDY_VIEW_CLINICAL_DATA_DENSITY_PATH, STUDY_VIEW_CNA_GENES,
-<<<<<<< HEAD
                 STUDY_VIEW_FILTERED_SAMPLES, STUDY_VIEW_MUTATED_GENES, STUDY_VIEW_STRUCTURAL_VARIANT_GENES,
-                STUDY_VIEW_SAMPLE_COUNTS, STUDY_VIEW_SAMPLE_LIST_COUNTS_PATH).contains(requestPathInfo)) {
-            return extractAttributesFromStudyViewFilter(request);
-        } else if (requestPathInfo.equals(CLINICAL_DATA_ENRICHMENT_FETCH_PATH)) {
-            return extractAttributesFromGroupFilter(request);
-        } else if (requestPathInfo.equals(MUTATION_ENRICHMENT_FETCH_PATH)
-                || requestPathInfo.equals(COPY_NUMBER_ENRICHMENT_FETCH_PATH)
-                || requestPathInfo.equals(EXPRESSION_ENRICHMENT_FETCH_PATH)
-                || requestPathInfo.equals(STRUCTURAL_VARIANT_ENRICHMENT_FETCH_PATH)) {
-=======
-                STUDY_VIEW_FILTERED_SAMPLES, STUDY_VIEW_MUTATED_GENES, STUDY_VIEW_FUSION_GENES,
                 STUDY_VIEW_SAMPLE_COUNTS, STUDY_VIEW_SAMPLE_LIST_COUNTS_PATH,
                 TREATMENTS_PATIENT_PATH, TREATMENTS_SAMPLE_PATH,
                 TREATMENTS_PATIENT_EXISTS_PATH
@@ -173,7 +159,6 @@
         		requestPathInfo.equals(COPY_NUMBER_ENRICHMENT_FETCH_PATH) ||
         		requestPathInfo.equals(EXPRESSION_ENRICHMENT_FETCH_PATH) ||
         		requestPathInfo.equals(GENERIC_ASSAY_ENRICHMENT_FETCH_PATH)) {
->>>>>>> 5b1e5b23
             return extractAttributesFromMolecularProfileCasesGroups(request);
         } else if (requestPathInfo.equals(STRUCTURAL_VARIANT_FETCH_PATH)) {
             return extractAttributesFromStructuralVariantFilter(request);
