--- conflicted
+++ resolved
@@ -183,11 +183,8 @@
     public static final String ONCOKB_GENE_STATUS = "oncokb.geneStatus";
     public static final String SHOW_HOTSPOT = "show.hotspot";
     
-<<<<<<< HEAD
-=======
     public static final String RECACHE_STUDY_AFTER_UPDATE = "recache_study_after_update";
     
->>>>>>> cf3f4eff
     private static Log LOG = LogFactory.getLog(GlobalProperties.class);
     private static Properties properties = initializeProperties();
 
@@ -663,8 +660,6 @@
     {
         return properties.getProperty(ONCOKB_GENE_STATUS);
     }
-<<<<<<< HEAD
-=======
     
     public static boolean getRecacheStudyAfterUpdate() {
         String recacheStudyAfterUpdate = properties.getProperty(RECACHE_STUDY_AFTER_UPDATE);
@@ -673,5 +668,4 @@
         }
         return Boolean.parseBoolean(recacheStudyAfterUpdate);
     }
->>>>>>> cf3f4eff
 }