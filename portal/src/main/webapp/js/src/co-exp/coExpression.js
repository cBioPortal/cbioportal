--- conflicted
+++ resolved
@@ -380,12 +380,8 @@
                         "json"
                     );
                 }
-<<<<<<< HEAD
             };          
-=======
-            };   
             
->>>>>>> 5e45412c
         }; //Closing CoExpTable
 
         function assembleNames() {
