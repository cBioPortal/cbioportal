--- conflicted
+++ resolved
@@ -168,6 +168,7 @@
     
     public static final String ALWAYS_SHOW_STUDY_GROUP="always_show_study_group";
 
+
     public static final String MYCANCERGENOME_URL = "mycancergenome.url";
     public static final String ONCOKB_GENE_STATUS = "oncokb.geneStatus";
     
@@ -594,7 +595,6 @@
         return filterGroupsByNameFlag == null || Boolean.parseBoolean(filterGroupsByNameFlag);
     }
     
-<<<<<<< HEAD
     public static String getMyCancerGenomeUrl()
     {
         return properties.getProperty(MYCANCERGENOME_URL);
@@ -603,7 +603,8 @@
     public static String getOncoKBGeneStatus()
     {
         return properties.getProperty(ONCOKB_GENE_STATUS);
-=======
+    }
+    
     public static String getAlwaysShowStudyGroup() {
         String group = properties.getProperty(ALWAYS_SHOW_STUDY_GROUP);
         if (group!=null && group.trim().isEmpty()) {
@@ -611,6 +612,5 @@
         }
         
         return group;
->>>>>>> 907a5922
     }
 }