--- conflicted
+++ resolved
@@ -22,7 +22,7 @@
 import java.util.stream.Collectors;
 
 @InternalApi
-@RestController
+@RestController("/api")
 @Validated
 @Api(tags = "Alteration Enrichments", description = " ")
 public class AlterationEnrichmentController {
@@ -30,13 +30,8 @@
     @Autowired
     private AlterationEnrichmentService alterationEnrichmentService;
 
-<<<<<<< HEAD
-    @PreAuthorize("hasPermission(#involvedCancerStudies, 'Collection<CancerStudyId>', 'read')")
-    @PostMapping(value = "/api/alteration-enrichments/fetch",
-=======
     @PreAuthorize("hasPermission(#involvedCancerStudies, 'Collection<CancerStudyId>', T(org.cbioportal.utils.security.AccessLevel).READ)")
     @PostMapping(value = "/alteration-enrichments/fetch",
->>>>>>> d1c7d8c3
         consumes = MediaType.APPLICATION_JSON_VALUE,
         produces = MediaType.APPLICATION_JSON_VALUE)
     @ApiOperation("Fetch alteration enrichments in molecular profiles")
