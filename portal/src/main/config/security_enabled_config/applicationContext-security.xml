<?xml version="1.0" encoding="UTF-8"?>

<!--
  -  Namespace-based OpenID configuration
  -->

<b:beans xmlns="http://www.springframework.org/schema/security"
    xmlns:b="http://www.springframework.org/schema/beans"
    xmlns:xsi="http://www.w3.org/2001/XMLSchema-instance"
    xmlns:context="http://www.springframework.org/schema/context"
    xsi:schemaLocation="http://www.springframework.org/schema/beans http://www.springframework.org/schema/beans/spring-beans-3.0.xsd
                        http://www.springframework.org/schema/context http://www.springframework.org/schema/context/spring-context-3.0.xsd
                        http://www.springframework.org/schema/security http://www.springframework.org/schema/security/spring-security-3.1.xsd">

<!--
    Required for custom signature method factory to be autowired into
    the ProtectedResourceProcessingFilter
-->
  <context:annotation-config/>

<!--
        Should come from another file with value conditional based on portal.properties
-->
  <global-method-security pre-post-annotations="enabled">
        <expression-handler ref="expressionHandler"/>
  </global-method-security>

<!--
	Static resources not processed by spring security filters 
-->
    <http pattern="/css/**" security="none"/>
    <http pattern="/images/**" security="none"/>
    <http pattern="/js/**" security="none"/>
	<http pattern="/gfx/**" security="none"/>

<!--
	OpenID setup
-->
	<http use-expressions="true">
	  <intercept-url pattern="/login.jsp*" access="permitAll"/>
      <intercept-url pattern="/video.jsp" access="isAuthenticated()"/>
      <intercept-url pattern="/news.jsp" access="isAuthenticated()"/>
      <intercept-url pattern="/faq.jsp" access="isAuthenticated()"/>
      <intercept-url pattern="/data_sets.jsp" access="isAuthenticated()"/>
      <intercept-url pattern="/about_us.jsp" access="isAuthenticated()"/>
      <intercept-url pattern="/web_api.jsp" access="isAuthenticated()"/>
      <intercept-url pattern="/cgds_r.jsp" access="isAuthenticated()"/>
      <intercept-url pattern="/networks.jsp" access="isAuthenticated()"/>
      <intercept-url pattern="/protein_exp.jsp" access="isAuthenticated()"/>
      <intercept-url pattern="/tutorial.jsp" access="isAuthenticated()"/>
      <intercept-url pattern="/onco_query_lang_desc.jsp" access="isAuthenticated()"/>
	  <intercept-url pattern="/index.do*" access="isAuthenticated()"/>
	  <intercept-url pattern="/cross_cancer.do*" access="isAuthenticated()"/>
	  <intercept-url pattern="/cross_cancer_summary.do*" access="isAuthenticated()"/>
	  <intercept-url pattern="/portal_meta_data.json*" access="isAuthenticated()"/>
	  <intercept-url pattern="/mutation_diagram_data.json*" access="isAuthenticated()"/>
	  <intercept-url pattern="/mutation_table_data.json*" access="isAuthenticated()"/>
	  <intercept-url pattern="/getMutationData.json*" access="isAuthenticated()"/>
	  <intercept-url pattern="/getPfamSequence.json*" access="isAuthenticated()"/>
	  <intercept-url pattern="/ClinicalFreeForm.json*" access="isAuthenticated()"/>
	  <intercept-url pattern="/CheckGeneSymbol.json*" access="isAuthenticated()"/>
	  <intercept-url pattern="/survival_plot.pdf" access="isAuthenticated()"/>
	  <intercept-url pattern="/show_data.do*" access="isAuthenticated()"/>
	  <intercept-url pattern="/plot.do*" access="isAuthenticated()"/>
      <intercept-url pattern="/svgtopdf.do*" access="isAuthenticated()"/>
	  <intercept-url pattern="/plot.pdf*" access="isAuthenticated()"/>
	  <intercept-url pattern="/generatePlots.do*" access="isAuthenticated()"/>
	  <intercept-url pattern="/plot-test.do*" access="isAuthenticated()"/>
	  <intercept-url pattern="/network.do*" access="isAuthenticated()"/>
	  <intercept-url pattern="/networkSbgn.do*" access="isAuthenticated()"/>
	  <intercept-url pattern="/bioGeneQuery.do*" access="isAuthenticated()"/>
	  <intercept-url pattern="/ProteinArraySignificanceTest.json*" access="isAuthenticated()"/>
      <intercept-url pattern="/omaRedirect.do*" access="isAuthenticated()"/>
      <intercept-url pattern="/boxplot.do*" access="isAuthenticated()"/>
	  <intercept-url pattern="/boxplot.pdf*" access="isAuthenticated()"/>
      <intercept-url pattern="/scatterplot.do*" access="isAuthenticated()"/>
	  <intercept-url pattern="/scatterplot.pdf*" access="isAuthenticated()"/>
	  <intercept-url pattern="/swf/*" access="isAuthenticated()"/>
	  <intercept-url pattern="/link.do*" access="isAuthenticated()"/>
	  <intercept-url pattern="/oncoprint_converter.svg*" access="isAuthenticated()"/>
	  <intercept-url pattern="/histogram_converter.svg*" access="isAuthenticated()"/>
	  <intercept-url pattern="/MutSig.json*" access="isAuthenticated()"/>
      <intercept-url pattern="/webservice.do*" access="isAuthenticated() or hasIpAddress('127.0.0.1')"/>
	  <intercept-url pattern="/Gistic.json*" access="isAuthenticated()"/>
	  <intercept-url pattern="/Oncoprint.json*" access="isAuthenticated()"/>
      <intercept-url pattern="/study.do*" access="isAuthenticated()"/>
      <intercept-url pattern="/drugs.json*" access="isAuthenticated()"/>
      <intercept-url pattern="/index.tumormap*" access="isAuthenticated()"/>
      <intercept-url pattern="/tumormap.json*" access="isAuthenticated()"/>
      <intercept-url pattern="/tumormap.do*" access="isAuthenticated()"/>
      <intercept-url pattern="/case.do*" access="isAuthenticated()"/>
      <intercept-url pattern="/mutations.json*" access="isAuthenticated()"/>
      <intercept-url pattern="/cna.json*" access="isAuthenticated()"/>
      <intercept-url pattern="/clinicaltrials.json*" access="isAuthenticated()"/>
      <intercept-url pattern="/similar_patients.json*" access="isAuthenticated()"/>
      <intercept-url pattern="/GeneData.json*" access="isAuthenticated()"/>
      <intercept-url pattern="/clinical.json*" access="isAuthenticated()"/>
      <intercept-url pattern="/clinicalAttributes.json*" access="isAuthenticated()"/>
      <intercept-url pattern="/tools.jsp*" access="isAuthenticated()"/>
      <intercept-url pattern="/echofile*" access="isAuthenticated()"/>
      <intercept-url pattern="/getGeneticProfile.json*" access="isAuthenticated()"/>
      <intercept-url pattern="/getProfileData.json*" access="isAuthenticated()"/>
      <intercept-url pattern="/getProteinArrayData.json*" access="isAuthenticated()"/>
<<<<<<< HEAD
      <intercept-url pattern="/getSurvivalData.json*" access="isAuthenticated()"/>

=======
      <intercept-url pattern="/igvlinking.json*" access="isAuthenticated()"/>
>>>>>>> de2942fa
      <!-- everything else locked down by default -->
	  <intercept-url pattern="/**" access="denyAll"/>
	  <openid-login login-page="/login.jsp" default-target-url="/index.do" user-service-ref="customUserService" authentication-failure-url="/login.jsp?login_error=true">
		<attribute-exchange identifier-match="https://www.google.com/.*">
		  <openid-attribute name="email" type="http://axschema.org/contact/email" required="true" count="1"/>
		  <openid-attribute name="firstname" type="http://axschema.org/namePerson/first" required="true"/>
		  <openid-attribute name="lastname" type="http://axschema.org/namePerson/last" required="true"/>
		</attribute-exchange>
		<attribute-exchange identifier-match=".*yahoo.com.*">
		  <openid-attribute name="email" type="http://axschema.org/contact/email" required="true"/>
		  <openid-attribute name="fullname" type="http://axschema.org/namePerson" required="true"/>
		</attribute-exchange>
		<attribute-exchange identifier-match=".*myopenid.com.*">
		  <openid-attribute name="email" type="http://schema.openid.net/contact/email" required="true"/>
		  <openid-attribute name="fullname" type="http://schema.openid.net/namePerson" required="true"/>
		</attribute-exchange>
	  </openid-login>
	  <logout logout-success-url="/login.jsp?logout_success=true"/>
      <!-- to enable access from matlab, r, python, etc clients -->
      <session-management session-fixation-protection="none"/>
	</http>

<!--
	Use default Authentication Manager
-->
    <authentication-manager alias="authenticationManager"/>

<!--
        To use hasPermission() expressions, we have to configure a custom expression handler
        with our own PermissionEvaluator.  See 15.3.2 Built-In Expression:
        @http://static.springsource.org/spring-security/site/docs/3.0.x/reference/el-access.html#el-permission-evaluator
-->
  <b:bean id="expressionHandler" class="org.springframework.security.access.expression.method.DefaultMethodSecurityExpressionHandler">
        <b:property name="permissionEvaluator" ref="customPermissionEvaluator"/>
  </b:bean>
  <b:bean id="customPermissionEvaluator" class="org.mskcc.cbio.cgds.util.CancerStudyPermissionEvaluator">
     <b:constructor-arg ref="config"/>
   </b:bean>

<!--
    A custom UserDetailsService which will authenticate and establish authorities based on a backend database.
-->
    <b:bean id="customUserService" class="org.mskcc.cbio.portal.openIDlogin.OpenIDUserDetailsService">
      <b:constructor-arg ref="portalUserDAO"/>
	</b:bean>

<!-- 
	 Our datasource
-->
   <b:bean id="dataSource" destroy-method="close" class="org.apache.commons.dbcp.BasicDataSource">
     <b:property name="driverClassName" value="com.mysql.jdbc.Driver"/>
     <b:property name="url" value="jdbc:mysql://${db.host}/${db.portal_db_name}"/>
     <b:property name="username" value="${db.user}"/>
     <b:property name="password" value="${db.password}"/>
   </b:bean>

<!-- 
     some beans to help with access control
-->
   <b:bean id="config" class="org.mskcc.cbio.cgds.util.Config"/>
   <b:bean id="accessControl" class="org.mskcc.cbio.cgds.util.internal.AccessControlImpl">
     <b:constructor-arg ref="config"/>
   </b:bean>
   <b:bean id="portalUserDAO" class="org.mskcc.cbio.portal.dao.internal.PortalUserJDBCDAO">
     <b:constructor-arg ref="dataSource"/>
   </b:bean>

</b:beans><|MERGE_RESOLUTION|>--- conflicted
+++ resolved
@@ -101,12 +101,9 @@
       <intercept-url pattern="/getGeneticProfile.json*" access="isAuthenticated()"/>
       <intercept-url pattern="/getProfileData.json*" access="isAuthenticated()"/>
       <intercept-url pattern="/getProteinArrayData.json*" access="isAuthenticated()"/>
-<<<<<<< HEAD
       <intercept-url pattern="/getSurvivalData.json*" access="isAuthenticated()"/>
+      <intercept-url pattern="/igvlinking.json*" access="isAuthenticated()"/>
 
-=======
-      <intercept-url pattern="/igvlinking.json*" access="isAuthenticated()"/>
->>>>>>> de2942fa
       <!-- everything else locked down by default -->
 	  <intercept-url pattern="/**" access="denyAll"/>
 	  <openid-login login-page="/login.jsp" default-target-url="/index.do" user-service-ref="customUserService" authentication-failure-url="/login.jsp?login_error=true">
