--- conflicted
+++ resolved
@@ -57,11 +57,8 @@
     CASE_LIST = 'case_list'
     MUTATION_SIGNIFICANCE = 'meta_mutsig'
     GENE_PANEL_MATRIX = 'meta_gene_panel_matrix'
-<<<<<<< HEAD
-=======
     GSVA_SCORES = 'meta_gsva_scores'
     GSVA_PVALUES = 'meta_gsva_pvalues'
->>>>>>> c3deeccb
 
 # fields allowed in each meta file type, maps to True if required
 META_FIELD_MAP = {
@@ -145,12 +142,8 @@
         'data_filename': True,
         'normal_samples_list': False,
         'swissprot_identifier': False,
-<<<<<<< HEAD
-        'gene_panel': False
-=======
         'gene_panel': False,
         'variant_classification_filter': False
->>>>>>> c3deeccb
     },
     MetaFileTypes.EXPRESSION: {
         'cancer_study_identifier': True,
@@ -229,8 +222,6 @@
         'genetic_alteration_type': True,
         'datatype': True,
         'data_filename': True
-<<<<<<< HEAD
-=======
     },
     MetaFileTypes.GSVA_PVALUES: {
         'cancer_study_identifier': True,
@@ -253,7 +244,6 @@
         'profile_description': True,
         'data_filename': True,
         'geneset_def_version': True
->>>>>>> c3deeccb
     }
 }
 
@@ -275,13 +265,9 @@
     MetaFileTypes.TIMELINE: "org.mskcc.cbio.portal.scripts.ImportTimelineData",
     MetaFileTypes.CASE_LIST: IMPORT_CASE_LIST_CLASS,
     MetaFileTypes.MUTATION_SIGNIFICANCE: "org.mskcc.cbio.portal.scripts.ImportMutSigData",
-<<<<<<< HEAD
-    MetaFileTypes.GENE_PANEL_MATRIX: "org.mskcc.cbio.portal.scripts.ImportGenePanelProfileMap"
-=======
     MetaFileTypes.GENE_PANEL_MATRIX: "org.mskcc.cbio.portal.scripts.ImportGenePanelProfileMap",
     MetaFileTypes.GSVA_SCORES: "org.mskcc.cbio.portal.scripts.ImportProfileData",
     MetaFileTypes.GSVA_PVALUES: "org.mskcc.cbio.portal.scripts.ImportProfileData"
->>>>>>> c3deeccb
 }
 
 IMPORTER_REQUIRES_METADATA = {
