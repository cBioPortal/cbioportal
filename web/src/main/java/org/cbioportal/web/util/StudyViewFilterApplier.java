package org.cbioportal.web.util;

import java.util.*;
import java.util.function.Function;
import java.util.stream.Collectors;
import java.util.stream.Stream;

import org.apache.commons.collections.CollectionUtils;
import org.apache.commons.collections.map.MultiKeyMap;
import org.cbioportal.model.*;
import org.cbioportal.model.MolecularProfile.MolecularAlterationType;
import org.cbioportal.service.*;
import org.cbioportal.service.exception.MolecularProfileNotFoundException;
import org.cbioportal.web.parameter.*;
import org.cbioportal.web.parameter.GeneFilter.SingleGeneQuery;
import org.cbioportal.web.util.appliers.PatientTreatmentFilterApplier;
import org.cbioportal.web.util.appliers.SampleTreatmentFilterApplier;
import org.springframework.beans.factory.annotation.Autowired;
import org.springframework.stereotype.Component;

@Component
public class StudyViewFilterApplier {

    @Autowired
    private SampleService sampleService;
    @Autowired
    private MutationService mutationService;
    @Autowired
    private DiscreteCopyNumberService discreteCopyNumberService;
    @Autowired
    private MolecularProfileService molecularProfileService;
    @Autowired
    private GenePanelService genePanelService;
    @Autowired
    private ClinicalDataEqualityFilterApplier clinicalDataEqualityFilterApplier;
    @Autowired
    private ClinicalDataIntervalFilterApplier clinicalDataIntervalFilterApplier;
    @Autowired
    private StudyViewFilterUtil studyViewFilterUtil;
    @Autowired
    private GeneService geneService;
    @Autowired
    private ClinicalAttributeService clinicalAttributeService;
    @Autowired
    private SampleListService sampleListService;
    @Autowired
    private MolecularDataService molecularDataService;
    @Autowired
    private GenericAssayService genericAssayService;
    @Autowired
    private DataBinner dataBinner;
    @Autowired
    private PatientTreatmentFilterApplier patientTreatmentFilterApplier;
    @Autowired
<<<<<<< HEAD
    private StructuralVariantService structuralVariantService;
    
=======
    private CustomDataFilterApplier customDataFilterApplier;
>>>>>>> 9ef55bcd
    @Autowired
    private SampleTreatmentFilterApplier sampleTreatmentFilterApplier;

    Function<Sample, SampleIdentifier> sampleToSampleIdentifier = new Function<Sample, SampleIdentifier>() {

        public SampleIdentifier apply(Sample sample) {
            SampleIdentifier sampleIdentifier = new SampleIdentifier();
            sampleIdentifier.setSampleId(sample.getStableId());
            sampleIdentifier.setStudyId(sample.getCancerStudyIdentifier());
            return sampleIdentifier;
        }
    };

    public List<SampleIdentifier> apply(StudyViewFilter studyViewFilter) {
        return this.apply(studyViewFilter, false);
    }

    public List<SampleIdentifier> apply(StudyViewFilter studyViewFilter, Boolean negateFilters) {

        List<SampleIdentifier> sampleIdentifiers = new ArrayList<>();
        if (studyViewFilter == null) {
            return sampleIdentifiers;
        }

        if (studyViewFilter != null && studyViewFilter.getSampleIdentifiers() != null && !studyViewFilter.getSampleIdentifiers().isEmpty()) {
            List<String> studyIds = new ArrayList<>();
            List<String> sampleIds = new ArrayList<>();
            studyViewFilterUtil.extractStudyAndSampleIds(studyViewFilter.getSampleIdentifiers(), studyIds, sampleIds);
            sampleIdentifiers = sampleService.fetchSamples(studyIds, sampleIds, Projection.ID.name()).stream()
                .map(sampleToSampleIdentifier).collect(Collectors.toList());
        } else {
            sampleIdentifiers = sampleService.getAllSamplesInStudies(studyViewFilter.getStudyIds(), Projection.ID.name(),
                null, null, null, null).stream().map(sampleToSampleIdentifier).collect(Collectors.toList());
        }

        List<String> studyIds = sampleIdentifiers.stream().map(SampleIdentifier::getStudyId).distinct()
                .collect(Collectors.toList());

        List<ClinicalDataFilter> clinicalDataEqualityFilters = new ArrayList<>();
        List<ClinicalDataFilter> clinicalDataIntervalFilters = new ArrayList<>();

        List<ClinicalDataFilter> clinicalDataFilters = studyViewFilter.getClinicalDataFilters();

        if (!CollectionUtils.isEmpty(clinicalDataFilters)) {
            List<String> attributeIds = clinicalDataFilters.stream().map(ClinicalDataFilter::getAttributeId)
                    .collect(Collectors.toList());
            List<ClinicalAttribute> clinicalAttributes = clinicalAttributeService
                    .getClinicalAttributesByStudyIdsAndAttributeIds(studyIds, attributeIds);

            Map<String, ClinicalAttribute> clinicalAttributeMap = clinicalAttributes.stream()
                    .collect(Collectors.toMap(ClinicalAttribute::getAttrId, Function.identity(), (a, b) -> {
                        return a.getDatatype().equals("STRING") ? a : b;
                    }));

            clinicalDataFilters.forEach(clinicalDataFilter -> {
                String attributeId = clinicalDataFilter.getAttributeId();
                if (clinicalAttributeMap.containsKey(attributeId)) {
                    if (clinicalAttributeMap.get(attributeId).getDatatype().equals("STRING")) {
                        clinicalDataEqualityFilters.add(clinicalDataFilter);
                    } else {
                        clinicalDataIntervalFilters.add(clinicalDataFilter);
                    }
                }
            });
        }

        if (!CollectionUtils.isEmpty(clinicalDataEqualityFilters)) {
            sampleIdentifiers = equalityFilterClinicalData(sampleIdentifiers, clinicalDataEqualityFilters, negateFilters);
        }

        if (!CollectionUtils.isEmpty(clinicalDataIntervalFilters)) {
            sampleIdentifiers = intervalFilterClinicalData(sampleIdentifiers, clinicalDataIntervalFilters, negateFilters);
        }

        if (!CollectionUtils.isEmpty(studyViewFilter.getCustomDataFilters())) {
            sampleIdentifiers = customDataFilterApplier.apply(sampleIdentifiers, studyViewFilter.getCustomDataFilters(),
                    negateFilters);
        }

        List<MolecularProfile> molecularProfiles = null;

        if (!CollectionUtils.isEmpty(studyViewFilter.getGeneFilters())
                || !CollectionUtils.isEmpty(studyViewFilter.getGenomicDataFilters())
                || !CollectionUtils.isEmpty(studyViewFilter.getGenericAssayDataFilters())
                || !CollectionUtils.isEmpty(studyViewFilter.getGenomicProfiles())) {

            molecularProfiles = molecularProfileService.getMolecularProfilesInStudies(studyIds, "SUMMARY");
        }

        sampleIdentifiers = intervalFilterExpressionData(sampleIdentifiers, molecularProfiles,
                studyViewFilter.getGenomicDataFilters(), negateFilters);

        sampleIdentifiers = intervalFilterExpressionData(sampleIdentifiers, molecularProfiles,
                studyViewFilter.getGenericAssayDataFilters(), negateFilters);

        if (!CollectionUtils.isEmpty(studyViewFilter.getGeneFilters())) {
            Map<String, MolecularProfile> molecularProfileMap = molecularProfiles.stream()
                    .collect(Collectors.toMap(MolecularProfile::getStableId, Function.identity()));
            List<GeneFilter> mutatedGeneFilters = new ArrayList<GeneFilter>();
            List<GeneFilter> structuralVariantGeneFilters = new ArrayList<GeneFilter>();
            List<GeneFilter> cnaGeneFilters = new ArrayList<GeneFilter>();

            splitGeneFiltersByMolecularAlterationType(studyViewFilter.getGeneFilters(), molecularProfileMap,
                    mutatedGeneFilters, structuralVariantGeneFilters, cnaGeneFilters);

            if ((mutatedGeneFilters.size() + structuralVariantGeneFilters.size() + cnaGeneFilters.size()) == studyViewFilter
                    .getGeneFilters().size()) {
                if (!mutatedGeneFilters.isEmpty()) {
                    sampleIdentifiers = filterMutatedGenes(mutatedGeneFilters, molecularProfileMap, sampleIdentifiers);
                }
                if (!structuralVariantGeneFilters.isEmpty()) {
                    sampleIdentifiers = filterStructuralVariantGenes(structuralVariantGeneFilters, molecularProfileMap,
                            sampleIdentifiers);
                }
                if (!cnaGeneFilters.isEmpty()) {
                    sampleIdentifiers = filterCNAGenes(cnaGeneFilters, molecularProfileMap, sampleIdentifiers);
                }

            } else {
                return new ArrayList<SampleIdentifier>();
            }
        }

        if (!CollectionUtils.isEmpty(studyViewFilter.getGenomicProfiles())) {
            Map<String, List<SampleIdentifier>> groupStudySampleIdentifiers = sampleIdentifiers.stream()
                    .collect(Collectors.groupingBy(SampleIdentifier::getStudyId));

            Map<String, List<MolecularProfile>> molecularProfileSet = studyViewFilterUtil
                    .categorizeMolecularPorfiles(molecularProfiles);

            List<String> queryMolecularProfileIds = new ArrayList<>();
            List<String> querySampleIds = new ArrayList<>();

            studyViewFilter.getGenomicProfiles().stream().forEach(profileValues -> {
                profileValues.stream().forEach(profileValue -> {
                    molecularProfileSet.getOrDefault(profileValue, new ArrayList<>()).stream().forEach(profile -> {
                        groupStudySampleIdentifiers.getOrDefault(profile.getCancerStudyIdentifier(), new ArrayList<>())
                                .stream().forEach(sampleIdentifier -> {
                                    queryMolecularProfileIds.add(profile.getStableId());
                                    querySampleIds.add(sampleIdentifier.getSampleId());
                                });
                    });

                });
            });

            List<GenePanelData> genePanelData = genePanelService
                    .fetchGenePanelDataInMultipleMolecularProfiles(queryMolecularProfileIds, querySampleIds);

            studyViewFilter.getGenomicProfiles().stream().flatMap(profileValues -> profileValues.stream());

            for (List<String> profileValues : studyViewFilter.getGenomicProfiles()) {
                Map<String, MolecularProfile> profileMap = profileValues.stream().flatMap(
                        profileValue -> molecularProfileSet.getOrDefault(profileValue, new ArrayList<>()).stream())
                        .collect(Collectors.toMap(MolecularProfile::getStableId, Function.identity()));

                Set<SampleIdentifier> filteredSampleIdentifiers = new HashSet<>();
                genePanelData.forEach(datum -> {
                    if (datum.getProfiled() && profileMap.containsKey(datum.getMolecularProfileId())) {
                        SampleIdentifier sampleIdentifier = new SampleIdentifier();
                        sampleIdentifier.setStudyId(datum.getStudyId());
                        sampleIdentifier.setSampleId(datum.getSampleId());
                        filteredSampleIdentifiers.add(sampleIdentifier);
                    }
                });
                sampleIdentifiers.retainAll(filteredSampleIdentifiers);
            }
        }

        if (!CollectionUtils.isEmpty(studyViewFilter.getCaseLists())) {
            List<SampleList> sampleLists = sampleListService.getAllSampleListsInStudies(studyIds,
                    Projection.DETAILED.name());
            Map<String, List<SampleList>> groupedSampleListByListType = studyViewFilterUtil
                    .categorizeSampleLists(sampleLists);

            for (List<String> sampleListTypes : studyViewFilter.getCaseLists()) {
                List<SampleIdentifier> filteredSampleIdentifiers = sampleListTypes.stream()
                        .flatMap(sampleListType -> groupedSampleListByListType
                                .getOrDefault(sampleListType, new ArrayList<>()).stream().flatMap(sampleList -> {
                                    return sampleList.getSampleIds().stream().map(sampleId -> {
                                        SampleIdentifier sampleIdentifier = new SampleIdentifier();
                                        sampleIdentifier.setStudyId(sampleList.getCancerStudyIdentifier());
                                        sampleIdentifier.setSampleId(sampleId);
                                        return sampleIdentifier;
                                    });
                                }))
                        .collect(Collectors.toList());

                sampleIdentifiers.retainAll(filteredSampleIdentifiers);
            }
        }
        
        if (
            studyViewFilter.getSampleTreatmentFilters() != null && 
            !studyViewFilter.getSampleTreatmentFilters().getFilters().isEmpty()
        ) {
            sampleIdentifiers = sampleTreatmentFilterApplier.filter(
                studyViewFilter.getSampleTreatmentFilters(),
                sampleIdentifiers
            );
        }

        if (
            studyViewFilter.getPatientTreatmentFilters() != null && 
            !studyViewFilter.getPatientTreatmentFilters().getFilters().isEmpty()
        ) {
            sampleIdentifiers = patientTreatmentFilterApplier.filter(
                sampleIdentifiers,
                studyViewFilter.getPatientTreatmentFilters()
            );
        }

        return sampleIdentifiers;
    }

    private List<SampleIdentifier> intervalFilterClinicalData(List<SampleIdentifier> sampleIdentifiers,
                                                              List<ClinicalDataFilter> clinicalDataIntervalFilters,
                                                              Boolean negateFilters) {
        return clinicalDataIntervalFilterApplier.apply(sampleIdentifiers, clinicalDataIntervalFilters, negateFilters);
    }

    private List<SampleIdentifier> equalityFilterClinicalData(List<SampleIdentifier> sampleIdentifiers,
                                                              List<ClinicalDataFilter> clinicalDataEqualityFilters,
                                                              Boolean negateFilters) {
        return clinicalDataEqualityFilterApplier.apply(sampleIdentifiers, clinicalDataEqualityFilters, negateFilters);
    }

    private List<SampleIdentifier> filterMutatedGenes(List<GeneFilter> mutatedGenefilters,
            Map<String, MolecularProfile> molecularProfileMap, List<SampleIdentifier> sampleIdentifiers) {

        for (GeneFilter genefilter : mutatedGenefilters) {

            List<MolecularProfile> filteredMolecularProfiles = genefilter
                    .getMolecularProfileIds()
                    .stream()
                    .map(molecularProfileId -> molecularProfileMap.get(molecularProfileId))
                    .collect(Collectors.toList());

            Map<String, List<MolecularProfile>> mapByStudyId = filteredMolecularProfiles
                    .stream()
                    .collect(Collectors.groupingBy(MolecularProfile::getCancerStudyIdentifier));

            for (List<SingleGeneQuery> geneQueries : genefilter.getSingleGeneQueries()) {
                List<String> studyIds = new ArrayList<>();
                List<String> sampleIds = new ArrayList<>();

                List<String> hugoGeneSymbols = geneQueries
                        .stream()
                        .map(SingleGeneQuery::getHugoGeneSymbol)
                        .collect(Collectors.toList());

                List<Integer> entrezGeneIds = geneService
                        .fetchGenes(hugoGeneSymbols, GeneIdType.HUGO_GENE_SYMBOL.name(), Projection.SUMMARY.name())
                        .stream()
                        .map(gene -> gene.getEntrezGeneId())
                        .collect(Collectors.toList());

                studyViewFilterUtil.extractStudyAndSampleIds(sampleIdentifiers, studyIds, sampleIds);

                List<String> molecularProfileIds = new ArrayList<>();
                int removedSampleCount = 0;
                for (int i = 0; i < studyIds.size(); i++) {
                    String studyId = studyIds.get(i);
                    if (mapByStudyId.containsKey(studyId)) {
                        molecularProfileIds.add(mapByStudyId.get(studyId).get(0).getStableId());
                    } else {
                        sampleIds.remove(i - removedSampleCount);
                        removedSampleCount++;
                    }
                }

                sampleIdentifiers = mutationService
                        .getMutationsInMultipleMolecularProfiles(molecularProfileIds, sampleIds, entrezGeneIds,
                                Projection.ID.name(), null, null, null, null)
                        .stream()
                        .map(m -> {
                            SampleIdentifier sampleIdentifier = new SampleIdentifier();
                            sampleIdentifier.setSampleId(m.getSampleId());
                            sampleIdentifier.setStudyId(m.getStudyId());
                            return sampleIdentifier;
                        })
                        .distinct()
                        .collect(Collectors.toList());
            }

        }
        return sampleIdentifiers;
    }

    private List<SampleIdentifier> filterStructuralVariantGenes(List<GeneFilter> svGenefilters,
            Map<String, MolecularProfile> molecularProfileMap, List<SampleIdentifier> sampleIdentifiers) {

        for (GeneFilter genefilter : svGenefilters) {

            List<MolecularProfile> filteredMolecularProfiles = genefilter
                    .getMolecularProfileIds()
                    .stream()
                    .map(molecularProfileId -> molecularProfileMap.get(molecularProfileId))
                    .collect(Collectors.toList());

            Map<String, List<MolecularProfile>> mapByStudyId = filteredMolecularProfiles
                    .stream()
                    .collect(Collectors.groupingBy(MolecularProfile::getCancerStudyIdentifier));

            for (List<SingleGeneQuery> geneQueries : genefilter.getSingleGeneQueries()) {
                List<String> studyIds = new ArrayList<>();
                List<String> sampleIds = new ArrayList<>();

                List<String> hugoGeneSymbols = geneQueries
                        .stream()
                        .map(SingleGeneQuery::getHugoGeneSymbol)
                        .collect(Collectors.toList());

                List<Integer> entrezGeneIds = geneService
                        .fetchGenes(hugoGeneSymbols, GeneIdType.HUGO_GENE_SYMBOL.name(), Projection.SUMMARY.name())
                        .stream()
                        .map(gene -> gene.getEntrezGeneId())
                        .collect(Collectors.toList());

                studyViewFilterUtil.extractStudyAndSampleIds(sampleIdentifiers, studyIds, sampleIds);

                List<String> molecularProfileIds = new ArrayList<>();
                int removedSampleCount = 0;
                for (int i = 0; i < studyIds.size(); i++) {
                    String studyId = studyIds.get(i);
                    if (mapByStudyId.containsKey(studyId)) {
                        molecularProfileIds.add(mapByStudyId.get(studyId).get(0).getStableId());
                    } else {
                        sampleIds.remove(i - removedSampleCount);
                        removedSampleCount++;
                    }
                }

                sampleIdentifiers = structuralVariantService
                        .fetchStructuralVariants(molecularProfileIds, entrezGeneIds, sampleIds)
                        .stream()
                        .map(m -> {
                            SampleIdentifier sampleIdentifier = new SampleIdentifier();
                            sampleIdentifier.setSampleId(m.getSampleId());
                            sampleIdentifier.setStudyId(m.getStudyId());
                            return sampleIdentifier;
                        })
                        .distinct()
                        .collect(Collectors.toList());
            }

        }
        return sampleIdentifiers;
    }

    private List<SampleIdentifier> filterCNAGenes(List<GeneFilter> cnaGeneFilters,
            Map<String, MolecularProfile> molecularProfileMap, List<SampleIdentifier> sampleIdentifiers) {

        for (GeneFilter geneFilter : cnaGeneFilters) {

            List<MolecularProfile> filteredMolecularProfiles = geneFilter.getMolecularProfileIds().stream()
                    .map(molecularProfileId -> molecularProfileMap.get(molecularProfileId))
                    .collect(Collectors.toList());

            for (List<SingleGeneQuery> geneQueries : geneFilter.getSingleGeneQueries()) {

                List<String> studyIds = new ArrayList<>();
                List<String> sampleIds = new ArrayList<>();
                studyViewFilterUtil.extractStudyAndSampleIds(sampleIdentifiers, studyIds, sampleIds);

                List<String> molecularProfileIds = new ArrayList<>();
                Map<String, List<MolecularProfile>> mapByStudyId = filteredMolecularProfiles.stream()
                        .collect(Collectors.groupingBy(MolecularProfile::getCancerStudyIdentifier));
                int removedSampleCount = 0;
                for (int i = 0; i < studyIds.size(); i++) {
                    String studyId = studyIds.get(i);
                    if (mapByStudyId.containsKey(studyId)) {
                        molecularProfileIds.add(mapByStudyId.get(studyId).get(0).getStableId());
                    } else {
                        sampleIds.remove(i - removedSampleCount);
                        removedSampleCount++;
                    }
                }

                List<DiscreteCopyNumberData> resultList = DiscreteCopyNumberEventType.ALL
                        .getAlterationTypes().stream().flatMap(alterationType -> {

                            List<SingleGeneQuery> filteredGeneQueries = geneQueries.stream()
                                    .filter(geneQuery -> geneQuery.getAlterations().stream()
                                            .filter(alteration -> alteration.getCode() == alterationType)
                                            .count() > 0)
                                    .collect(Collectors.toList());

                            List<String> hugoGeneSymbols = filteredGeneQueries.stream()
                                    .map(SingleGeneQuery::getHugoGeneSymbol).collect(Collectors.toList());

                            List<Integer> entrezGeneIds = geneService
                                    .fetchGenes(new ArrayList<>(hugoGeneSymbols),
                                            GeneIdType.HUGO_GENE_SYMBOL.name(), Projection.SUMMARY.name())
                                    .stream().map(gene -> gene.getEntrezGeneId()).collect(Collectors.toList());

                            List<DiscreteCopyNumberData> copyNumberDatas = new ArrayList<>();
                            if (!entrezGeneIds.isEmpty()) {
                                copyNumberDatas = discreteCopyNumberService
                                        .getDiscreteCopyNumbersInMultipleMolecularProfiles(molecularProfileIds,
                                                sampleIds, entrezGeneIds, Arrays.asList(alterationType),
                                                Projection.ID.name());

                            }
                            return copyNumberDatas.stream();
                        }).collect(Collectors.toList());

                sampleIdentifiers = resultList.stream().map(d -> {
                    SampleIdentifier sampleIdentifier = new SampleIdentifier();
                    sampleIdentifier.setSampleId(d.getSampleId());
                    sampleIdentifier.setStudyId(d.getStudyId());
                    return sampleIdentifier;
                }).distinct().collect(Collectors.toList());
            }
        }

        return sampleIdentifiers;
    }

    private void splitGeneFiltersByMolecularAlterationType(List<GeneFilter> genefilters,
            Map<String, MolecularProfile> molecularProfileMap, List<GeneFilter> mutatedGeneFilters,
            List<GeneFilter> structuralVariantGeneFilters, List<GeneFilter> cnaGeneFilters) {

        for (GeneFilter genefilter : genefilters) {

            List<MolecularProfile> filteredMolecularProfiles = genefilter.getMolecularProfileIds().stream()
                    // need this filter criteria since profile id might be present
                    // in filter but the study might already been filtered out
                    .filter(molecularProfileMap::containsKey)
                    .map(molecularProfileMap::get)
                    .collect(Collectors.toList());

            Set<MolecularAlterationType> alterationTypes = filteredMolecularProfiles.stream()
                    .map(MolecularProfile::getMolecularAlterationType)
                    .collect(Collectors.toSet());

            Set<String> dataTypes = filteredMolecularProfiles.stream().map(MolecularProfile::getDatatype)
                    .collect(Collectors.toSet());
            
            Set<String> filteredMolecularProfileIds = filteredMolecularProfiles
                    .stream()
                    .map(MolecularProfile::getStableId)
                    .collect(Collectors.toSet());
            genefilter.setMolecularProfileIds(filteredMolecularProfileIds);

            if (alterationTypes.size() == 1 && dataTypes.size() == 1) {
                MolecularAlterationType alterationType = alterationTypes.iterator().next();
                String dataType = dataTypes.iterator().next();
                if (alterationType == MolecularAlterationType.MUTATION_EXTENDED) {
                    mutatedGeneFilters.add(genefilter);
                } else if (alterationType.equals(MolecularAlterationType.STRUCTURAL_VARIANT)) {
                    // TODO: Remove once fusions are removed from mutation table
                    // until then rename fusion with mutation profile
<<<<<<< HEAD
                    if (dataType.equals("FUSION")) {
                        Set<String> molecularProfileIds = filteredMolecularProfiles
                                .stream()
                                .map(molecularProfile -> molecularProfile.getCancerStudyIdentifier() + "_mutations")
                                .collect(Collectors.toSet());
                        GeneFilter filter = new GeneFilter();
                        filter.setGeneQueries(genefilter.getGeneQueries());
                        filter.setMolecularProfileIds(molecularProfileIds);
                        structuralVariantGeneFilters.add(filter);
                    } else {
                        structuralVariantGeneFilters.add(genefilter);
                    }
=======
                    filteredMolecularProfileIds = filteredMolecularProfiles
                            .stream()
                            .map(molecularProfile -> molecularProfile.getCancerStudyIdentifier() + "_mutations")
                            .collect(Collectors.toSet());

                    GeneFilter filter = new GeneFilter();
                    filter.setGeneQueries(genefilter.getGeneQueries());
                    filter.setMolecularProfileIds(filteredMolecularProfileIds);
                    fusionGeneFilters.add(filter);
>>>>>>> 9ef55bcd
                } else if (alterationType == MolecularAlterationType.COPY_NUMBER_ALTERATION
                        && dataType.equals("DISCRETE")) {
                    cnaGeneFilters.add(genefilter);
                }
            }
        }
    }

    public List<String> getUniqkeyKeys(List<String> studyIds, List<String> caseIds) {
        List<String> uniqkeyKeys = new ArrayList<String>();
        for (int i = 0; i < caseIds.size(); i++) {
            uniqkeyKeys.add(studyViewFilterUtil.getCaseUniqueKey(studyIds.get(i), caseIds.get(i)));
        }
        return uniqkeyKeys;
    }

    public <T extends DataBinCountFilter, S extends DataBinFilter, U extends DataBin> List<U> getDataBins(
            DataBinMethod dataBinMethod, T dataBinCountFilter) {
        List<S> dataBinFilters = fetchDataBinFilters(dataBinCountFilter);

        StudyViewFilter studyViewFilter = dataBinCountFilter.getStudyViewFilter();

        if (dataBinFilters.size() == 1) {
            removeSelfFromFilter(dataBinFilters.get(0), studyViewFilter);
        }

        List<U> resultDataBins = new ArrayList<>();
        List<String> filteredSampleIds = new ArrayList<>();
        List<String> filteredStudyIds = new ArrayList<>();
        List<ClinicalData> filteredData = fetchData(dataBinCountFilter, studyViewFilter, filteredSampleIds,
                filteredStudyIds);

        List<String> filteredUniqueSampleKeys = getUniqkeyKeys(filteredStudyIds, filteredSampleIds);

        Map<String, List<ClinicalData>> filteredClinicalDataByAttributeId = filteredData.stream()
                .collect(Collectors.groupingBy(ClinicalData::getAttrId));

        if (dataBinMethod == DataBinMethod.STATIC) {

            StudyViewFilter filter = studyViewFilter == null ? null : new StudyViewFilter();
            if (filter != null) {
                filter.setStudyIds(studyViewFilter.getStudyIds());
                filter.setSampleIdentifiers(studyViewFilter.getSampleIdentifiers());
            }

            List<String> unfilteredSampleIds = new ArrayList<>();
            List<String> unfilteredStudyIds = new ArrayList<>();
            List<ClinicalData> unfilteredData = fetchData(dataBinCountFilter, filter, unfilteredSampleIds,
                    unfilteredStudyIds);

            List<String> unFilteredUniqueSampleKeys = getUniqkeyKeys(unfilteredSampleIds, unfilteredStudyIds);

            Map<String, List<ClinicalData>> unfilteredDataByAttributeId = unfilteredData.stream()
                    .collect(Collectors.groupingBy(ClinicalData::getAttrId));

            resultDataBins = (List<U>) dataBinFilters.stream().flatMap(dataBinFilter -> {
                String attributeId = getAttributeUniqueKey(dataBinFilter);
                return dataBinner
                        .calculateClinicalDataBins(dataBinFilter, ClinicalDataType.SAMPLE,
                                filteredClinicalDataByAttributeId.getOrDefault(attributeId, Collections.emptyList()),
                                unfilteredDataByAttributeId.getOrDefault(attributeId, Collections.emptyList()),
                                filteredUniqueSampleKeys, unFilteredUniqueSampleKeys)
                        .stream().map(dataBin -> (U) transform(dataBinFilter, dataBin));

            }).collect(Collectors.toList());

        } else { // dataBinMethod == DataBinMethod.DYNAMIC
            resultDataBins = (List<U>) dataBinFilters.stream().flatMap(dataBinFilter -> {
                return dataBinner
                        .calculateDataBins(dataBinFilter, ClinicalDataType.SAMPLE,
                                filteredClinicalDataByAttributeId.getOrDefault(getAttributeUniqueKey(dataBinFilter),
                                        Collections.emptyList()),
                                filteredUniqueSampleKeys)
                        .stream().map(dataBin -> (U) transform(dataBinFilter, dataBin));
            }).collect(Collectors.toList());
        }

        return resultDataBins;
    }

    private <S extends DataBinCountFilter> List<ClinicalData> fetchData(S dataBinCountFilter,
            StudyViewFilter studyViewFilter, List<String> sampleIds, List<String> studyIds) {

        List<SampleIdentifier> filteredSampleIdentifiers = apply(studyViewFilter);
        studyViewFilterUtil.extractStudyAndSampleIds(filteredSampleIdentifiers, studyIds, sampleIds);

        List<MolecularProfile> molecularProfiles = molecularProfileService.getMolecularProfilesInStudies(studyIds,
                "SUMMARY");

        Map<String, List<MolecularProfile>> molecularProfileMap = studyViewFilterUtil
                .categorizeMolecularPorfiles(molecularProfiles);

        if (dataBinCountFilter instanceof GenomicDataBinCountFilter) {
            GenomicDataBinCountFilter genomicDataBinCountFilter = (GenomicDataBinCountFilter) dataBinCountFilter;
            List<GenomicDataBinFilter> genomicDataBinFilters = genomicDataBinCountFilter.getGenomicDataBinFilters();

            Set<String> hugoGeneSymbols = genomicDataBinFilters.stream().map(GenomicDataBinFilter::getHugoGeneSymbol)
                    .collect(Collectors.toSet());

            Map<String, Integer> geneSymbolIdMap = geneService
                    .fetchGenes(new ArrayList<>(hugoGeneSymbols), GeneIdType.HUGO_GENE_SYMBOL.name(),
                            Projection.SUMMARY.name())
                    .stream().collect(Collectors.toMap(Gene::getHugoGeneSymbol, Gene::getEntrezGeneId));

            return genomicDataBinFilters.stream().flatMap(genomicDataFilter -> {

                Map<String, String> studyIdToMolecularProfileIdMap = molecularProfileMap
                        .getOrDefault(genomicDataFilter.getProfileType(), new ArrayList<MolecularProfile>()).stream()
                        .collect(Collectors.toMap(MolecularProfile::getCancerStudyIdentifier,
                                MolecularProfile::getStableId));

                return invokeDataFunc(sampleIds, studyIds,
                        Arrays.asList(geneSymbolIdMap.get(genomicDataFilter.getHugoGeneSymbol()).toString()),
                        studyIdToMolecularProfileIdMap, genomicDataFilter, fetchMolecularData);
            }).collect(Collectors.toList());
        } else if (dataBinCountFilter instanceof GenericAssayDataBinCountFilter) {

            GenericAssayDataBinCountFilter genomicDataBinCountFilter = (GenericAssayDataBinCountFilter) dataBinCountFilter;
            List<GenericAssayDataBinFilter> genericAssayDataBinFilters = genomicDataBinCountFilter
                    .getGenericAssayDataBinFilters();

            return genericAssayDataBinFilters.stream().flatMap(genericAssayDataBinFilter -> {

                Map<String, String> studyIdToMolecularProfileIdMap = molecularProfileMap
                        .getOrDefault(genericAssayDataBinFilter.getProfileType(), new ArrayList<MolecularProfile>())
                        .stream().collect(Collectors.toMap(MolecularProfile::getCancerStudyIdentifier,
                                MolecularProfile::getStableId));

                return invokeDataFunc(sampleIds, studyIds, Arrays.asList(genericAssayDataBinFilter.getStableId()),
                        studyIdToMolecularProfileIdMap, genericAssayDataBinFilter, fetchGenericAssayData);

            }).collect(Collectors.toList());

        }

        return new ArrayList<>();
    }

    private <S extends DataBinFilter> Stream<ClinicalData> invokeDataFunc(List<String> sampleIds, List<String> studyIds,
            List<String> stableIds, Map<String, String> studyIdToMolecularProfileIdMap, S genomicDataFilter,
            FourParameterFunction<List<String>, List<String>, List<String>, String, List<ClinicalData>> dataFunc) {

        List<String> mappedSampleIds = new ArrayList<>();
        List<String> mappedProfileIds = new ArrayList<>();

        for (int i = 0; i < sampleIds.size(); i++) {
            String studyId = studyIds.get(i);
            if (studyIdToMolecularProfileIdMap.containsKey(studyId)) {
                mappedSampleIds.add(sampleIds.get(i));
                mappedProfileIds.add(studyIdToMolecularProfileIdMap.get(studyId));
            }
        }

        if (mappedSampleIds.isEmpty()) {
            return Stream.of();
        }
        return dataFunc.apply(mappedProfileIds, mappedSampleIds, stableIds, getAttributeUniqueKey(genomicDataFilter))
                .stream();
    }

    @FunctionalInterface
    private interface FourParameterFunction<T, U, V, W, R> {
        public R apply(T t, U u, V v, W w);
    }

    FourParameterFunction<List<String>, List<String>, List<String>, String, List<ClinicalData>> fetchMolecularData = (
            mappedProfileIds, mappedSampleIds, stableIds, attributeId) -> {
        return molecularDataService.getMolecularDataInMultipleMolecularProfiles(mappedProfileIds, mappedSampleIds,
                stableIds.stream().map(Integer::parseInt).collect(Collectors.toList()), Projection.SUMMARY.name())
                .stream().map(geneMolecularData -> {
                    ClinicalData clinicalData = new ClinicalData();
                    clinicalData.setAttrId(attributeId);
                    clinicalData.setAttrValue(geneMolecularData.getValue());
                    clinicalData.setPatientId(geneMolecularData.getPatientId());
                    clinicalData.setSampleId(geneMolecularData.getSampleId());
                    clinicalData.setStudyId(geneMolecularData.getStudyId());
                    return clinicalData;
                }).collect(Collectors.toList());
    };

    FourParameterFunction<List<String>, List<String>, List<String>, String, List<ClinicalData>> fetchGenericAssayData = (
            mappedProfileIds, mappedSampleIds, stableIds, attributeId) -> {

        try {
            return genericAssayService
                    .fetchGenericAssayData(mappedProfileIds, mappedSampleIds, stableIds, Projection.SUMMARY.name())
                    .stream().map(genericAssayData -> {
                        ClinicalData clinicalData = new ClinicalData();
                        clinicalData.setAttrId(attributeId);
                        clinicalData.setAttrValue(genericAssayData.getValue());
                        clinicalData.setPatientId(genericAssayData.getPatientId());
                        clinicalData.setSampleId(genericAssayData.getSampleId());
                        clinicalData.setStudyId(genericAssayData.getStudyId());
                        return clinicalData;
                    }).collect(Collectors.toList());
        } catch (MolecularProfileNotFoundException e) {
            return new ArrayList<>();
        }
    };

    private <S extends DataBinFilter, T extends DataBinCountFilter> List<S> fetchDataBinFilters(T dataBinCountFilter) {
        if (dataBinCountFilter instanceof GenomicDataBinCountFilter) {
            return (List<S>) ((GenomicDataBinCountFilter) dataBinCountFilter).getGenomicDataBinFilters();
        } else if (dataBinCountFilter instanceof GenericAssayDataBinCountFilter) {
            return (List<S>) ((GenericAssayDataBinCountFilter) dataBinCountFilter).getGenericAssayDataBinFilters();
        }
        return new ArrayList<>();
    }

    private <S extends DataBinFilter> void removeSelfFromFilter(S dataBinFilter, StudyViewFilter studyViewFilter) {
        if (studyViewFilter != null) {
            if (dataBinFilter instanceof GenomicDataBinFilter) {
                GenomicDataBinFilter genomicDataBinFilter = (GenomicDataBinFilter) dataBinFilter;
                if (studyViewFilter.getGenomicDataFilters() != null) {
                    studyViewFilter.getGenomicDataFilters().removeIf(f -> {
                        return f.getHugoGeneSymbol().equals(genomicDataBinFilter.getHugoGeneSymbol())
                                && f.getProfileType().equals(genomicDataBinFilter.getProfileType());
                    });
                }
            } else if (dataBinFilter instanceof GenericAssayDataBinFilter) {
                GenericAssayDataBinFilter genericAssayDataBinFilter = (GenericAssayDataBinFilter) dataBinFilter;
                if (studyViewFilter.getGenericAssayDataFilters() != null) {
                    studyViewFilter.getGenericAssayDataFilters().removeIf(f -> {
                        return f.getStableId().equals(genericAssayDataBinFilter.getStableId())
                                && f.getProfileType().equals(genericAssayDataBinFilter.getProfileType());
                    });
                }
            }
        }
    }

    private <S extends DataBinFilter> String getAttributeUniqueKey(S dataBinFilter) {
        if (dataBinFilter instanceof GenomicDataBinFilter) {
            GenomicDataBinFilter genomicDataBinFilter = (GenomicDataBinFilter) dataBinFilter;
            return genomicDataBinFilter.getHugoGeneSymbol() + genomicDataBinFilter.getProfileType();
        } else if (dataBinFilter instanceof GenericAssayDataBinFilter) {
            GenericAssayDataBinFilter genericAssayDataBinFilter = (GenericAssayDataBinFilter) dataBinFilter;
            return genericAssayDataBinFilter.getStableId() + genericAssayDataBinFilter.getProfileType();
        }
        return null;
    }

    private <T extends DataBin, S extends DataBinFilter> T transform(S dataBinFilter, DataBin dataBin) {
        if (dataBinFilter instanceof GenomicDataBinFilter) {
            GenomicDataBinFilter genomicDataBinFilter = (GenomicDataBinFilter) dataBinFilter;
            return (T) dataBintoGenomicDataBin(genomicDataBinFilter, dataBin);
        } else if (dataBinFilter instanceof GenericAssayDataBinFilter) {
            GenericAssayDataBinFilter genericAssayDataBinFilter = (GenericAssayDataBinFilter) dataBinFilter;
            return (T) dataBintoGenericAssayDataBin(genericAssayDataBinFilter, dataBin);
        }
        return null;
    }

    private GenomicDataBin dataBintoGenomicDataBin(GenomicDataBinFilter genomicDataBinFilter, DataBin dataBin) {
        GenomicDataBin genomicDataBin = new GenomicDataBin();
        genomicDataBin.setCount(dataBin.getCount());
        genomicDataBin.setHugoGeneSymbol(genomicDataBinFilter.getHugoGeneSymbol());
        genomicDataBin.setProfileType(genomicDataBinFilter.getProfileType());
        if (dataBin.getSpecialValue() != null) {
            genomicDataBin.setSpecialValue(dataBin.getSpecialValue());
        }
        if (dataBin.getStart() != null) {
            genomicDataBin.setStart(dataBin.getStart());
        }
        if (dataBin.getEnd() != null) {
            genomicDataBin.setEnd(dataBin.getEnd());
        }
        return genomicDataBin;
    }

    private GenericAssayDataBin dataBintoGenericAssayDataBin(GenericAssayDataBinFilter genericAssayDataBinFilter,
            DataBin dataBin) {
        GenericAssayDataBin genericAssayDataBin = new GenericAssayDataBin();
        genericAssayDataBin.setCount(dataBin.getCount());
        genericAssayDataBin.setStableId(genericAssayDataBinFilter.getStableId());
        genericAssayDataBin.setProfileType(genericAssayDataBinFilter.getProfileType());
        if (dataBin.getSpecialValue() != null) {
            genericAssayDataBin.setSpecialValue(dataBin.getSpecialValue());
        }
        if (dataBin.getStart() != null) {
            genericAssayDataBin.setStart(dataBin.getStart());
        }
        if (dataBin.getEnd() != null) {
            genericAssayDataBin.setEnd(dataBin.getEnd());
        }
        return genericAssayDataBin;
    }

    public <S extends DataFilter> List<SampleIdentifier> intervalFilterExpressionData(
            List<SampleIdentifier> sampleIdentifiers, List<MolecularProfile> molecularProfiles, List<S> dataFilters,
            Boolean negateFilters) {

        if (!CollectionUtils.isEmpty(dataFilters) && !CollectionUtils.isEmpty(sampleIdentifiers)) {

            Map<String, List<MolecularProfile>> molecularProfileMap = studyViewFilterUtil
                    .categorizeMolecularPorfiles(molecularProfiles);

            List<String> studyIds = new ArrayList<>();
            List<String> sampleIds = new ArrayList<>();
            studyViewFilterUtil.extractStudyAndSampleIds(sampleIdentifiers, studyIds, sampleIds);
            List<ClinicalData> clinicalDatas = new ArrayList<>();
            List<ClinicalDataFilter> attributes = new ArrayList<>();
            if (dataFilters.get(0) instanceof GenomicDataFilter) {
                List<GenomicDataFilter> genomicDataIntervalFilters = (List<GenomicDataFilter>) dataFilters;
                Set<String> hugoGeneSymbols = genomicDataIntervalFilters.stream()
                        .map(GenomicDataFilter::getHugoGeneSymbol).collect(Collectors.toSet());
                Map<String, Integer> geneNameIdMap = geneService
                        .fetchGenes(new ArrayList<>(hugoGeneSymbols), GeneIdType.HUGO_GENE_SYMBOL.name(),
                                Projection.SUMMARY.name())
                        .stream().collect(Collectors.toMap(Gene::getHugoGeneSymbol, Gene::getEntrezGeneId));

                clinicalDatas = genomicDataIntervalFilters.stream().flatMap(genomicDataFilter -> {

                    Map<String, String> studyIdToMolecularProfileIdMap = molecularProfileMap
                            .getOrDefault(genomicDataFilter.getProfileType(), new ArrayList<MolecularProfile>())
                            .stream().collect(Collectors.toMap(MolecularProfile::getCancerStudyIdentifier,
                                    MolecularProfile::getStableId));

                    GenomicDataBinFilter genomicDataBinFilter = new GenomicDataBinFilter();
                    genomicDataBinFilter.setHugoGeneSymbol(genomicDataFilter.getHugoGeneSymbol());
                    genomicDataBinFilter.setProfileType(genomicDataFilter.getProfileType());
                    return invokeDataFunc(sampleIds, studyIds,
                            Arrays.asList(geneNameIdMap.get(genomicDataFilter.getHugoGeneSymbol()).toString()),
                            studyIdToMolecularProfileIdMap, genomicDataBinFilter, fetchMolecularData);
                }).collect(Collectors.toList());

                attributes = genomicDataIntervalFilters.stream().map(genomicDataIntervalFilter -> {
                    String attributeId = studyViewFilterUtil.getGenomicDataFilterUniqueKey(
                            genomicDataIntervalFilter.getHugoGeneSymbol(), genomicDataIntervalFilter.getProfileType());
                    ClinicalDataFilter clinicalDataIntervalFilter = new ClinicalDataFilter();
                    clinicalDataIntervalFilter.setAttributeId(attributeId);
                    clinicalDataIntervalFilter.setValues(genomicDataIntervalFilter.getValues());
                    return clinicalDataIntervalFilter;
                }).collect(Collectors.toList());
            } else {
                List<GenericAssayDataFilter> genericAssayDataFilters = (List<GenericAssayDataFilter>) dataFilters;

                clinicalDatas = genericAssayDataFilters.stream().flatMap(genericAssayDataFilter -> {

                    Map<String, String> studyIdToMolecularProfileIdMap = molecularProfileMap
                            .getOrDefault(genericAssayDataFilter.getProfileType(), new ArrayList<MolecularProfile>())
                            .stream().collect(Collectors.toMap(MolecularProfile::getCancerStudyIdentifier,
                                    MolecularProfile::getStableId));
                    GenericAssayDataBinFilter genericAssayDataBinFilter = new GenericAssayDataBinFilter();
                    genericAssayDataBinFilter.setStableId(genericAssayDataFilter.getStableId());
                    genericAssayDataBinFilter.setProfileType(genericAssayDataFilter.getProfileType());

                    return invokeDataFunc(sampleIds, studyIds, Arrays.asList(genericAssayDataBinFilter.getStableId()),
                            studyIdToMolecularProfileIdMap, genericAssayDataBinFilter, fetchGenericAssayData);
                }).collect(Collectors.toList());

                attributes = genericAssayDataFilters.stream().map(genomicDataIntervalFilter -> {
                    String attributeId = studyViewFilterUtil.getGenomicDataFilterUniqueKey(
                            genomicDataIntervalFilter.getStableId(), genomicDataIntervalFilter.getProfileType());
                    ClinicalDataFilter clinicalDataIntervalFilter = new ClinicalDataFilter();
                    clinicalDataIntervalFilter.setAttributeId(attributeId);
                    clinicalDataIntervalFilter.setValues(genomicDataIntervalFilter.getValues());
                    return clinicalDataIntervalFilter;
                }).collect(Collectors.toList());

            }

            MultiKeyMap clinicalDataMap = new MultiKeyMap();

            clinicalDatas.forEach(clinicalData -> {
                clinicalDataMap.put(clinicalData.getStudyId(), clinicalData.getSampleId(), clinicalData.getAttrId(),
                        clinicalData.getAttrValue());
            });

            List<SampleIdentifier> newSampleIdentifiers = new ArrayList<>();
            for (SampleIdentifier sampleIdentifier : sampleIdentifiers) {
                int count = clinicalDataIntervalFilterApplier.apply(attributes, clinicalDataMap,
                        sampleIdentifier.getSampleId(), sampleIdentifier.getStudyId(), negateFilters);

                if (count == attributes.size()) {
                    newSampleIdentifiers.add(sampleIdentifier);
                }
            }

            return newSampleIdentifiers;
        }

        return sampleIdentifiers;
    }
}<|MERGE_RESOLUTION|>--- conflicted
+++ resolved
@@ -52,12 +52,9 @@
     @Autowired
     private PatientTreatmentFilterApplier patientTreatmentFilterApplier;
     @Autowired
-<<<<<<< HEAD
     private StructuralVariantService structuralVariantService;
-    
-=======
+    @Autowired
     private CustomDataFilterApplier customDataFilterApplier;
->>>>>>> 9ef55bcd
     @Autowired
     private SampleTreatmentFilterApplier sampleTreatmentFilterApplier;
 
@@ -511,30 +508,18 @@
                 } else if (alterationType.equals(MolecularAlterationType.STRUCTURAL_VARIANT)) {
                     // TODO: Remove once fusions are removed from mutation table
                     // until then rename fusion with mutation profile
-<<<<<<< HEAD
                     if (dataType.equals("FUSION")) {
-                        Set<String> molecularProfileIds = filteredMolecularProfiles
+                        filteredMolecularProfileIds = filteredMolecularProfiles
                                 .stream()
                                 .map(molecularProfile -> molecularProfile.getCancerStudyIdentifier() + "_mutations")
                                 .collect(Collectors.toSet());
                         GeneFilter filter = new GeneFilter();
                         filter.setGeneQueries(genefilter.getGeneQueries());
-                        filter.setMolecularProfileIds(molecularProfileIds);
+                        filter.setMolecularProfileIds(filteredMolecularProfileIds);
                         structuralVariantGeneFilters.add(filter);
                     } else {
                         structuralVariantGeneFilters.add(genefilter);
                     }
-=======
-                    filteredMolecularProfileIds = filteredMolecularProfiles
-                            .stream()
-                            .map(molecularProfile -> molecularProfile.getCancerStudyIdentifier() + "_mutations")
-                            .collect(Collectors.toSet());
-
-                    GeneFilter filter = new GeneFilter();
-                    filter.setGeneQueries(genefilter.getGeneQueries());
-                    filter.setMolecularProfileIds(filteredMolecularProfileIds);
-                    fusionGeneFilters.add(filter);
->>>>>>> 9ef55bcd
                 } else if (alterationType == MolecularAlterationType.COPY_NUMBER_ALTERATION
                         && dataType.equals("DISCRETE")) {
                     cnaGeneFilters.add(genefilter);
