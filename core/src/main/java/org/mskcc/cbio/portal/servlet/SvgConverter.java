--- conflicted
+++ resolved
@@ -100,12 +100,16 @@
 	        filename = servletXssUtil.getCleanInput(httpServletRequest, "filename");
         }
 
+        System.out.println("filename:" + filename);
+
 	    if (filename == null ||
 	        filename.length() == 0)
 	    {
 		    filename = DEFAULT_FILENAME;
 	    }
 
+        System.out.println("filename: " + filename);
+
         if (format.equals("pdf")) {
             convertToPDF(httpServletResponse, xml, filename);
         } else if (format.equals("svg")) {
@@ -113,7 +117,6 @@
         }
     }
 
-<<<<<<< HEAD
     /**
      * Return svg xml as it is for downloading
      *
@@ -122,11 +125,8 @@
      * @throws ServletException
      * @throws IOException
      */
-    private void convertToSVG(HttpServletResponse response, String xml) throws ServletException, IOException {
-=======
     private void convertToSVG(HttpServletResponse response, String xml, String filename)
 		    throws ServletException, IOException {
->>>>>>> ab82adff
 
         try {
             response.setContentType("application/svg+xml");
@@ -145,7 +145,6 @@
         }
     }
 
-<<<<<<< HEAD
     /**
      * Convert svg xml to pdf and writes it to the response
      *
@@ -154,17 +153,11 @@
      * @throws ServletException
      * @throws IOException
      */
-    private void convertToPDF(HttpServletResponse response, String xml) throws ServletException, IOException {
-        OutputStream out = response.getOutputStream();
-        try {
-            InputStream is = new ByteArrayInputStream(xml.getBytes());
-=======
-    private void convertToPDF(HttpServletResponse response, String svgContent, String filename)
+    private void convertToPDF(HttpServletResponse response, String xml, String filename)
 		    throws ServletException, IOException {
         OutputStream out = response.getOutputStream();
         try {
-            InputStream is = new ByteArrayInputStream(svgContent.getBytes());
->>>>>>> ab82adff
+            InputStream is = new ByteArrayInputStream(xml.getBytes());
             TranscoderInput input = new TranscoderInput(is);
             TranscoderOutput output = new TranscoderOutput(out);
             Transcoder transcoder = new PDFTranscoder();
