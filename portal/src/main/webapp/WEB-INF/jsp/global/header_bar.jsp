<%--
 - Copyright (c) 2015 Memorial Sloan-Kettering Cancer Center.
 -
 - This library is distributed in the hope that it will be useful, but WITHOUT
 - ANY WARRANTY, WITHOUT EVEN THE IMPLIED WARRANTY OF MERCHANTABILITY OR FITNESS
 - FOR A PARTICULAR PURPOSE. The software and documentation provided hereunder
 - is on an "as is" basis, and Memorial Sloan-Kettering Cancer Center has no
 - obligations to provide maintenance, support, updates, enhancements or
 - modifications. In no event shall Memorial Sloan-Kettering Cancer Center be
 - liable to any party for direct, indirect, special, incidental or
 - consequential damages, including lost profits, arising out of the use of this
 - software and its documentation, even if Memorial Sloan-Kettering Cancer
 - Center has been advised of the possibility of such damage.
 --%>

<%--
 - This file is part of cBioPortal.
 -
 - cBioPortal is free software: you can redistribute it and/or modify
 - it under the terms of the GNU Affero General Public License as
 - published by the Free Software Foundation, either version 3 of the
 - License.
 -
 - This program is distributed in the hope that it will be useful,
 - but WITHOUT ANY WARRANTY; without even the implied warranty of
 - MERCHANTABILITY or FITNESS FOR A PARTICULAR PURPOSE.  See the
 - GNU Affero General Public License for more details.
 -
 - You should have received a copy of the GNU Affero General Public License
 - along with this program.  If not, see <http://www.gnu.org/licenses/>.
--%>

<%@ page import="org.mskcc.cbio.portal.util.GlobalProperties" %>
<%@ taglib prefix='c' uri='http://java.sun.com/jsp/jstl/core' %>
<%@ taglib prefix="sec" uri="http://www.springframework.org/security/tags" %>
<%
    String principal = "";
    String samlLogoutURL = "/saml/logout?local=" + GlobalProperties.getSamlIsLogoutLocal();
    String authenticationMethod = GlobalProperties.authenticationMethod();
    if (authenticationMethod.equals("openid") || authenticationMethod.equals("ldap")) {
        principal = "principal.name";
    }
    else if (authenticationMethod.equals("googleplus") || authenticationMethod.equals("saml") || authenticationMethod.equals("ad")) {
        principal = "principal.username";
    }

    // retrieve right-logo from global properties. Based on the tagLineImage code.
    String rightLogo = (authenticationMethod.equals("saml")) ?
            "/" + GlobalProperties.getRightLogo() : GlobalProperties.getRightLogo();
    pageContext.setAttribute("rightLogo", rightLogo);
%>
<<<<<<< HEAD
<table width="100%" cellspacing="0px" cellpadding="2px" border="0px" id="header_bar_table">
	<tr valign="middle">
		<td valign="middle" width="25%">
                    <img src="<c:url value="/images/cbioportal_logo.png"/>" height="50px" alt="cBioPortal Logo">
		</td>
		<td valign="middle" align="center" width="50%">
			<img src="<c:url value="${tagLineImage}"/>" alt="Tag Line" style="max-height: 50px;">
		</td>
        <td valign="middle" align="right" width="25%">
            <img src="<c:url value="${rightLogo}"/>" alt="Institute Logo" style="max-height: 50px;">
        </td>
	</tr>
    <!-- Display Sign Out Button for Real (Non-Anonymous) User -->
    <sec:authorize access="!hasRole('ROLE_ANONYMOUS')">
	<tr>
		<td></td><td></td>
        <td align="right" style="font-size:10px;background-color:white">
        <% if (authenticationMethod.equals("saml")) { %>
        You are logged in as <span><sec:authentication property='<%=principal%>' /></span>. <a href="<c:url value="/saml/logout"/>">Sign out</a>.
        <%} else { %>
        You are logged in as <span><sec:authentication property='<%=principal%>' /></span>. <a href="j_spring_security_logout">Sign out</a>.
        <% } %>
        </td>
    </tr>
=======
>>>>>>> ec1c1943

<header>
    <a id="cbioportal-logo" href="index.do"><img src="<c:url value="/images/cbioportal_logo.png"/>" height="55px" alt="cBioPortal Logo" /></a>    
    <div id="header">
        <div id="authentication">
            <!-- Display Sign Out Button for Real (Non-Anonymous) User -->
            <sec:authorize access="!hasRole('ROLE_ANONYMOUS')">
                <p>
                    <span>You are logged in as <span class="username"><sec:authentication property='<%=principal%>' /></span> | 
                    <% if (authenticationMethod.equals("saml")) { %>
                        <a href="<c:url value="/saml/logout?local=true"/>">Sign out</a>
                    <%} else { %>
                        <a href="j_spring_security_logout">Sign out</a>
                    <% } %>
                    </span>
                </p>
            </sec:authorize>

            <% if (rightLogo != "") { %>
                <img id="institute-logo" src="<c:url value="${rightLogo}"/>" alt="Institute Logo" />
            <% } %>
        </div>

        <nav id="main-nav">
            <ul>
                <% if (GlobalProperties.showDataTab()) { %>
                <li class="internal">
                    <a href="data_sets.jsp">Data Sets</a>
                </li>
                <% } %>
                <%
                    //  Hide the Web API and R/MAT Tabs if the Portal Requires Authentication
                    if (!GlobalProperties.usersMustAuthenticate()) {
                %>
                <!-- Added call GlobalProperties to check whether to show the Web API tab -->
                <% if (GlobalProperties.showWebApiTab()) { %>
                <li class="internal">
                    <a href="web_api.jsp">Web API</a>
                </li>
                <% } %>
                <!-- Added call GlobalProperties to check whether to show the R Matlab tab -->
                <% if (GlobalProperties.showRMatlabTab()) { %>
                <li class="internal">
                    <a href="cgds_r.jsp">R/MATLAB</a>
                </li>
                <% } %>
                <% } %>
                <!-- Added call GlobalProperties to check whether to show the Tutorials tab -->
                <% if (GlobalProperties.showTutorialsTab()) { %>
                <li class="internal">
                    <a href="tutorial.jsp">Tutorials</a>
                </li>
                <% } %>
                <!-- Added call GlobalProperties to check whether to show the Faqs tab -->
                <% if (GlobalProperties.showFaqsTab()) { %>
                <li class="internal">
                    <a href="faq.jsp">FAQ</a>
                </li>
                <% } %>
                <% if (GlobalProperties.showNewsTab()) { %>
                <li class="internal">
                    <a href="news.jsp">News</a>
                </li>
                <% } %>
                <!-- Added call GlobalProperties to check whether to show the Tools tab -->
                <% if (GlobalProperties.showToolsTab()) { %>
                <li class="internal">
                    <a href="tools.jsp">Tools</a>
                </li>
                <% } %>
                <!-- Added call GlobalProperties to check whether to show the About tab -->
                <% if (GlobalProperties.showAboutTab()) { %>
                <li class="internal">
                    <a href="about_us.jsp">About</a>
                </li>
                <% } %>
                <!-- Added for adding custom header tabs. If the customPageArray is not
                null, creates list items for the elements in the array. -->
                <%
                String [] customPagesArray = GlobalProperties.getCustomHeaderTabs();
                if(customPagesArray!=null){
                    // as the customPagesArray should have an even length, there's a problem
                    // if the length is uneven. In that case, don't add the last page.
                    // This way, the user will still get feedback for the other customPages
                    int until=customPagesArray.length - customPagesArray.length%2;
                    for(int i=0; i<until; i=i+2){ %>
                        <li class="internal">
                            <a href="<%=customPagesArray[i].trim()%>"><%=customPagesArray[i+1].trim()%></a>
                        </li>
                    <%}
                }%>

                <!-- Added call GlobalProperties to check whether to show the Visualize tab -->
                <% if (GlobalProperties.showVisualizeYourDataTab()) { %>
                <li class="internal">
                    <a href="visualize_your_data.jsp" float="left">Visualize Your Data</a>
                </li>
                <% } %>
            </ul>
        </nav>
    </div>
</header><|MERGE_RESOLUTION|>--- conflicted
+++ resolved
@@ -49,33 +49,6 @@
             "/" + GlobalProperties.getRightLogo() : GlobalProperties.getRightLogo();
     pageContext.setAttribute("rightLogo", rightLogo);
 %>
-<<<<<<< HEAD
-<table width="100%" cellspacing="0px" cellpadding="2px" border="0px" id="header_bar_table">
-	<tr valign="middle">
-		<td valign="middle" width="25%">
-                    <img src="<c:url value="/images/cbioportal_logo.png"/>" height="50px" alt="cBioPortal Logo">
-		</td>
-		<td valign="middle" align="center" width="50%">
-			<img src="<c:url value="${tagLineImage}"/>" alt="Tag Line" style="max-height: 50px;">
-		</td>
-        <td valign="middle" align="right" width="25%">
-            <img src="<c:url value="${rightLogo}"/>" alt="Institute Logo" style="max-height: 50px;">
-        </td>
-	</tr>
-    <!-- Display Sign Out Button for Real (Non-Anonymous) User -->
-    <sec:authorize access="!hasRole('ROLE_ANONYMOUS')">
-	<tr>
-		<td></td><td></td>
-        <td align="right" style="font-size:10px;background-color:white">
-        <% if (authenticationMethod.equals("saml")) { %>
-        You are logged in as <span><sec:authentication property='<%=principal%>' /></span>. <a href="<c:url value="/saml/logout"/>">Sign out</a>.
-        <%} else { %>
-        You are logged in as <span><sec:authentication property='<%=principal%>' /></span>. <a href="j_spring_security_logout">Sign out</a>.
-        <% } %>
-        </td>
-    </tr>
-=======
->>>>>>> ec1c1943
 
 <header>
     <a id="cbioportal-logo" href="index.do"><img src="<c:url value="/images/cbioportal_logo.png"/>" height="55px" alt="cBioPortal Logo" /></a>    
