--- conflicted
+++ resolved
@@ -178,7 +178,6 @@
 	} else if (alt_cmd.alteration_type === 'mut') {
 	    return isDatumWantedByOQLMUTCommand(alt_cmd, datum, accessors);
 	} else if (alt_cmd.alteration_type === 'exp' || alt_cmd.alteration_type === 'prot') {
-<<<<<<< HEAD
 	    return isDatumWantedByOQLEXPOrPROTCommand(alt_cmd, datum, accessors);
 	} else if (alt_cmd.alteration_type === 'fusion') {
 	    return isDatumWantedByFUSIONCommand(alt_cmd, datum, accessors);
@@ -195,9 +194,6 @@
 	    return 0;
 	} else {
 	    return 2*(+d_fusion) - 1;
-=======
-	    return isDatumWantedByOQLEXPOrPROTCommand(alt_cmd, datum, accessors, opt_mark_oql_regulation_direction);
->>>>>>> f0c70753
 	}
     };
     
