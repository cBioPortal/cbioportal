package org.cbioportal.web;

import io.swagger.annotations.Api;
import io.swagger.annotations.ApiOperation;
import io.swagger.annotations.ApiParam;
import org.cbioportal.model.meta.BaseMeta;
import org.cbioportal.model.MolecularProfile;
import org.cbioportal.service.exception.MolecularProfileNotFoundException;
import org.cbioportal.service.exception.StudyNotFoundException;
import org.cbioportal.service.MolecularProfileService;
import org.cbioportal.web.config.PublicApiTags;
import org.cbioportal.web.config.annotation.PublicApi;
import org.cbioportal.web.parameter.Direction;
import org.cbioportal.web.parameter.HeaderKeyConstants;
import org.cbioportal.web.parameter.MolecularProfileFilter;
import org.cbioportal.web.parameter.PagingConstants;
import org.cbioportal.web.parameter.Projection;
import org.cbioportal.web.parameter.sort.MolecularProfileSortBy;
import org.springframework.beans.factory.annotation.Autowired;
import org.springframework.http.HttpHeaders;
import org.springframework.http.HttpStatus;
import org.springframework.http.MediaType;
import org.springframework.http.ResponseEntity;
import org.springframework.security.access.prepost.PreAuthorize;
import org.springframework.validation.annotation.Validated;
import org.springframework.web.bind.annotation.PathVariable;
import org.springframework.web.bind.annotation.RequestAttribute;
import org.springframework.web.bind.annotation.RequestBody;
import org.springframework.web.bind.annotation.RequestMapping;
import org.springframework.web.bind.annotation.RequestMethod;
import org.springframework.web.bind.annotation.RequestParam;
import org.springframework.web.bind.annotation.RestController;
import springfox.documentation.annotations.ApiIgnore;

import javax.validation.constraints.Max;
import javax.validation.constraints.Min;
import javax.validation.Valid;
import java.util.*;

@PublicApi
@RestController
@Validated
@Api(tags = PublicApiTags.MOLECULAR_PROFILES, description = " ")
public class MolecularProfileController {

    @Autowired
    private MolecularProfileService molecularProfileService;

    @RequestMapping(value = "/api/molecular-profiles", method = RequestMethod.GET,
        produces = MediaType.APPLICATION_JSON_VALUE)
    @ApiOperation("Get all molecular profiles")
    public ResponseEntity<List<MolecularProfile>> getAllMolecularProfiles(
        @ApiParam("Level of detail of the response")
        @RequestParam(defaultValue = "SUMMARY") Projection projection,
        @ApiParam("Page size of the result list")
        @Max(PagingConstants.MAX_PAGE_SIZE)
        @Min(PagingConstants.MIN_PAGE_SIZE)
        @RequestParam(defaultValue = PagingConstants.DEFAULT_PAGE_SIZE) Integer pageSize,
        @ApiParam("Page number of the result list")
        @Min(PagingConstants.MIN_PAGE_NUMBER)
        @RequestParam(defaultValue = PagingConstants.DEFAULT_PAGE_NUMBER) Integer pageNumber,
        @ApiParam("Name of the property that the result list is sorted by")
        @RequestParam(required = false) MolecularProfileSortBy sortBy,
        @ApiParam("Direction of the sort")
        @RequestParam(defaultValue = "ASC") Direction direction) {

        if (projection == Projection.META) {
            HttpHeaders responseHeaders = new HttpHeaders();
            responseHeaders.add(HeaderKeyConstants.TOTAL_COUNT, molecularProfileService.getMetaMolecularProfiles()
                .getTotalCount().toString());
            return new ResponseEntity<>(responseHeaders, HttpStatus.OK);
        } else {
            return new ResponseEntity<>(
                molecularProfileService.getAllMolecularProfiles(projection.name(), pageSize, pageNumber,
                    sortBy == null ? null : sortBy.getOriginalValue(), direction.name()), HttpStatus.OK);
        }
    }

<<<<<<< HEAD
    @PreAuthorize("hasPermission(#molecularProfileId, 'MolecularProfileId', 'read')")
    @RequestMapping(value = "/api/molecular-profiles/{molecularProfileId}", method = RequestMethod.GET,
=======
    @PreAuthorize("hasPermission(#molecularProfileId, 'MolecularProfileId', T(org.cbioportal.utils.security.AccessLevel).READ)")
    @RequestMapping(value = "/molecular-profiles/{molecularProfileId}", method = RequestMethod.GET,
>>>>>>> d1c7d8c3
        produces = MediaType.APPLICATION_JSON_VALUE)
    @ApiOperation("Get molecular profile")
    public ResponseEntity<MolecularProfile> getMolecularProfile(
        @ApiParam(required = true, value = "Molecular Profile ID e.g. acc_tcga_mutations")
        @PathVariable String molecularProfileId) throws MolecularProfileNotFoundException {

        return new ResponseEntity<>(molecularProfileService.getMolecularProfile(molecularProfileId), HttpStatus.OK);
    }

<<<<<<< HEAD
    @PreAuthorize("hasPermission(#studyId, 'CancerStudyId', 'read')")
    @RequestMapping(value = "/api/studies/{studyId}/molecular-profiles", method = RequestMethod.GET,
=======
    @PreAuthorize("hasPermission(#studyId, 'CancerStudyId', T(org.cbioportal.utils.security.AccessLevel).READ)")
    @RequestMapping(value = "/studies/{studyId}/molecular-profiles", method = RequestMethod.GET,
>>>>>>> d1c7d8c3
        produces = MediaType.APPLICATION_JSON_VALUE)
    @ApiOperation("Get all molecular profiles in a study")
    public ResponseEntity<List<MolecularProfile>> getAllMolecularProfilesInStudy(
        @ApiParam(required = true, value = "Study ID e.g. acc_tcga")
        @PathVariable String studyId,
        @ApiParam("Level of detail of the response")
        @RequestParam(defaultValue = "SUMMARY") Projection projection,
        @ApiParam("Page size of the result list")
        @Max(PagingConstants.MAX_PAGE_SIZE)
        @Min(PagingConstants.MIN_PAGE_SIZE)
        @RequestParam(defaultValue = PagingConstants.DEFAULT_PAGE_SIZE) Integer pageSize,
        @ApiParam("Page number of the result list")
        @Min(PagingConstants.MIN_PAGE_NUMBER)
        @RequestParam(defaultValue = PagingConstants.DEFAULT_PAGE_NUMBER) Integer pageNumber,
        @ApiParam("Name of the property that the result list is sorted by")
        @RequestParam(required = false) MolecularProfileSortBy sortBy,
        @ApiParam("Direction of the sort")
        @RequestParam(defaultValue = "ASC") Direction direction) throws StudyNotFoundException {

        if (projection == Projection.META) {
            HttpHeaders responseHeaders = new HttpHeaders();
            responseHeaders.add(HeaderKeyConstants.TOTAL_COUNT, molecularProfileService
                .getMetaMolecularProfilesInStudy(studyId).getTotalCount().toString());
            return new ResponseEntity<>(responseHeaders, HttpStatus.OK);
        } else {
            return new ResponseEntity<>(
                molecularProfileService.getAllMolecularProfilesInStudy(studyId, projection.name(), pageSize, pageNumber,
                    sortBy == null ? null : sortBy.getOriginalValue(), direction.name()), HttpStatus.OK);
        }
    }

<<<<<<< HEAD
    @PreAuthorize("hasPermission(#involvedCancerStudies, 'Collection<CancerStudyId>', 'read')")
    @RequestMapping(value = "/api/molecular-profiles/fetch", method = RequestMethod.POST,
=======
    @PreAuthorize("hasPermission(#involvedCancerStudies, 'Collection<CancerStudyId>', T(org.cbioportal.utils.security.AccessLevel).READ)")
    @RequestMapping(value = "/molecular-profiles/fetch", method = RequestMethod.POST,
>>>>>>> d1c7d8c3
        consumes = MediaType.APPLICATION_JSON_VALUE, produces = MediaType.APPLICATION_JSON_VALUE)
    @ApiOperation("Fetch molecular profiles")
    public ResponseEntity<List<MolecularProfile>> fetchMolecularProfiles(
        @ApiIgnore // prevent reference to this attribute in the swagger-ui interface
        @RequestAttribute(required = false, value = "involvedCancerStudies") Collection<String> involvedCancerStudies,
        @ApiIgnore // prevent reference to this attribute in the swagger-ui interface. this attribute is needed for the @PreAuthorize tag above.
        @Valid @RequestAttribute(required = false, value = "interceptedMolecularProfileFilter") MolecularProfileFilter interceptedMolecularProfileFilter,
        @ApiParam(required = true, value = "List of Molecular Profile IDs or List of Study IDs")
        @Valid @RequestBody(required = false) MolecularProfileFilter molecularProfileFilter,
        @ApiParam("Level of detail of the response")
        @RequestParam(defaultValue = "SUMMARY") Projection projection) {

        if (projection == Projection.META) {
            HttpHeaders responseHeaders = new HttpHeaders();
            BaseMeta baseMeta;

            if (interceptedMolecularProfileFilter.getStudyIds() != null) {
                baseMeta = molecularProfileService.getMetaMolecularProfilesInStudies(
                    interceptedMolecularProfileFilter.getStudyIds());
            } else {
                baseMeta = molecularProfileService.getMetaMolecularProfiles(
                    interceptedMolecularProfileFilter.getMolecularProfileIds());
            }
            responseHeaders.add(HeaderKeyConstants.TOTAL_COUNT, baseMeta.getTotalCount().toString());
            return new ResponseEntity<>(responseHeaders, HttpStatus.OK);
        } else {
            List<MolecularProfile> molecularProfiles;
            if (interceptedMolecularProfileFilter.getStudyIds() != null) {
                molecularProfiles = molecularProfileService.getMolecularProfilesInStudies(
                    interceptedMolecularProfileFilter.getStudyIds(), projection.name());
            } else {
                molecularProfiles = molecularProfileService.getMolecularProfiles(
                    interceptedMolecularProfileFilter.getMolecularProfileIds(), projection.name());
            }
            return new ResponseEntity<>(molecularProfiles, HttpStatus.OK);
        }
    }
}<|MERGE_RESOLUTION|>--- conflicted
+++ resolved
@@ -38,7 +38,7 @@
 import java.util.*;
 
 @PublicApi
-@RestController
+@RestController("/api")
 @Validated
 @Api(tags = PublicApiTags.MOLECULAR_PROFILES, description = " ")
 public class MolecularProfileController {
@@ -46,7 +46,7 @@
     @Autowired
     private MolecularProfileService molecularProfileService;
 
-    @RequestMapping(value = "/api/molecular-profiles", method = RequestMethod.GET,
+    @RequestMapping(value = "/molecular-profiles", method = RequestMethod.GET,
         produces = MediaType.APPLICATION_JSON_VALUE)
     @ApiOperation("Get all molecular profiles")
     public ResponseEntity<List<MolecularProfile>> getAllMolecularProfiles(
@@ -76,13 +76,8 @@
         }
     }
 
-<<<<<<< HEAD
-    @PreAuthorize("hasPermission(#molecularProfileId, 'MolecularProfileId', 'read')")
-    @RequestMapping(value = "/api/molecular-profiles/{molecularProfileId}", method = RequestMethod.GET,
-=======
     @PreAuthorize("hasPermission(#molecularProfileId, 'MolecularProfileId', T(org.cbioportal.utils.security.AccessLevel).READ)")
     @RequestMapping(value = "/molecular-profiles/{molecularProfileId}", method = RequestMethod.GET,
->>>>>>> d1c7d8c3
         produces = MediaType.APPLICATION_JSON_VALUE)
     @ApiOperation("Get molecular profile")
     public ResponseEntity<MolecularProfile> getMolecularProfile(
@@ -92,13 +87,8 @@
         return new ResponseEntity<>(molecularProfileService.getMolecularProfile(molecularProfileId), HttpStatus.OK);
     }
 
-<<<<<<< HEAD
-    @PreAuthorize("hasPermission(#studyId, 'CancerStudyId', 'read')")
-    @RequestMapping(value = "/api/studies/{studyId}/molecular-profiles", method = RequestMethod.GET,
-=======
     @PreAuthorize("hasPermission(#studyId, 'CancerStudyId', T(org.cbioportal.utils.security.AccessLevel).READ)")
     @RequestMapping(value = "/studies/{studyId}/molecular-profiles", method = RequestMethod.GET,
->>>>>>> d1c7d8c3
         produces = MediaType.APPLICATION_JSON_VALUE)
     @ApiOperation("Get all molecular profiles in a study")
     public ResponseEntity<List<MolecularProfile>> getAllMolecularProfilesInStudy(
@@ -130,13 +120,8 @@
         }
     }
 
-<<<<<<< HEAD
-    @PreAuthorize("hasPermission(#involvedCancerStudies, 'Collection<CancerStudyId>', 'read')")
-    @RequestMapping(value = "/api/molecular-profiles/fetch", method = RequestMethod.POST,
-=======
     @PreAuthorize("hasPermission(#involvedCancerStudies, 'Collection<CancerStudyId>', T(org.cbioportal.utils.security.AccessLevel).READ)")
     @RequestMapping(value = "/molecular-profiles/fetch", method = RequestMethod.POST,
->>>>>>> d1c7d8c3
         consumes = MediaType.APPLICATION_JSON_VALUE, produces = MediaType.APPLICATION_JSON_VALUE)
     @ApiOperation("Fetch molecular profiles")
     public ResponseEntity<List<MolecularProfile>> fetchMolecularProfiles(
