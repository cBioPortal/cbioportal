--- conflicted
+++ resolved
@@ -67,7 +67,7 @@
     private final ClinicalDataBinner clinicalDataBinner;
     private final ClinicalDataDensityPlotService clinicalDataDensityPlotService;
     private final ViolinPlotService violinPlotService;
-
+    
     @Autowired
     private StudyViewFilterUtil studyViewFilterUtil;
 
@@ -276,7 +276,66 @@
     }
 
     @PreAuthorize("hasPermission(#involvedCancerStudies, 'Collection<CancerStudyId>', T(org.cbioportal.utils.security.AccessLevel).READ)")
-<<<<<<< HEAD
+    @PostMapping(value = "/column-store/clinical-data-violin-plots/fetch",
+        consumes = MediaType.APPLICATION_JSON_VALUE, produces = MediaType.APPLICATION_JSON_VALUE)
+    @Operation(description = "Fetch violin plot curves per categorical clinical data value, filtered by study view filter")
+    @ApiResponse(responseCode = "200", description = "OK",
+        content = @Content(schema = @Schema(implementation = ClinicalViolinPlotData.class)))
+    public ResponseEntity<ClinicalViolinPlotData> fetchClinicalDataViolinPlots(
+        @Parameter(required = true, description = "Clinical Attribute ID of the categorical attribute")
+        @RequestParam String categoricalAttributeId,
+        @Parameter(required = true, description = "Clinical Attribute ID of the numerical attribute")
+        @RequestParam String numericalAttributeId,
+        @Parameter(description = "Starting point of the violin plot axis, if different than smallest value")
+        @RequestParam(required = false) BigDecimal axisStart,
+        @Parameter(description = "Ending point  of the violin plot axis, if different than largest value")
+        @RequestParam(required = false) BigDecimal axisEnd,
+        @Parameter(description = "Number of points in the curve")
+        @RequestParam(required = false, defaultValue = "100") BigDecimal numCurvePoints,
+        @Parameter(description="Use log scale for the numerical attribute")
+        @RequestParam(required = false, defaultValue = "false") Boolean logScale,
+        @Parameter(description="Sigma stepsize multiplier")
+        @RequestParam(required = false, defaultValue = "1") BigDecimal sigmaMultiplier,
+        @Parameter(hidden = true) // prevent reference to this attribute in the swagger-ui interface
+        @RequestAttribute(required = false, value = "involvedCancerStudies") Collection<String> involvedCancerStudies,
+        @Parameter(hidden = true) // prevent reference to this attribute in the swagger-ui interface. this attribute is needed for the @PreAuthorize tag above.
+        @Valid @RequestAttribute(required = false, value = "interceptedStudyViewFilter") StudyViewFilter interceptedStudyViewFilter,
+        @Parameter(required = true, description = "Study view filter")
+        @Valid @RequestBody(required = false) StudyViewFilter studyViewFilter) {
+        
+        List<Sample> filteredSamples = studyViewColumnarService.getFilteredSamples(interceptedStudyViewFilter);
+        
+        // get samples that are filtered without the numerical filter - this is violin plot data
+        if (interceptedStudyViewFilter.getClinicalDataFilters() != null) {
+            interceptedStudyViewFilter.getClinicalDataFilters().stream()
+                .filter(f->f.getAttributeId().equals(numericalAttributeId))
+                .findAny()
+                .ifPresent(f->interceptedStudyViewFilter.getClinicalDataFilters().remove(f));
+        }
+
+        // Filter out clinical data with empty attribute values due to Clickhouse migration
+        List<ClinicalData> sampleClinicalDataList = studyViewColumnarService.getSampleClinicalData(interceptedStudyViewFilter, List.of(numericalAttributeId, categoricalAttributeId))
+            .stream()
+            .filter(clinicalData -> !clinicalData.getAttrValue().isEmpty())
+            .toList();
+        
+        // Only mutation count can use log scale
+        boolean useLogScale = logScale && numericalAttributeId.equals("MUTATION_COUNT");
+        
+        ClinicalViolinPlotData result = violinPlotService.getClinicalViolinPlotData(
+            sampleClinicalDataList,
+            filteredSamples,
+            axisStart,
+            axisEnd,
+            numCurvePoints,
+            useLogScale,
+            sigmaMultiplier
+        );
+
+        return new ResponseEntity<>(result, HttpStatus.OK);
+    }
+
+    @PreAuthorize("hasPermission(#involvedCancerStudies, 'Collection<CancerStudyId>', T(org.cbioportal.utils.security.AccessLevel).READ)")
     @RequestMapping(value = "/column-store/genomic-data-counts/fetch", method = RequestMethod.POST,
             consumes = MediaType.APPLICATION_JSON_VALUE, produces = MediaType.APPLICATION_JSON_VALUE)
     @Operation(description = "Fetch genomic data counts by GenomicDataCountFilter")
@@ -336,63 +395,6 @@
         List<GenomicDataCountItem> result = projection == Projection.SUMMARY ?
             studyViewColumnarService.getMutationCountsByGeneSpecific(studyViewFilter, genomicDataFilters) :
             studyViewColumnarService.getMutationTypeCountsByGeneSpecific(studyViewFilter, genomicDataFilters);
-=======
-    @PostMapping(value = "/column-store/clinical-data-violin-plots/fetch",
-        consumes = MediaType.APPLICATION_JSON_VALUE, produces = MediaType.APPLICATION_JSON_VALUE)
-    @Operation(description = "Fetch violin plot curves per categorical clinical data value, filtered by study view filter")
-    @ApiResponse(responseCode = "200", description = "OK",
-        content = @Content(schema = @Schema(implementation = ClinicalViolinPlotData.class)))
-    public ResponseEntity<ClinicalViolinPlotData> fetchClinicalDataViolinPlots(
-        @Parameter(required = true, description = "Clinical Attribute ID of the categorical attribute")
-        @RequestParam String categoricalAttributeId,
-        @Parameter(required = true, description = "Clinical Attribute ID of the numerical attribute")
-        @RequestParam String numericalAttributeId,
-        @Parameter(description = "Starting point of the violin plot axis, if different than smallest value")
-        @RequestParam(required = false) BigDecimal axisStart,
-        @Parameter(description = "Ending point  of the violin plot axis, if different than largest value")
-        @RequestParam(required = false) BigDecimal axisEnd,
-        @Parameter(description = "Number of points in the curve")
-        @RequestParam(required = false, defaultValue = "100") BigDecimal numCurvePoints,
-        @Parameter(description="Use log scale for the numerical attribute")
-        @RequestParam(required = false, defaultValue = "false") Boolean logScale,
-        @Parameter(description="Sigma stepsize multiplier")
-        @RequestParam(required = false, defaultValue = "1") BigDecimal sigmaMultiplier,
-        @Parameter(hidden = true) // prevent reference to this attribute in the swagger-ui interface
-        @RequestAttribute(required = false, value = "involvedCancerStudies") Collection<String> involvedCancerStudies,
-        @Parameter(hidden = true) // prevent reference to this attribute in the swagger-ui interface. this attribute is needed for the @PreAuthorize tag above.
-        @Valid @RequestAttribute(required = false, value = "interceptedStudyViewFilter") StudyViewFilter interceptedStudyViewFilter,
-        @Parameter(required = true, description = "Study view filter")
-        @Valid @RequestBody(required = false) StudyViewFilter studyViewFilter) {
-        
-        List<Sample> filteredSamples = studyViewColumnarService.getFilteredSamples(interceptedStudyViewFilter);
-        
-        // get samples that are filtered without the numerical filter - this is violin plot data
-        if (interceptedStudyViewFilter.getClinicalDataFilters() != null) {
-            interceptedStudyViewFilter.getClinicalDataFilters().stream()
-                .filter(f->f.getAttributeId().equals(numericalAttributeId))
-                .findAny()
-                .ifPresent(f->interceptedStudyViewFilter.getClinicalDataFilters().remove(f));
-        }
-
-        // Filter out clinical data with empty attribute values due to Clickhouse migration
-        List<ClinicalData> sampleClinicalDataList = studyViewColumnarService.getSampleClinicalData(interceptedStudyViewFilter, List.of(numericalAttributeId, categoricalAttributeId))
-            .stream()
-            .filter(clinicalData -> !clinicalData.getAttrValue().isEmpty())
-            .toList();
-        
-        // Only mutation count can use log scale
-        boolean useLogScale = logScale && numericalAttributeId.equals("MUTATION_COUNT");
-        
-        ClinicalViolinPlotData result = violinPlotService.getClinicalViolinPlotData(
-            sampleClinicalDataList,
-            filteredSamples,
-            axisStart,
-            axisEnd,
-            numCurvePoints,
-            useLogScale,
-            sigmaMultiplier
-        );
->>>>>>> f6025874
 
         return new ResponseEntity<>(result, HttpStatus.OK);
     }
