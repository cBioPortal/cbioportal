--- conflicted
+++ resolved
@@ -113,21 +113,12 @@
     }
     
     @Transactional
-<<<<<<< HEAD
     @RequestMapping(value = "/samplelists", method = {RequestMethod.GET, RequestMethod.POST})
     public @ResponseBody List<DBSampleList> getSampleLists(@RequestParam(required = false) String study_id, @RequestParam(required = false) List<String> sample_list_ids) {
 	    if (study_id != null) {
 		    return service.getSampleLists(study_id);
 	    } else if (sample_list_ids != null) {
 		    return service.getSampleLists(sample_list_ids);
-=======
-    @RequestMapping(value = "/patientlists", method = {RequestMethod.GET, RequestMethod.POST})
-    public @ResponseBody List<DBPatientList> getPatientLists(@RequestParam(required = false) String study_id, @RequestParam(required = false) List<String> patient_list_ids) {
-		if (study_id != null) {
-		    return service.getPatientLists(study_id);
-	    } else if (patient_list_ids != null) {
-		    return service.getPatientLists(patient_list_ids);
->>>>>>> 791e6b1d
 	    } else {
 		    return service.getSampleLists();
 	    }
